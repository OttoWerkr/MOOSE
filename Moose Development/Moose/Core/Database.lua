--- conflicted
+++ resolved
@@ -136,13 +136,8 @@
   self:_RegisterGroupsAndUnits()
   self:_RegisterClients()
   self:_RegisterStatics()
-<<<<<<< HEAD
   --self:_RegisterPlayers()
   --self:_RegisterAirbases()
-=======
-  self:_RegisterAirbases()
-  --self:_RegisterPlayers()
->>>>>>> 89afd2b4
 
   self.UNITS_Position = 0
 
@@ -167,12 +162,12 @@
 function DATABASE:AddUnit( DCSUnitName )
 
   if not self.UNITS[DCSUnitName] then
-  
+
     -- Debug info.
     self:T( { "Add UNIT:", DCSUnitName } )
-    
+
     --local UnitRegister = UNIT:Register( DCSUnitName )
-    
+
     -- Register unit
     self.UNITS[DCSUnitName]=UNIT:Register(DCSUnitName)
 
@@ -781,7 +776,7 @@
     return UnitTemplate, self.Templates.Statics[StaticName].CoalitionID, self.Templates.Statics[StaticName].CategoryID, self.Templates.Statics[StaticName].CountryID
   else
     self:E("ERROR: Static unit template does NOT exist for static "..tostring(StaticName))
-    return nil  
+    return nil
   end
 end
 
@@ -807,7 +802,7 @@
     return self.Templates.Units[UnitName].GroupTemplate
   else
     self:E("ERROR: Unit template does not exist for unit "..tostring(UnitName))
-    return nil    
+    return nil
   end
 end
 
@@ -885,13 +880,13 @@
 function DATABASE:_RegisterGroupsAndUnits()
 
   local CoalitionsData = { GroupsRed = coalition.getGroups( coalition.side.RED ), GroupsBlue = coalition.getGroups( coalition.side.BLUE ),  GroupsNeutral = coalition.getGroups( coalition.side.NEUTRAL ) }
-  
+
   for CoalitionId, CoalitionData in pairs( CoalitionsData ) do
-  
+
     for DCSGroupId, DCSGroup in pairs( CoalitionData ) do
 
       if DCSGroup:isExist() then
-      
+
         -- Group name.
         local DCSGroupName = DCSGroup:getName()
 
@@ -904,11 +899,11 @@
 
           -- Get unit name.
           local DCSUnitName = DCSUnit:getName()
-          
+
           -- Add unit.
           self:I(string.format("Register Unit: %s", tostring(DCSUnitName)))
           self:AddUnit( DCSUnitName )
-          
+
         end
       else
         self:E({"Group does not exist: ", DCSGroup})
@@ -970,30 +965,25 @@
 
     -- Add and register airbase.
     local airbase=self:AddAirbase( DCSAirbaseName )
-    
+
     -- Unique ID.
-    local airbaseUID=airbase:GetID(true)    
+    local airbaseUID=airbase:GetID(true)
 
     -- Debug output.
-<<<<<<< HEAD
-    self:I(string.format("Register Airbase: %s, getID=%d, GetID=%d (unique=%d)", DCSAirbaseName, DCSAirbase:getID(), airbase:GetID(), airbase:GetID(true)))
-
-=======
     local text=string.format("Register %s: %s (ID=%d UID=%d), parking=%d [", AIRBASE.CategoryName[airbase.category], tostring(DCSAirbaseName), airbaseID, airbaseUID, airbase.NparkingTotal)
     for _,terminalType in pairs(AIRBASE.TerminalType) do
       if airbase.NparkingTerminal and airbase.NparkingTerminal[terminalType] then
         text=text..string.format("%d=%d ", terminalType, airbase.NparkingTerminal[terminalType])
       end
     end
-    text=text.."]"        
+    text=text.."]"
     self:I(text)
-    
+
     -- Check for DCS bug IDs.
     if airbaseID~=airbase:GetID() then
       --self:E("WARNING: :getID does NOT match :GetID!")
-    end    
-    
->>>>>>> 89afd2b4
+    end
+
   end
 
   return self
@@ -1009,74 +999,74 @@
   self:F( { Event } )
 
   if Event.IniDCSUnit then
-  
+
     if Event.IniObjectCategory == 3 then
-    
+
       self:AddStatic( Event.IniDCSUnitName )
-      
+
     else
-    
+
       if Event.IniObjectCategory == 1 then
-      
+
         self:AddUnit( Event.IniDCSUnitName )
         self:AddGroup( Event.IniDCSGroupName )
-        
+
         -- Add airbase if it was spawned later in the mission.
         local DCSAirbase = Airbase.getByName(Event.IniDCSUnitName)
         if DCSAirbase then
           self:I(string.format("Adding airbase %s", tostring(Event.IniDCSUnitName)))
           self:AddAirbase(Event.IniDCSUnitName)
         end
-        
-      end
-    end
-    
+
+      end
+    end
+
     if Event.IniObjectCategory == 1 then
-    
+
       Event.IniUnit = self:FindUnit( Event.IniDCSUnitName )
       Event.IniGroup = self:FindGroup( Event.IniDCSGroupName )
-      
+
       -- Client
       local client=self.CLIENTS[Event.IniDCSUnitName] --Wrapper.Client#CLIENT
-      
+
       if client then
         -- TODO: create event ClientAlive
-      end      
-    
-      -- Get player name.  
+      end
+
+      -- Get player name.
       local PlayerName = Event.IniUnit:GetPlayerName()
-      
+
       if PlayerName then
-      
+
         -- Debug info.
         self:I(string.format("Player '%s' joint unit '%s' of group '%s'", tostring(PlayerName), tostring(Event.IniDCSUnitName), tostring(Event.IniDCSGroupName)))
-        
+
         -- Add client in case it does not exist already.
         if not client then
           client=self:AddClient(Event.IniDCSUnitName)
         end
-        
+
         -- Add player.
         client:AddPlayer(PlayerName)
-        
+
         -- Add player.
         if not self.PLAYERS[PlayerName] then
           self:AddPlayer( Event.IniUnitName, PlayerName )
         end
-        
+
         -- Player settings.
         local Settings = SETTINGS:Set( PlayerName )
         Settings:SetPlayerMenu(Event.IniUnit)
-        
+
         -- Create an event.
         self:CreateEventPlayerEnterAircraft(Event.IniUnit)
-        
-      end
-      
-    end
-    
-  end
-  
+
+      end
+
+    end
+
+  end
+
 end
 
 
@@ -1086,48 +1076,48 @@
 function DATABASE:_EventOnDeadOrCrash( Event )
 
   if Event.IniDCSUnit then
-  
+
     local name=Event.IniDCSUnitName
-  
+
     if Event.IniObjectCategory == 3 then
-      
+
       ---
       -- STATICS
       ---
-    
+
       if self.STATICS[Event.IniDCSUnitName] then
         self:DeleteStatic( Event.IniDCSUnitName )
       end
-      
+
     else
-    
+
       if Event.IniObjectCategory == 1 then
-      
+
         ---
         -- UNITS
         ---
-      
+
         -- Delete unit.
         if self.UNITS[Event.IniDCSUnitName] then
           self:DeleteUnit(Event.IniDCSUnitName)
         end
-        
+
         -- Remove client players.
         local client=self.CLIENTS[name] --Wrapper.Client#CLIENT
-        
+
         if client then
           client:RemovePlayers()
         end
-                
-      end
-    end
-    
+
+      end
+    end
+
     -- Add airbase if it was spawned later in the mission.
     local airbase=self.AIRBASES[Event.IniDCSUnitName] --Wrapper.Airbase#AIRBASE
     if airbase and (airbase:IsHelipad() or airbase:IsShip()) then
       self:DeleteAirbase(Event.IniDCSUnitName)
     end
-    
+
   end
 
   -- Account destroys.
@@ -1143,28 +1133,28 @@
 
   if Event.IniDCSUnit then
     if Event.IniObjectCategory == 1 then
-    
+
       -- Add unit.
       self:AddUnit( Event.IniDCSUnitName )
-      
+
       -- Ini unit.
       Event.IniUnit = self:FindUnit( Event.IniDCSUnitName )
-      
+
       -- Add group.
       self:AddGroup( Event.IniDCSGroupName )
-      
+
       -- Get player unit.
       local PlayerName = Event.IniDCSUnit:getPlayerName()
-      
+
       if PlayerName then
-      
+
         if not self.PLAYERS[PlayerName] then
           self:AddPlayer( Event.IniDCSUnitName, PlayerName )
         end
-        
+
         local Settings = SETTINGS:Set( PlayerName )
         Settings:SetPlayerMenu( Event.IniUnit )
-        
+
       else
         self:E("ERROR: getPlayerName() returned nil for event PlayerEnterUnit")
       end
@@ -1180,30 +1170,30 @@
   self:F2( { Event } )
 
   if Event.IniUnit then
-  
+
     if Event.IniObjectCategory == 1 then
-    
+
       -- Try to get the player name. This can be buggy for multicrew aircraft!
       local PlayerName = Event.IniUnit:GetPlayerName()
-      
+
       if PlayerName then --and self.PLAYERS[PlayerName] then
-      
+
         -- Debug info.
         self:I(string.format("Player '%s' left unit %s", tostring(PlayerName), tostring(Event.IniUnitName)))
-        
+
         -- Remove player menu.
         local Settings = SETTINGS:Set( PlayerName )
         Settings:RemovePlayerMenu(Event.IniUnit)
-        
+
         -- Delete player.
         self:DeletePlayer(Event.IniUnit, PlayerName)
-        
+
         -- Client stuff.
         local client=self.CLIENTS[Event.IniDCSUnitName] --Wrapper.Client#CLIENT
         if client then
           client:RemovePlayer(PlayerName)
         end
-        
+
       end
     end
   end
@@ -1536,13 +1526,13 @@
                   for group_num, Template in pairs(obj_type_data.group) do
 
                     if obj_type_name ~= "static" and Template and Template.units and type(Template.units) == 'table' then  --making sure again- this is a valid group
-                    
+
                       self:_RegisterGroupTemplate(Template, CoalitionSide, _DATABASECategory[string.lower(CategoryName)], CountryID)
-                      
+
                     else
-                    
+
                       self:_RegisterStaticTemplate(Template, CoalitionSide, _DATABASECategory[string.lower(CategoryName)], CountryID)
-                      
+
                     end --if GroupTemplate and GroupTemplate.units then
                   end --for group_num, GroupTemplate in pairs(obj_type_data.group) do
                 end --if ((type(obj_type_data) == 'table') and obj_type_data.group and (type(obj_type_data.group) == 'table') and (#obj_type_data.group > 0)) then
