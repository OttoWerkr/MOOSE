--- **Core** - Manages several databases containing templates, mission objects, and mission information.
--
-- ===
--
-- ## Features:
--
--   * During mission startup, scan the mission environment, and create / instantiate intelligently the different objects as defined within the mission.
--   * Manage database of DCS Group templates (as modelled using the mission editor).
--     - Group templates.
--     - Unit templates.
--     - Statics templates.
--   * Manage database of @{Wrapper.Group#GROUP} objects alive in the mission.
--   * Manage database of @{Wrapper.Unit#UNIT} objects alive in the mission.
--   * Manage database of @{Wrapper.Static#STATIC} objects alive in the mission.
--   * Manage database of players.
--   * Manage database of client slots defined using the mission editor.
--   * Manage database of airbases on the map, and from FARPs and ships as defined using the mission editor.
--   * Manage database of countries.
--   * Manage database of zone names.
--   * Manage database of hits to units and statics.
--   * Manage database of destroys of units and statics.
--   * Manage database of @{Core.Zone#ZONE_BASE} objects.
--
-- ===
--
-- ### Author: **FlightControl**
-- ### Contributions:
--
-- ===
--
-- @module Core.Database
-- @image Core_Database.JPG


--- @type DATABASE
-- @extends Core.Base#BASE

--- Contains collections of wrapper objects defined within MOOSE that reflect objects within the simulator.
--
-- Mission designers can use the DATABASE class to refer to:
--
--  * STATICS
--  * UNITS
--  * GROUPS
--  * CLIENTS
--  * AIRBASES
--  * PLAYERSJOINED
--  * PLAYERS
--  * CARGOS
--
-- On top, for internal MOOSE administration purposes, the DATBASE administers the Unit and Group TEMPLATES as defined within the Mission Editor.
--
-- The singleton object **_DATABASE** is automatically created by MOOSE, that administers all objects within the mission.
-- Moose refers to **_DATABASE** within the framework extensively, but you can also refer to the _DATABASE object within your missions if required.
--
-- @field #DATABASE
DATABASE = {
  ClassName = "DATABASE",
  Templates = {
    Units = {},
    Groups = {},
    Statics = {},
    ClientsByName = {},
    ClientsByID = {},
  },
  UNITS = {},
  UNITS_Index = {},
  STATICS = {},
  GROUPS = {},
  PLAYERS = {},
  PLAYERSJOINED = {},
  PLAYERUNITS = {},
  CLIENTS = {},
  CARGOS = {},
  AIRBASES = {},
  COUNTRY_ID = {},
  COUNTRY_NAME = {},
  NavPoints = {},
  PLAYERSETTINGS = {},
  ZONENAMES = {},
  HITS = {},
  DESTROYS = {},
  ZONES = {},
  ZONES_GOAL = {},  
  WAREHOUSES = {},
  FLIGHTGROUPS = {},
  FLIGHTCONTROLS = {},
}

local _DATABASECoalition =
  {
    [1] = "Red",
    [2] = "Blue",
    [3] = "Neutral",
  }

local _DATABASECategory =
  {
    ["plane"] = Unit.Category.AIRPLANE,
    ["helicopter"] = Unit.Category.HELICOPTER,
    ["vehicle"] = Unit.Category.GROUND_UNIT,
    ["ship"] = Unit.Category.SHIP,
    ["static"] = Unit.Category.STRUCTURE,
  }


--- Creates a new DATABASE object, building a set of units belonging to a coalitions, categories, countries, types or with defined prefix names.
-- @param #DATABASE self
-- @return #DATABASE
-- @usage
-- -- Define a new DATABASE Object. This DBObject will contain a reference to all Group and Unit Templates defined within the ME and the DCSRTE.
-- DBObject = DATABASE:New()
function DATABASE:New()

  -- Inherits from BASE
  local self = BASE:Inherit( self, BASE:New() ) -- #DATABASE

  self:SetEventPriority( 1 )

  self:HandleEvent( EVENTS.Birth, self._EventOnBirth )
  self:HandleEvent( EVENTS.Dead, self._EventOnDeadOrCrash )
  self:HandleEvent( EVENTS.Crash, self._EventOnDeadOrCrash )
  self:HandleEvent( EVENTS.RemoveUnit, self._EventOnDeadOrCrash )
  self:HandleEvent( EVENTS.Hit, self.AccountHits )
  self:HandleEvent( EVENTS.NewCargo )
  self:HandleEvent( EVENTS.DeleteCargo )
  self:HandleEvent( EVENTS.NewZone )
  self:HandleEvent( EVENTS.DeleteZone )

  -- Follow alive players and clients
  --self:HandleEvent( EVENTS.PlayerEnterUnit, self._EventOnPlayerEnterUnit ) -- This is not working anymore!, handling this through the birth event.
  self:HandleEvent( EVENTS.PlayerLeaveUnit, self._EventOnPlayerLeaveUnit )

  self:_RegisterTemplates()
  self:_RegisterGroupsAndUnits()
  self:_RegisterClients()
  self:_RegisterStatics()
  --self:_RegisterPlayers()
  self:_RegisterAirbases()

  self.UNITS_Position = 0

  --- @param #DATABASE self
  local function CheckPlayers( self )

    local CoalitionsData = { AlivePlayersRed = coalition.getPlayers( coalition.side.RED ), AlivePlayersBlue = coalition.getPlayers( coalition.side.BLUE ), AlivePlayersNeutral = coalition.getPlayers( coalition.side.NEUTRAL )}
    for CoalitionId, CoalitionData in pairs( CoalitionsData ) do
      --self:E( { "CoalitionData:", CoalitionData } )
      for UnitId, UnitData in pairs( CoalitionData ) do
        if UnitData and UnitData:isExist() then

          local UnitName = UnitData:getName()
          local PlayerName = UnitData:getPlayerName()
          local PlayerUnit = UNIT:Find( UnitData )
          --self:T( { "UnitData:", UnitData, UnitName, PlayerName, PlayerUnit } )

          if PlayerName and PlayerName ~= "" then
            if self.PLAYERS[PlayerName] == nil or self.PLAYERS[PlayerName] ~= UnitName then
              --self:E( { "Add player for unit:", UnitName, PlayerName } )
              self:AddPlayer( UnitName, PlayerName )
              --_EVENTDISPATCHER:CreateEventPlayerEnterUnit( PlayerUnit )
              local Settings = SETTINGS:Set( PlayerName )
              Settings:SetPlayerMenu( PlayerUnit )
            end
          end
        end
      end
    end
  end

  --self:E( "Scheduling" )
  --PlayerCheckSchedule = SCHEDULER:New( nil, CheckPlayers, { self }, 1, 1 )

  return self
end

--- Finds a Unit based on the Unit Name.
-- @param #DATABASE self
-- @param #string UnitName
-- @return Wrapper.Unit#UNIT The found Unit.
function DATABASE:FindUnit( UnitName )

  local UnitFound = self.UNITS[UnitName]
  return UnitFound
end


--- Adds a Unit based on the Unit Name in the DATABASE.
-- @param #DATABASE self
function DATABASE:AddUnit( DCSUnitName )

  if not  self.UNITS[DCSUnitName] then
    self:T( { "Add UNIT:", DCSUnitName } )
    local UnitRegister = UNIT:Register( DCSUnitName )
    self.UNITS[DCSUnitName] = UNIT:Register( DCSUnitName )

    table.insert( self.UNITS_Index, DCSUnitName )
  end

  return self.UNITS[DCSUnitName]
end


--- Deletes a Unit from the DATABASE based on the Unit Name.
-- @param #DATABASE self
function DATABASE:DeleteUnit( DCSUnitName )

  self.UNITS[DCSUnitName] = nil
end

--- Adds a Static based on the Static Name in the DATABASE.
-- @param #DATABASE self
function DATABASE:AddStatic( DCSStaticName )

  if not self.STATICS[DCSStaticName] then
    self.STATICS[DCSStaticName] = STATIC:Register( DCSStaticName )
    return self.STATICS[DCSStaticName]
  end

  return nil
end


--- Deletes a Static from the DATABASE based on the Static Name.
-- @param #DATABASE self
function DATABASE:DeleteStatic( DCSStaticName )

  --self.STATICS[DCSStaticName] = nil
end

--- Finds a STATIC based on the StaticName.
-- @param #DATABASE self
-- @param #string StaticName
-- @return Wrapper.Static#STATIC The found STATIC.
function DATABASE:FindStatic( StaticName )

  local StaticFound = self.STATICS[StaticName]
  return StaticFound
end

--- Finds a AIRBASE based on the AirbaseName.
-- @param #DATABASE self
-- @param #string AirbaseName
-- @return Wrapper.Airbase#AIRBASE The found AIRBASE.
function DATABASE:FindAirbase( AirbaseName )

  local AirbaseFound = self.AIRBASES[AirbaseName]
  return AirbaseFound
end

--- Adds a Airbase based on the Airbase Name in the DATABASE.
-- @param #DATABASE self
-- @param #string AirbaseName The name of the airbase
function DATABASE:AddAirbase( AirbaseName )

  if not self.AIRBASES[AirbaseName] then
    self.AIRBASES[AirbaseName] = AIRBASE:Register( AirbaseName )
  end
end


--- Deletes a Airbase from the DATABASE based on the Airbase Name.
-- @param #DATABASE self
-- @param #string AirbaseName The name of the airbase
function DATABASE:DeleteAirbase( AirbaseName )

  self.AIRBASES[AirbaseName] = nil
end

--- Finds an AIRBASE based on the AirbaseName.
-- @param #DATABASE self
-- @param #string AirbaseName
-- @return Wrapper.Airbase#AIRBASE The found AIRBASE.
function DATABASE:FindAirbase( AirbaseName )

  local AirbaseFound = self.AIRBASES[AirbaseName]
  return AirbaseFound
end


do -- Zones

  --- Finds a @{Zone} based on the zone name.
  -- @param #DATABASE self
  -- @param #string ZoneName The name of the zone.
  -- @return Core.Zone#ZONE_BASE The found ZONE.
  function DATABASE:FindZone( ZoneName )

    local ZoneFound = self.ZONES[ZoneName]
    return ZoneFound
  end

  --- Adds a @{Zone} based on the zone name in the DATABASE.
  -- @param #DATABASE self
  -- @param #string ZoneName The name of the zone.
  -- @param Core.Zone#ZONE_BASE Zone The zone.
  function DATABASE:AddZone( ZoneName, Zone )

    if not self.ZONES[ZoneName] then
      self.ZONES[ZoneName] = Zone
    end
  end


  --- Deletes a @{Zone} from the DATABASE based on the zone name.
  -- @param #DATABASE self
  -- @param #string ZoneName The name of the zone.
  function DATABASE:DeleteZone( ZoneName )

    self.ZONES[ZoneName] = nil
  end


  --- Private method that registers new ZONE_BASE derived objects within the DATABASE Object.
  -- @param #DATABASE self
  -- @return #DATABASE self
  function DATABASE:_RegisterZones()

    for ZoneID, ZoneData in pairs( env.mission.triggers.zones ) do
      local ZoneName = ZoneData.name

      self:I( { "Register ZONE:", Name = ZoneName } )
      local Zone = ZONE:New( ZoneName )
      self.ZONENAMES[ZoneName] = ZoneName
      self:AddZone( ZoneName, Zone )
    end

    for ZoneGroupName, ZoneGroup in pairs( self.GROUPS ) do
      if ZoneGroupName:match("#ZONE_POLYGON") then
        local ZoneName1 = ZoneGroupName:match("(.*)#ZONE_POLYGON")
        local ZoneName2 = ZoneGroupName:match(".*#ZONE_POLYGON(.*)")
        local ZoneName = ZoneName1 .. ( ZoneName2 or "" )

        self:I( { "Register ZONE_POLYGON:", Name = ZoneName } )
        local Zone_Polygon = ZONE_POLYGON:New( ZoneName, ZoneGroup )
        self.ZONENAMES[ZoneName] = ZoneName
        self:AddZone( ZoneName, Zone_Polygon )
      end
    end

  end


end -- zone

do -- Zone_Goal

  --- Finds a @{Zone} based on the zone name.
  -- @param #DATABASE self
  -- @param #string ZoneName The name of the zone.
  -- @return Core.Zone#ZONE_BASE The found ZONE.
  function DATABASE:FindZoneGoal( ZoneName )

    local ZoneFound = self.ZONES_GOAL[ZoneName]
    return ZoneFound
  end

  --- Adds a @{Zone} based on the zone name in the DATABASE.
  -- @param #DATABASE self
  -- @param #string ZoneName The name of the zone.
  -- @param Core.Zone#ZONE_BASE Zone The zone.
  function DATABASE:AddZoneGoal( ZoneName, Zone )

    if not self.ZONES_GOAL[ZoneName] then
      self.ZONES_GOAL[ZoneName] = Zone
    end
  end


  --- Deletes a @{Zone} from the DATABASE based on the zone name.
  -- @param #DATABASE self
  -- @param #string ZoneName The name of the zone.
  function DATABASE:DeleteZoneGoal( ZoneName )

    self.ZONES_GOAL[ZoneName] = nil
  end

end -- Zone_Goal
do -- cargo

  --- Adds a Cargo based on the Cargo Name in the DATABASE.
  -- @param #DATABASE self
  -- @param #string CargoName The name of the airbase
  function DATABASE:AddCargo( Cargo )

    if not self.CARGOS[Cargo.Name] then
      self.CARGOS[Cargo.Name] = Cargo
    end
  end


  --- Deletes a Cargo from the DATABASE based on the Cargo Name.
  -- @param #DATABASE self
  -- @param #string CargoName The name of the airbase
  function DATABASE:DeleteCargo( CargoName )

    self.CARGOS[CargoName] = nil
  end

  --- Finds an CARGO based on the CargoName.
  -- @param #DATABASE self
  -- @param #string CargoName
  -- @return Wrapper.Cargo#CARGO The found CARGO.
  function DATABASE:FindCargo( CargoName )

    local CargoFound = self.CARGOS[CargoName]
    return CargoFound
  end

  --- Checks if the Template name has a #CARGO tag.
  -- If yes, the group is a cargo.
  -- @param #DATABASE self
  -- @param #string TemplateName
  -- @return #boolean
  function DATABASE:IsCargo( TemplateName )

    TemplateName = env.getValueDictByKey( TemplateName )

    local Cargo = TemplateName:match( "#(CARGO)" )

    return Cargo and Cargo == "CARGO"
  end

  --- Private method that registers new Static Templates within the DATABASE Object.
  -- @param #DATABASE self
  -- @return #DATABASE self
  function DATABASE:_RegisterCargos()

    local Groups = UTILS.DeepCopy( self.GROUPS ) -- This is a very important statement. CARGO_GROUP:New creates a new _DATABASE.GROUP entry, which will confuse the loop. I searched 4 hours on this to find the bug!

    for CargoGroupName, CargoGroup in pairs( Groups ) do
      self:I( { Cargo = CargoGroupName } )
      if self:IsCargo( CargoGroupName ) then
        local CargoInfo = CargoGroupName:match("#CARGO(.*)")
        local CargoParam = CargoInfo and CargoInfo:match( "%((.*)%)")
        local CargoName1 = CargoGroupName:match("(.*)#CARGO%(.*%)")
        local CargoName2 = CargoGroupName:match(".*#CARGO%(.*%)(.*)")
        local CargoName = CargoName1 .. ( CargoName2 or "" )
        local Type = CargoParam and CargoParam:match( "T=([%a%d ]+),?")
        local Name = CargoParam and CargoParam:match( "N=([%a%d]+),?") or CargoName
        local LoadRadius = CargoParam and tonumber( CargoParam:match( "RR=([%a%d]+),?") )
        local NearRadius = CargoParam and tonumber( CargoParam:match( "NR=([%a%d]+),?") )

        self:I({"Register CargoGroup:",Type=Type,Name=Name,LoadRadius=LoadRadius,NearRadius=NearRadius})
        CARGO_GROUP:New( CargoGroup, Type, Name, LoadRadius, NearRadius )
      end
    end

    for CargoStaticName, CargoStatic in pairs( self.STATICS ) do
      if self:IsCargo( CargoStaticName ) then
        local CargoInfo = CargoStaticName:match("#CARGO(.*)")
        local CargoParam = CargoInfo and CargoInfo:match( "%((.*)%)")
        local CargoName = CargoStaticName:match("(.*)#CARGO")
        local Type = CargoParam and CargoParam:match( "T=([%a%d ]+),?")
        local Category = CargoParam and CargoParam:match( "C=([%a%d ]+),?")
        local Name = CargoParam and CargoParam:match( "N=([%a%d]+),?") or CargoName
        local LoadRadius = CargoParam and tonumber( CargoParam:match( "RR=([%a%d]+),?") )
        local NearRadius = CargoParam and tonumber( CargoParam:match( "NR=([%a%d]+),?") )

        if Category == "SLING" then
          self:I({"Register CargoSlingload:",Type=Type,Name=Name,LoadRadius=LoadRadius,NearRadius=NearRadius})
          CARGO_SLINGLOAD:New( CargoStatic, Type, Name, LoadRadius, NearRadius )
        else
          if Category == "CRATE" then
            self:I({"Register CargoCrate:",Type=Type,Name=Name,LoadRadius=LoadRadius,NearRadius=NearRadius})
            CARGO_CRATE:New( CargoStatic, Type, Name, LoadRadius, NearRadius )
          end
        end
      end
    end

  end

end -- cargo

--- Finds a CLIENT based on the ClientName.
-- @param #DATABASE self
-- @param #string ClientName
-- @return Wrapper.Client#CLIENT The found CLIENT.
function DATABASE:FindClient( ClientName )

  local ClientFound = self.CLIENTS[ClientName]
  return ClientFound
end


--- Adds a CLIENT based on the ClientName in the DATABASE.
-- @param #DATABASE self
function DATABASE:AddClient( ClientName )

  if not self.CLIENTS[ClientName] then
    self.CLIENTS[ClientName] = CLIENT:Register( ClientName )
  end

  return self.CLIENTS[ClientName]
end


--- Finds a GROUP based on the GroupName.
-- @param #DATABASE self
-- @param #string GroupName
-- @return Wrapper.Group#GROUP The found GROUP.
function DATABASE:FindGroup( GroupName )

  local GroupFound = self.GROUPS[GroupName]
  return GroupFound
end


--- Adds a GROUP based on the GroupName in the DATABASE.
-- @param #DATABASE self
function DATABASE:AddGroup( GroupName )

  if not self.GROUPS[GroupName] then
    self:T( { "Add GROUP:", GroupName } )
    self.GROUPS[GroupName] = GROUP:Register( GroupName )
  end

  return self.GROUPS[GroupName]
end

--- Adds a player based on the Player Name in the DATABASE.
-- @param #DATABASE self
function DATABASE:AddPlayer( UnitName, PlayerName )

  if PlayerName then
    self:T( { "Add player for unit:", UnitName, PlayerName } )
    self.PLAYERS[PlayerName] = UnitName
    self.PLAYERUNITS[PlayerName] = self:FindUnit( UnitName )
    self.PLAYERSJOINED[PlayerName] = PlayerName
  end
end

--- Deletes a player from the DATABASE based on the Player Name.
-- @param #DATABASE self
function DATABASE:DeletePlayer( UnitName, PlayerName )

  if PlayerName then
    self:T( { "Clean player:", PlayerName } )
    self.PLAYERS[PlayerName] = nil
    self.PLAYERUNITS[PlayerName] = nil
  end
end

--- Get the player table from the DATABASE.
-- The player table contains all unit names with the key the name of the player (PlayerName).
-- @param #DATABASE self
-- @usage
--   local Players = _DATABASE:GetPlayers()
--   for PlayerName, UnitName in pairs( Players ) do
--     ..
--   end
function DATABASE:GetPlayers()
  return self.PLAYERS
end


--- Get the player table from the DATABASE, which contains all UNIT objects.
-- The player table contains all UNIT objects of the player with the key the name of the player (PlayerName).
-- @param #DATABASE self
-- @usage
--   local PlayerUnits = _DATABASE:GetPlayerUnits()
--   for PlayerName, PlayerUnit in pairs( PlayerUnits ) do
--     ..
--   end
function DATABASE:GetPlayerUnits()
  return self.PLAYERUNITS
end


--- Get the player table from the DATABASE which have joined in the mission historically.
-- The player table contains all UNIT objects with the key the name of the player (PlayerName).
-- @param #DATABASE self
-- @usage
--   local PlayersJoined = _DATABASE:GetPlayersJoined()
--   for PlayerName, PlayerUnit in pairs( PlayersJoined ) do
--     ..
--   end
function DATABASE:GetPlayersJoined()
  return self.PLAYERSJOINED
end


--- Instantiate new Groups within the DCSRTE.
-- This method expects EXACTLY the same structure as a structure within the ME, and needs 2 additional fields defined:
-- SpawnCountryID, SpawnCategoryID
-- This method is used by the SPAWN class.
-- @param #DATABASE self
-- @param #table SpawnTemplate Template of the group to spawn.
-- @param #string Groupname (Optional) Name of the group.
-- @return Wrapper.Group#GROUP Spawned group.
function DATABASE:Spawn( SpawnTemplate )
  self:F( SpawnTemplate.name )

  self:T( { SpawnTemplate.SpawnCountryID, SpawnTemplate.SpawnCategoryID } )

  -- Copy the spawn variables of the template in temporary storage, nullify, and restore the spawn variables.
  local SpawnCoalitionID = SpawnTemplate.CoalitionID
  local SpawnCountryID = SpawnTemplate.CountryID
  local SpawnCategoryID = SpawnTemplate.CategoryID

  -- Nullify
  SpawnTemplate.CoalitionID = nil
  SpawnTemplate.CountryID = nil
  SpawnTemplate.CategoryID = nil

  self:_RegisterGroupTemplate( SpawnTemplate, SpawnCoalitionID, SpawnCategoryID, SpawnCountryID  )

  self:T3( SpawnTemplate )
  coalition.addGroup( SpawnCountryID, SpawnCategoryID, SpawnTemplate )

  -- Restore
  SpawnTemplate.CoalitionID = SpawnCoalitionID
  SpawnTemplate.CountryID = SpawnCountryID
  SpawnTemplate.CategoryID = SpawnCategoryID

  -- Ensure that for the spawned group and its units, there are GROUP and UNIT objects created in the DATABASE.
  local SpawnGroup = self:AddGroup( SpawnTemplate.name )
  for UnitID, UnitData in pairs( SpawnTemplate.units ) do
    self:AddUnit( UnitData.name )
  end

  return SpawnGroup
end

--- Set a status to a Group within the Database, this to check crossing events for example.
function DATABASE:SetStatusGroup( GroupName, Status )
  self:F2( Status )

  self.Templates.Groups[GroupName].Status = Status
end

--- Get a status to a Group within the Database, this to check crossing events for example.
function DATABASE:GetStatusGroup( GroupName )
  self:F2( Status )

  if self.Templates.Groups[GroupName] then
    return self.Templates.Groups[GroupName].Status
  else
    return ""
  end
end

--- Private method that registers new Group Templates within the DATABASE Object.
-- @param #DATABASE self
-- @param #table GroupTemplate
-- @param DCS#coalition.side CoalitionSide The coalition.side of the object.
-- @param DCS#Object.Category CategoryID The Object.category of the object.
-- @param DCS#country.id CountryID the country.id of the object
-- @return #DATABASE self
function DATABASE:_RegisterGroupTemplate( GroupTemplate, CoalitionSide, CategoryID, CountryID, GroupName )

  local GroupTemplateName = GroupName or env.getValueDictByKey( GroupTemplate.name )

  if not self.Templates.Groups[GroupTemplateName] then
    self.Templates.Groups[GroupTemplateName] = {}
    self.Templates.Groups[GroupTemplateName].Status = nil
  end

  -- Delete the spans from the route, it is not needed and takes memory.
  if GroupTemplate.route and GroupTemplate.route.spans then
    GroupTemplate.route.spans = nil
  end

  GroupTemplate.CategoryID = CategoryID
  GroupTemplate.CoalitionID = CoalitionSide
  GroupTemplate.CountryID = CountryID

  self.Templates.Groups[GroupTemplateName].GroupName = GroupTemplateName
  self.Templates.Groups[GroupTemplateName].Template = GroupTemplate
  self.Templates.Groups[GroupTemplateName].groupId = GroupTemplate.groupId
  self.Templates.Groups[GroupTemplateName].UnitCount = #GroupTemplate.units
  self.Templates.Groups[GroupTemplateName].Units = GroupTemplate.units
  self.Templates.Groups[GroupTemplateName].CategoryID = CategoryID
  self.Templates.Groups[GroupTemplateName].CoalitionID = CoalitionSide
  self.Templates.Groups[GroupTemplateName].CountryID = CountryID

  local UnitNames = {}

  for unit_num, UnitTemplate in pairs( GroupTemplate.units ) do

    UnitTemplate.name = env.getValueDictByKey(UnitTemplate.name)

    self.Templates.Units[UnitTemplate.name] = {}
    self.Templates.Units[UnitTemplate.name].UnitName = UnitTemplate.name
    self.Templates.Units[UnitTemplate.name].Template = UnitTemplate
    self.Templates.Units[UnitTemplate.name].GroupName = GroupTemplateName
    self.Templates.Units[UnitTemplate.name].GroupTemplate = GroupTemplate
    self.Templates.Units[UnitTemplate.name].GroupId = GroupTemplate.groupId
    self.Templates.Units[UnitTemplate.name].CategoryID = CategoryID
    self.Templates.Units[UnitTemplate.name].CoalitionID = CoalitionSide
    self.Templates.Units[UnitTemplate.name].CountryID = CountryID

    if UnitTemplate.skill and (UnitTemplate.skill == "Client" or UnitTemplate.skill == "Player") then
      self.Templates.ClientsByName[UnitTemplate.name] = UnitTemplate
      self.Templates.ClientsByName[UnitTemplate.name].CategoryID = CategoryID
      self.Templates.ClientsByName[UnitTemplate.name].CoalitionID = CoalitionSide
      self.Templates.ClientsByName[UnitTemplate.name].CountryID = CountryID
      self.Templates.ClientsByID[UnitTemplate.unitId] = UnitTemplate
    end

    UnitNames[#UnitNames+1] = self.Templates.Units[UnitTemplate.name].UnitName
  end

  self:T( { Group     = self.Templates.Groups[GroupTemplateName].GroupName,
            Coalition = self.Templates.Groups[GroupTemplateName].CoalitionID,
            Category  = self.Templates.Groups[GroupTemplateName].CategoryID,
            Country   = self.Templates.Groups[GroupTemplateName].CountryID,
            Units     = UnitNames
          }
        )
end

function DATABASE:GetGroupTemplate( GroupName )
  local GroupTemplate = self.Templates.Groups[GroupName].Template
  GroupTemplate.SpawnCoalitionID = self.Templates.Groups[GroupName].CoalitionID
  GroupTemplate.SpawnCategoryID = self.Templates.Groups[GroupName].CategoryID
  GroupTemplate.SpawnCountryID = self.Templates.Groups[GroupName].CountryID
  return GroupTemplate
end

--- Private method that registers new Static Templates within the DATABASE Object.
-- @param #DATABASE self
-- @param #table StaticTemplate
-- @return #DATABASE self
function DATABASE:_RegisterStaticTemplate( StaticTemplate, CoalitionID, CategoryID, CountryID )

  local StaticTemplate = UTILS.DeepCopy( StaticTemplate )

  local StaticTemplateName = env.getValueDictByKey(StaticTemplate.name)

  self.Templates.Statics[StaticTemplateName] = self.Templates.Statics[StaticTemplateName] or {}

  StaticTemplate.CategoryID = CategoryID
  StaticTemplate.CoalitionID = CoalitionID
  StaticTemplate.CountryID = CountryID

  self.Templates.Statics[StaticTemplateName].StaticName = StaticTemplateName
  self.Templates.Statics[StaticTemplateName].GroupTemplate = StaticTemplate
  self.Templates.Statics[StaticTemplateName].UnitTemplate = StaticTemplate.units[1]
  self.Templates.Statics[StaticTemplateName].CategoryID = CategoryID
  self.Templates.Statics[StaticTemplateName].CoalitionID = CoalitionID
  self.Templates.Statics[StaticTemplateName].CountryID = CountryID

  self:I( { Static = self.Templates.Statics[StaticTemplateName].StaticName,
            Coalition = self.Templates.Statics[StaticTemplateName].CoalitionID,
            Category = self.Templates.Statics[StaticTemplateName].CategoryID,
            Country = self.Templates.Statics[StaticTemplateName].CountryID
          }
        )

  self:AddStatic( StaticTemplateName )

end


--- @param #DATABASE self
function DATABASE:GetStaticGroupTemplate( StaticName )
  local StaticTemplate = self.Templates.Statics[StaticName].GroupTemplate
  return StaticTemplate, self.Templates.Statics[StaticName].CoalitionID, self.Templates.Statics[StaticName].CategoryID, self.Templates.Statics[StaticName].CountryID
end

--- @param #DATABASE self
function DATABASE:GetStaticUnitTemplate( StaticName )
  local UnitTemplate = self.Templates.Statics[StaticName].UnitTemplate
  return UnitTemplate, self.Templates.Statics[StaticName].CoalitionID, self.Templates.Statics[StaticName].CategoryID, self.Templates.Statics[StaticName].CountryID
end


function DATABASE:GetGroupNameFromUnitName( UnitName )
  return self.Templates.Units[UnitName].GroupName
end

function DATABASE:GetGroupTemplateFromUnitName( UnitName )
  return self.Templates.Units[UnitName].GroupTemplate
end

function DATABASE:GetCoalitionFromClientTemplate( ClientName )
  return self.Templates.ClientsByName[ClientName].CoalitionID
end

function DATABASE:GetCategoryFromClientTemplate( ClientName )
  return self.Templates.ClientsByName[ClientName].CategoryID
end

function DATABASE:GetCountryFromClientTemplate( ClientName )
  return self.Templates.ClientsByName[ClientName].CountryID
end

--- Airbase

function DATABASE:GetCoalitionFromAirbase( AirbaseName )
  return self.AIRBASES[AirbaseName]:GetCoalition()
end

function DATABASE:GetCategoryFromAirbase( AirbaseName )
  return self.AIRBASES[AirbaseName]:GetCategory()
end



--- Private method that registers all alive players in the mission.
-- @param #DATABASE self
-- @return #DATABASE self
function DATABASE:_RegisterPlayers()

  local CoalitionsData = { AlivePlayersRed = coalition.getPlayers( coalition.side.RED ), AlivePlayersBlue = coalition.getPlayers( coalition.side.BLUE ), AlivePlayersNeutral = coalition.getPlayers( coalition.side.NEUTRAL ) }
  for CoalitionId, CoalitionData in pairs( CoalitionsData ) do
    for UnitId, UnitData in pairs( CoalitionData ) do
      self:T3( { "UnitData:", UnitData } )
      if UnitData and UnitData:isExist() then
        local UnitName = UnitData:getName()
        local PlayerName = UnitData:getPlayerName()
        if not self.PLAYERS[PlayerName] then
          self:I( { "Add player for unit:", UnitName, PlayerName } )
          self:AddPlayer( UnitName, PlayerName )
        end
      end
    end
  end

  return self
end


--- Private method that registers all Groups and Units within in the mission.
-- @param #DATABASE self
-- @return #DATABASE self
function DATABASE:_RegisterGroupsAndUnits()

  local CoalitionsData = { GroupsRed = coalition.getGroups( coalition.side.RED ), GroupsBlue = coalition.getGroups( coalition.side.BLUE ),  GroupsNeutral = coalition.getGroups( coalition.side.NEUTRAL ) }
  for CoalitionId, CoalitionData in pairs( CoalitionsData ) do
    for DCSGroupId, DCSGroup in pairs( CoalitionData ) do

      if DCSGroup:isExist() then
        local DCSGroupName = DCSGroup:getName()

        self:I( { "Register Group:", DCSGroupName } )
        self:AddGroup( DCSGroupName )

        for DCSUnitId, DCSUnit in pairs( DCSGroup:getUnits() ) do

          local DCSUnitName = DCSUnit:getName()
          self:I( { "Register Unit:", DCSUnitName } )
          self:AddUnit( DCSUnitName )
        end
      else
        self:E( { "Group does not exist: ",  DCSGroup } )
      end

    end
  end
<<<<<<< HEAD

  self:I("Groups:")
=======
  
  self:T("Groups:")
>>>>>>> 8b506a2f
  for GroupName, Group in pairs( self.GROUPS ) do
    self:T( { "Group:", GroupName } )
  end

  return self
end

--- Private method that registers all Units of skill Client or Player within in the mission.
-- @param #DATABASE self
-- @return #DATABASE self
function DATABASE:_RegisterClients()

  for ClientName, ClientTemplate in pairs( self.Templates.ClientsByName ) do
    self:T( { "Register Client:", ClientName } )
    self:AddClient( ClientName )
  end

  return self
end

--- @param #DATABASE self
function DATABASE:_RegisterStatics()

  local CoalitionsData = { GroupsRed = coalition.getStaticObjects( coalition.side.RED ), GroupsBlue = coalition.getStaticObjects( coalition.side.BLUE ) }
  self:I( { Statics = CoalitionsData } )
  for CoalitionId, CoalitionData in pairs( CoalitionsData ) do
    for DCSStaticId, DCSStatic in pairs( CoalitionData ) do

      if DCSStatic:isExist() then
        local DCSStaticName = DCSStatic:getName()
<<<<<<< HEAD

        self:I( { "Register Static:", DCSStaticName } )
=======
  
        self:T( { "Register Static:", DCSStaticName } )
>>>>>>> 8b506a2f
        self:AddStatic( DCSStaticName )
      else
        self:E( { "Static does not exist: ",  DCSStatic } )
      end
    end
  end

  return self
end

--- @param #DATABASE self
function DATABASE:_RegisterAirbases()

  local CoalitionsData = { AirbasesRed = coalition.getAirbases( coalition.side.RED ), AirbasesBlue = coalition.getAirbases( coalition.side.BLUE ), AirbasesNeutral = coalition.getAirbases( coalition.side.NEUTRAL ) }
  for CoalitionId, CoalitionData in pairs( CoalitionsData ) do
    for DCSAirbaseId, DCSAirbase in pairs( CoalitionData ) do

      local DCSAirbaseName = DCSAirbase:getName()

      self:T( { "Register Airbase:", DCSAirbaseName, DCSAirbase:getID() } )
      self:AddAirbase( DCSAirbaseName )
    end
  end

  return self
end


--- Events

--- Handles the OnBirth event for the alive units set.
-- @param #DATABASE self
-- @param Core.Event#EVENTDATA Event
function DATABASE:_EventOnBirth( Event )
  self:F( { Event } )

  if Event.IniDCSUnit then
    if Event.IniObjectCategory == 3 then
      self:AddStatic( Event.IniDCSUnitName )
    else
      if Event.IniObjectCategory == 1 then
        self:AddUnit( Event.IniDCSUnitName )
        self:AddGroup( Event.IniDCSGroupName )
        -- Add airbase if it was spawned later in the mission.
        local DCSAirbase = Airbase.getByName(Event.IniDCSUnitName)
        if DCSAirbase then
          self:I(string.format("Adding airbase %s", tostring(Event.IniDCSUnitName)))
          self:AddAirbase(Event.IniDCSUnitName)
        end
      end
    end
    if Event.IniObjectCategory == 1 then
      Event.IniUnit = self:FindUnit( Event.IniDCSUnitName )
      Event.IniGroup = self:FindGroup( Event.IniDCSGroupName )
      local PlayerName = Event.IniUnit:GetPlayerName()
      if PlayerName then
        self:I( { "Player Joined:", PlayerName } )
        self:AddClient( Event.IniDCSUnitName )
        if not self.PLAYERS[PlayerName] then
          self:AddPlayer( Event.IniUnitName, PlayerName )
        end
        local Settings = SETTINGS:Set( PlayerName )
        Settings:SetPlayerMenu( Event.IniUnit )
        --MENU_INDEX:Refresh( Event.IniGroup )
      end
    end
  end
end


--- Handles the OnDead or OnCrash event for alive units set.
-- @param #DATABASE self
-- @param Core.Event#EVENTDATA Event
function DATABASE:_EventOnDeadOrCrash( Event )
  self:F2( { Event } )

  if Event.IniDCSUnit then
    if Event.IniObjectCategory == 3 then
      if self.STATICS[Event.IniDCSUnitName] then
        self:DeleteStatic( Event.IniDCSUnitName )
      end
    else
      if Event.IniObjectCategory == 1 then
        if self.UNITS[Event.IniDCSUnitName] then
          self:DeleteUnit( Event.IniDCSUnitName )
        end
      end
    end
  end

  self:AccountDestroys( Event )
end


--- Handles the OnPlayerEnterUnit event to fill the active players table (with the unit filter applied).
-- @param #DATABASE self
-- @param Core.Event#EVENTDATA Event
function DATABASE:_EventOnPlayerEnterUnit( Event )
  self:F2( { Event } )

  if Event.IniDCSUnit then
    if Event.IniObjectCategory == 1 then
      self:AddUnit( Event.IniDCSUnitName )
      Event.IniUnit = self:FindUnit( Event.IniDCSUnitName )
      self:AddGroup( Event.IniDCSGroupName )
      local PlayerName = Event.IniDCSUnit:getPlayerName()
      if not self.PLAYERS[PlayerName] then
        self:AddPlayer( Event.IniDCSUnitName, PlayerName )
      end
      local Settings = SETTINGS:Set( PlayerName )
      Settings:SetPlayerMenu( Event.IniUnit )
    end
  end
end


--- Handles the OnPlayerLeaveUnit event to clean the active players table.
-- @param #DATABASE self
-- @param Core.Event#EVENTDATA Event
function DATABASE:_EventOnPlayerLeaveUnit( Event )
  self:F2( { Event } )

  if Event.IniUnit then
    if Event.IniObjectCategory == 1 then
      local PlayerName = Event.IniUnit:GetPlayerName()
      if PlayerName and self.PLAYERS[PlayerName] then
        self:I( { "Player Left:", PlayerName } )
        local Settings = SETTINGS:Set( PlayerName )
        Settings:RemovePlayerMenu( Event.IniUnit )
        self:DeletePlayer( Event.IniUnit, PlayerName )
      end
    end
  end
end

--- Iterators

--- Iterate the DATABASE and call an iterator function for the given set, providing the Object for each element within the set and optional parameters.
-- @param #DATABASE self
-- @param #function IteratorFunction The function that will be called when there is an alive player in the database.
-- @return #DATABASE self
function DATABASE:ForEach( IteratorFunction, FinalizeFunction, arg, Set )
  self:F2( arg )

  local function CoRoutine()
    local Count = 0
    for ObjectID, Object in pairs( Set ) do
        self:T2( Object )
        IteratorFunction( Object, unpack( arg ) )
        Count = Count + 1
--        if Count % 100 == 0 then
--          coroutine.yield( false )
--        end
    end
    return true
  end

--  local co = coroutine.create( CoRoutine )
  local co = CoRoutine

  local function Schedule()

--    local status, res = coroutine.resume( co )
    local status, res = co()
    self:T3( { status, res } )

    if status == false then
      error( res )
    end
    if res == false then
      return true -- resume next time the loop
    end
    if FinalizeFunction then
      FinalizeFunction( unpack( arg ) )
    end
    return false
  end

  --local Scheduler = SCHEDULER:New( self, Schedule, {}, 0.001, 0.001, 0 )
  Schedule()

  return self
end


--- Iterate the DATABASE and call an iterator function for each **alive** STATIC, providing the STATIC and optional parameters.
-- @param #DATABASE self
-- @param #function IteratorFunction The function that will be called for each object in the database. The function needs to accept a STATIC parameter.
-- @return #DATABASE self
function DATABASE:ForEachStatic( IteratorFunction, FinalizeFunction, ... )  --R2.1
  self:F2( arg )

  self:ForEach( IteratorFunction, FinalizeFunction, arg, self.STATICS )

  return self
end


--- Iterate the DATABASE and call an iterator function for each **alive** UNIT, providing the UNIT and optional parameters.
-- @param #DATABASE self
-- @param #function IteratorFunction The function that will be called for each object in the database. The function needs to accept a UNIT parameter.
-- @return #DATABASE self
function DATABASE:ForEachUnit( IteratorFunction, FinalizeFunction, ... )
  self:F2( arg )

  self:ForEach( IteratorFunction, FinalizeFunction, arg, self.UNITS )

  return self
end


--- Iterate the DATABASE and call an iterator function for each **alive** GROUP, providing the GROUP and optional parameters.
-- @param #DATABASE self
-- @param #function IteratorFunction The function that will be called for each object in the database. The function needs to accept a GROUP parameter.
-- @return #DATABASE self
function DATABASE:ForEachGroup( IteratorFunction, FinalizeFunction, ... )
  self:F2( arg )

  self:ForEach( IteratorFunction, FinalizeFunction, arg, self.GROUPS )

  return self
end


--- Iterate the DATABASE and call an iterator function for each **ALIVE** player, providing the player name and optional parameters.
-- @param #DATABASE self
-- @param #function IteratorFunction The function that will be called for each object in the database. The function needs to accept the player name.
-- @return #DATABASE self
function DATABASE:ForEachPlayer( IteratorFunction, FinalizeFunction, ... )
  self:F2( arg )

  self:ForEach( IteratorFunction, FinalizeFunction, arg, self.PLAYERS )

  return self
end


--- Iterate the DATABASE and call an iterator function for each player who has joined the mission, providing the Unit of the player and optional parameters.
-- @param #DATABASE self
-- @param #function IteratorFunction The function that will be called for each object in the database. The function needs to accept a UNIT parameter.
-- @return #DATABASE self
function DATABASE:ForEachPlayerJoined( IteratorFunction, FinalizeFunction, ... )
  self:F2( arg )

  self:ForEach( IteratorFunction, FinalizeFunction, arg, self.PLAYERSJOINED )

  return self
end

--- Iterate the DATABASE and call an iterator function for each **ALIVE** player UNIT, providing the player UNIT and optional parameters.
-- @param #DATABASE self
-- @param #function IteratorFunction The function that will be called for each object in the database. The function needs to accept the player name.
-- @return #DATABASE self
function DATABASE:ForEachPlayerUnit( IteratorFunction, FinalizeFunction, ... )
  self:F2( arg )

  self:ForEach( IteratorFunction, FinalizeFunction, arg, self.PLAYERUNITS )

  return self
end


--- Iterate the DATABASE and call an iterator function for each CLIENT, providing the CLIENT to the function and optional parameters.
-- @param #DATABASE self
-- @param #function IteratorFunction The function that will be called object in the database. The function needs to accept a CLIENT parameter.
-- @return #DATABASE self
function DATABASE:ForEachClient( IteratorFunction, ... )
  self:F2( arg )

  self:ForEach( IteratorFunction, arg, self.CLIENTS )

  return self
end

--- Iterate the DATABASE and call an iterator function for each CARGO, providing the CARGO object to the function and optional parameters.
-- @param #DATABASE self
-- @param #function IteratorFunction The function that will be called for each object in the database. The function needs to accept a CLIENT parameter.
-- @return #DATABASE self
function DATABASE:ForEachCargo( IteratorFunction, ... )
  self:F2( arg )

  self:ForEach( IteratorFunction, arg, self.CARGOS )

  return self
end


--- Handles the OnEventNewCargo event.
-- @param #DATABASE self
-- @param Core.Event#EVENTDATA EventData
function DATABASE:OnEventNewCargo( EventData )
  self:F2( { EventData } )

  if EventData.Cargo then
    self:AddCargo( EventData.Cargo )
  end
end


--- Handles the OnEventDeleteCargo.
-- @param #DATABASE self
-- @param Core.Event#EVENTDATA EventData
function DATABASE:OnEventDeleteCargo( EventData )
  self:F2( { EventData } )

  if EventData.Cargo then
    self:DeleteCargo( EventData.Cargo.Name )
  end
end


--- Handles the OnEventNewZone event.
-- @param #DATABASE self
-- @param Core.Event#EVENTDATA EventData
function DATABASE:OnEventNewZone( EventData )
  self:F2( { EventData } )

  if EventData.Zone then
    self:AddZone( EventData.Zone.ZoneName, EventData.Zone )
  end
end


--- Handles the OnEventDeleteZone.
-- @param #DATABASE self
-- @param Core.Event#EVENTDATA EventData
function DATABASE:OnEventDeleteZone( EventData )
  self:F2( { EventData } )

  if EventData.Zone then
    self:DeleteZone( EventData.Zone.ZoneName )
  end
end



--- Gets the player settings
-- @param #DATABASE self
-- @param #string PlayerName
-- @return Core.Settings#SETTINGS
function DATABASE:GetPlayerSettings( PlayerName )
  self:F2( { PlayerName } )
  return self.PLAYERSETTINGS[PlayerName]
end


--- Sets the player settings
-- @param #DATABASE self
-- @param #string PlayerName
-- @param Core.Settings#SETTINGS Settings
-- @return Core.Settings#SETTINGS
function DATABASE:SetPlayerSettings( PlayerName, Settings )
  self:F2( { PlayerName, Settings } )
  self.PLAYERSETTINGS[PlayerName] = Settings
end



--- Add a flight group to the data base.
-- @param #DATABASE self
-- @param Ops.FlightGroup#FLIGHTGROUP flightgroup
function DATABASE:AddFlightGroup(flightgroup)
  self:I({NewFlightGroup=flightgroup.groupname})
  self.FLIGHTGROUPS[flightgroup.groupname]=flightgroup
end

--- Get a flight group from the data base.
-- @param #DATABASE self
-- @param #string groupname Group name of the flight group.
-- @return Ops.FlightGroup#FLIGHTGROUP Flight group object.
function DATABASE:GetFlightGroup(groupname)
  return self.FLIGHTGROUPS[groupname]
end

--- Add a flight control to the data base.
-- @param #DATABASE self
-- @param Ops.FlightControl#FLIGHTCONTROL flightcontrol
function DATABASE:AddFlightControl(flightcontrol)
  self:F2( { flightcontrol } )
  self.FLIGHTCONTROLS[flightcontrol.airbasename]=flightcontrol
end

--- Get a flight control object from the data base.
-- @param #DATABASE self
-- @param #string airbasename Name of the associated airbase.
-- @return Ops.FlightControl#FLIGHTCONTROL The FLIGHTCONTROL object.s
function DATABASE:GetFlightControl(airbasename)
  return self.FLIGHTCONTROLS[airbasename]
end

--- @param #DATABASE self
function DATABASE:_RegisterTemplates()
  self:F2()

  self.Navpoints = {}
  self.UNITS = {}
  --Build routines.db.units and self.Navpoints
  for CoalitionName, coa_data in pairs(env.mission.coalition) do
    self:T({CoalitionName=CoalitionName})

    if (CoalitionName == 'red' or CoalitionName == 'blue' or CoalitionName == 'neutrals') and type(coa_data) == 'table' then
      --self.Units[coa_name] = {}

      local CoalitionSide = coalition.side[string.upper(CoalitionName)]
      if CoalitionName=="red" then
        CoalitionSide=coalition.side.RED
      elseif CoalitionName=="blue" then
        CoalitionSide=coalition.side.BLUE
      else
        CoalitionSide=coalition.side.NEUTRAL
      end

      -- build nav points DB
      self.Navpoints[CoalitionName] = {}
      if coa_data.nav_points then --navpoints
        for nav_ind, nav_data in pairs(coa_data.nav_points) do

          if type(nav_data) == 'table' then
            self.Navpoints[CoalitionName][nav_ind] = routines.utils.deepCopy(nav_data)

            self.Navpoints[CoalitionName][nav_ind]['name'] = nav_data.callsignStr  -- name is a little bit more self-explanatory.
            self.Navpoints[CoalitionName][nav_ind]['point'] = {}  -- point is used by SSE, support it.
            self.Navpoints[CoalitionName][nav_ind]['point']['x'] = nav_data.x
            self.Navpoints[CoalitionName][nav_ind]['point']['y'] = 0
            self.Navpoints[CoalitionName][nav_ind]['point']['z'] = nav_data.y
          end
        end
      end

      -------------------------------------------------
      if coa_data.country then --there is a country table
        for cntry_id, cntry_data in pairs(coa_data.country) do

          local CountryName = string.upper(cntry_data.name)
          local CountryID = cntry_data.id

          self.COUNTRY_ID[CountryName] = CountryID
          self.COUNTRY_NAME[CountryID] = CountryName

          --self.Units[coa_name][countryName] = {}
          --self.Units[coa_name][countryName]["countryId"] = cntry_data.id

          if type(cntry_data) == 'table' then  --just making sure

            for obj_type_name, obj_type_data in pairs(cntry_data) do

              if obj_type_name == "helicopter" or obj_type_name == "ship" or obj_type_name == "plane" or obj_type_name == "vehicle" or obj_type_name == "static" then --should be an unncessary check

                local CategoryName = obj_type_name

                if ((type(obj_type_data) == 'table') and obj_type_data.group and (type(obj_type_data.group) == 'table') and (#obj_type_data.group > 0)) then  --there's a group!

                  --self.Units[coa_name][countryName][category] = {}

                  for group_num, Template in pairs(obj_type_data.group) do

                    if obj_type_name ~= "static" and Template and Template.units and type(Template.units) == 'table' then  --making sure again- this is a valid group
                      self:_RegisterGroupTemplate(
                        Template,
                        CoalitionSide,
                        _DATABASECategory[string.lower(CategoryName)],
                        CountryID
                      )
                    else
                      self:_RegisterStaticTemplate(
                        Template,
                        CoalitionSide,
                        _DATABASECategory[string.lower(CategoryName)],
                        CountryID
                      )
                    end --if GroupTemplate and GroupTemplate.units then
                  end --for group_num, GroupTemplate in pairs(obj_type_data.group) do
                end --if ((type(obj_type_data) == 'table') and obj_type_data.group and (type(obj_type_data.group) == 'table') and (#obj_type_data.group > 0)) then
              end --if obj_type_name == "helicopter" or obj_type_name == "ship" or obj_type_name == "plane" or obj_type_name == "vehicle" or obj_type_name == "static" then
          end --for obj_type_name, obj_type_data in pairs(cntry_data) do
          end --if type(cntry_data) == 'table' then
      end --for cntry_id, cntry_data in pairs(coa_data.country) do
      end --if coa_data.country then --there is a country table
    end --if coa_name == 'red' or coa_name == 'blue' and type(coa_data) == 'table' then
  end --for coa_name, coa_data in pairs(mission.coalition) do

  return self
end

  --- Account the Hits of the Players.
  -- @param #DATABASE self
  -- @param Core.Event#EVENTDATA Event
  function DATABASE:AccountHits( Event )
    self:F( { Event } )

    if Event.IniPlayerName ~= nil then -- It is a player that is hitting something
      self:T( "Hitting Something" )

      -- What is he hitting?
      if Event.TgtCategory then

        -- A target got hit
        self.HITS[Event.TgtUnitName] = self.HITS[Event.TgtUnitName] or {}
        local Hit = self.HITS[Event.TgtUnitName]

        Hit.Players = Hit.Players or {}
        Hit.Players[Event.IniPlayerName] = true
      end
    end

    -- It is a weapon initiated by a player, that is hitting something
    -- This seems to occur only with scenery and static objects.
    if Event.WeaponPlayerName ~= nil then
        self:T( "Hitting Scenery" )

      -- What is he hitting?
      if Event.TgtCategory then

        if Event.WeaponCoalition then -- A coalition object was hit, probably a static.
          -- A target got hit
          self.HITS[Event.TgtUnitName] = self.HITS[Event.TgtUnitName] or {}
          local Hit = self.HITS[Event.TgtUnitName]

          Hit.Players = Hit.Players or {}
          Hit.Players[Event.WeaponPlayerName] = true
        else -- A scenery object was hit.
        end
      end
    end
  end

  --- Account the destroys.
  -- @param #DATABASE self
  -- @param Core.Event#EVENTDATA Event
  function DATABASE:AccountDestroys( Event )
    self:F( { Event } )

    local TargetUnit = nil
    local TargetGroup = nil
    local TargetUnitName = ""
    local TargetGroupName = ""
    local TargetPlayerName = ""
    local TargetCoalition = nil
    local TargetCategory = nil
    local TargetType = nil
    local TargetUnitCoalition = nil
    local TargetUnitCategory = nil
    local TargetUnitType = nil

    if Event.IniDCSUnit then

      TargetUnit = Event.IniUnit
      TargetUnitName = Event.IniDCSUnitName
      TargetGroup = Event.IniDCSGroup
      TargetGroupName = Event.IniDCSGroupName
      TargetPlayerName = Event.IniPlayerName

      TargetCoalition = Event.IniCoalition
      --TargetCategory = TargetUnit:getCategory()
      --TargetCategory = TargetUnit:getDesc().category  -- Workaround
      TargetCategory = Event.IniCategory
      TargetType = Event.IniTypeName

      TargetUnitType = TargetType

      self:T( { TargetUnitName, TargetGroupName, TargetPlayerName, TargetCoalition, TargetCategory, TargetType } )
    end

    local Destroyed = false

    -- What is the player destroying?
    if self.HITS[Event.IniUnitName] then -- Was there a hit for this unit for this player before registered???
      self.DESTROYS[Event.IniUnitName] = self.DESTROYS[Event.IniUnitName] or {}
      self.DESTROYS[Event.IniUnitName] = true
    end
  end<|MERGE_RESOLUTION|>--- conflicted
+++ resolved
@@ -81,7 +81,7 @@
   HITS = {},
   DESTROYS = {},
   ZONES = {},
-  ZONES_GOAL = {},  
+  ZONES_GOAL = {},
   WAREHOUSES = {},
   FLIGHTGROUPS = {},
   FLIGHTCONTROLS = {},
@@ -850,13 +850,8 @@
 
     end
   end
-<<<<<<< HEAD
-
-  self:I("Groups:")
-=======
-  
+
   self:T("Groups:")
->>>>>>> 8b506a2f
   for GroupName, Group in pairs( self.GROUPS ) do
     self:T( { "Group:", GroupName } )
   end
@@ -887,13 +882,8 @@
 
       if DCSStatic:isExist() then
         local DCSStaticName = DCSStatic:getName()
-<<<<<<< HEAD
 
         self:I( { "Register Static:", DCSStaticName } )
-=======
-  
-        self:T( { "Register Static:", DCSStaticName } )
->>>>>>> 8b506a2f
         self:AddStatic( DCSStaticName )
       else
         self:E( { "Static does not exist: ",  DCSStatic } )
