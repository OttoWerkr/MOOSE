--- **Core** -- SET_ classes define **collections** of objects to perform **bulk actions** and logically **group** objects.
-- 
-- ===
-- 
-- SET_ classes group objects of the same type into a collection, which is either:
-- 
--   * Manually managed using the **:Add...()** or **:Remove...()** methods. The initial SET can be filtered with the **@{#SET_BASE.FilterOnce}()** method
--   * Dynamically updated when new objects are created or objects are destroyed using the **@{#SET_BASE.FilterStart}()** method.
--   
-- Various types of SET_ classes are available:
-- 
--   * @{#SET_UNIT}: Defines a colleciton of @{Wrapper.Unit}s filtered by filter criteria.
--   * @{#SET_GROUP}: Defines a collection of @{Wrapper.Group}s filtered by filter criteria.
--   * @{#SET_CLIENT}: Defines a collection of @{Client}s filterd by filter criteria.
--   * @{#SET_AIRBASE}: Defines a collection of @{Wrapper.Airbase}s filtered by filter criteria.
-- 
-- These classes are derived from @{#SET_BASE}, which contains the main methods to manage SETs.
-- 
-- A multitude of other methods are available in SET_ classes that allow to:
-- 
--   * Validate the presence of objects in the SET.
--   * Trigger events when objects in the SET change a zone presence.
-- 
-- ===
-- 
-- ### Author: **FlightControl**
-- ### Contributions: 
-- 
-- ===
-- 
-- @module Core.Set
-- @image Core_Sets.JPG


--- @type SET_BASE
-- @field #table Filter
-- @field #table Set
-- @field #table List
-- @field Core.Scheduler#SCHEDULER CallScheduler
-- @extends Core.Base#BASE


--- The @{Core.Set#SET_BASE} class defines the core functions that define a collection of objects.
-- A SET provides iterators to iterate the SET, but will **temporarily** yield the ForEach interator loop at defined **"intervals"** to the mail simulator loop.
-- In this way, large loops can be done while not blocking the simulator main processing loop.
-- The default **"yield interval"** is after 10 objects processed.
-- The default **"time interval"** is after 0.001 seconds.
-- 
-- ## Add or remove objects from the SET
-- 
-- Some key core functions are @{Core.Set#SET_BASE.Add} and @{Core.Set#SET_BASE.Remove} to add or remove objects from the SET in your logic.
-- 
-- ## Define the SET iterator **"yield interval"** and the **"time interval"**
-- 
-- Modify the iterator intervals with the @{Core.Set#SET_BASE.SetInteratorIntervals} method.
-- You can set the **"yield interval"**, and the **"time interval"**. (See above).
-- 
-- @field #SET_BASE SET_BASE 
SET_BASE = {
  ClassName = "SET_BASE",
  Filter = {},
  Set = {},
  List = {},
  Index = {},
}


--- Creates a new SET_BASE object, building a set of units belonging to a coalitions, categories, countries, types or with defined prefix names.
-- @param #SET_BASE self
-- @return #SET_BASE
-- @usage
-- -- Define a new SET_BASE Object. This DBObject will contain a reference to all Group and Unit Templates defined within the ME and the DCSRTE.
-- DBObject = SET_BASE:New()
function SET_BASE:New( Database )

  -- Inherits from BASE
  local self = BASE:Inherit( self, FSM:New() ) -- Core.Set#SET_BASE
  
  self.Database = Database

  self:SetStartState( "Started" )
  
  --- Added Handler OnAfter for SET_BASE
  -- @function [parent=#SET_BASE] OnAfterAdded
  -- @param #SET_BASE self
  -- @param #string From
  -- @param #string Event
  -- @param #string To
  -- @param #string ObjectName The name of the object.
  -- @param Object The object.
  
  
  self:AddTransition( "*",  "Added", "*" )
  
  --- Removed Handler OnAfter for SET_BASE
  -- @function [parent=#SET_BASE] OnAfterRemoved
  -- @param #SET_BASE self
  -- @param #string From
  -- @param #string Event
  -- @param #string To
  -- @param #string ObjectName The name of the object.
  -- @param Object The object.
  
  self:AddTransition( "*",  "Removed", "*" )

  self.YieldInterval = 10
  self.TimeInterval = 0.001

  self.Set = {}
  self.Index = {}
  
  self.CallScheduler = SCHEDULER:New( self )

  self:SetEventPriority( 2 )

  return self
end

--- Finds an @{Core.Base#BASE} object based on the object Name.
-- @param #SET_BASE self
-- @param #string ObjectName
-- @return Core.Base#BASE The Object found.
function SET_BASE:_Find( ObjectName )

  local ObjectFound = self.Set[ObjectName]
  return ObjectFound
end


--- Gets the Set.
-- @param #SET_BASE self
-- @return #SET_BASE self
function SET_BASE:GetSet()
	self:F2()
	
  return self.Set
end

--- Gets a list of the Names of the Objects in the Set.
-- @param #SET_BASE self
-- @return #SET_BASE self
function SET_BASE:GetSetNames()  -- R2.3
  self:F2()
  
  local Names = {}
  
  for Name, Object in pairs( self.Set ) do
    table.insert( Names, Name )
  end
  
  return Names
end


--- Gets a list of the Objects in the Set.
-- @param #SET_BASE self
-- @return #SET_BASE self
function SET_BASE:GetSetObjects()  -- R2.3
  self:F2()
  
  local Objects = {}
  
  for Name, Object in pairs( self.Set ) do
    table.insert( Objects, Object )
  end
  
  return Objects
end


--- Removes a @{Core.Base#BASE} object from the @{Core.Set#SET_BASE} and derived classes, based on the Object Name.
-- @param #SET_BASE self
-- @param #string ObjectName
-- @param NoTriggerEvent (optional) When `true`, the :Remove() method will not trigger a **Removed** event.
function SET_BASE:Remove( ObjectName, NoTriggerEvent )
  self:F2( { ObjectName = ObjectName } )

  local Object = self.Set[ObjectName]
  
  if Object then  
    for Index, Key in ipairs( self.Index ) do
      if Key == ObjectName then
        table.remove( self.Index, Index )
        self.Set[ObjectName] = nil
        break
      end
    end
    -- When NoTriggerEvent is true, then no Removed event will be triggered.
    if not NoTriggerEvent then
      self:Removed( ObjectName, Object )
    end
  end
end


--- Adds a @{Core.Base#BASE} object in the @{Core.Set#SET_BASE}, using a given ObjectName as the index.
-- @param #SET_BASE self
-- @param #string ObjectName
-- @param Core.Base#BASE Object
-- @return Core.Base#BASE The added BASE Object.
function SET_BASE:Add( ObjectName, Object )
  self:F2( { ObjectName = ObjectName, Object = Object } )

  -- Ensure that the existing element is removed from the Set before a new one is inserted to the Set
  if self.Set[ObjectName] then
    self:Remove( ObjectName, true )
  end
  self.Set[ObjectName] = Object
  table.insert( self.Index, ObjectName )
  
  self:Added( ObjectName, Object )
end

--- Adds a @{Core.Base#BASE} object in the @{Core.Set#SET_BASE}, using the Object Name as the index.
-- @param #SET_BASE self
-- @param Wrapper.Object#OBJECT Object
-- @return Core.Base#BASE The added BASE Object.
function SET_BASE:AddObject( Object )
  self:F2( Object.ObjectName )
  
  self:T( Object.UnitName )
  self:T( Object.ObjectName )
  self:Add( Object.ObjectName, Object )
  
end




--- Gets a @{Core.Base#BASE} object from the @{Core.Set#SET_BASE} and derived classes, based on the Object Name.
-- @param #SET_BASE self
-- @param #string ObjectName
-- @return Core.Base#BASE
function SET_BASE:Get( ObjectName )
  self:F( ObjectName )

  local Object = self.Set[ObjectName]
  
  self:T3( { ObjectName, Object } )
  return Object
end

--- Gets the first object from the @{Core.Set#SET_BASE} and derived classes.
-- @param #SET_BASE self
-- @return Core.Base#BASE
function SET_BASE:GetFirst()

  local ObjectName = self.Index[1]
  local FirstObject = self.Set[ObjectName]
  self:T3( { FirstObject } )
  return FirstObject 
end

--- Gets the last object from the @{Core.Set#SET_BASE} and derived classes.
-- @param #SET_BASE self
-- @return Core.Base#BASE
function SET_BASE:GetLast()

  local ObjectName = self.Index[#self.Index]
  local LastObject = self.Set[ObjectName]
  self:T3( { LastObject } )
  return LastObject 
end

--- Gets a random object from the @{Core.Set#SET_BASE} and derived classes.
-- @param #SET_BASE self
-- @return Core.Base#BASE
function SET_BASE:GetRandom()

  local RandomItem = self.Set[self.Index[math.random(#self.Index)]]
  self:T3( { RandomItem } )
  return RandomItem
end


--- Retrieves the amount of objects in the @{Core.Set#SET_BASE} and derived classes.
-- @param #SET_BASE self
-- @return #number Count
function SET_BASE:Count()

  return self.Index and #self.Index or 0
end


--- Copies the Filter criteria from a given Set (for rebuilding a new Set based on an existing Set).
-- @param #SET_BASE self
-- @param #SET_BASE BaseSet
-- @return #SET_BASE
function SET_BASE:SetDatabase( BaseSet )

  -- Copy the filter criteria of the BaseSet
  local OtherFilter = routines.utils.deepCopy( BaseSet.Filter )
  self.Filter = OtherFilter
  
  -- Now base the new Set on the BaseSet
  self.Database = BaseSet:GetSet()
  return self
end



--- Define the SET iterator **"yield interval"** and the **"time interval"**.
-- @param #SET_BASE self
-- @param #number YieldInterval Sets the frequency when the iterator loop will yield after the number of objects processed. The default frequency is 10 objects processed.
-- @param #number TimeInterval Sets the time in seconds when the main logic will resume the iterator loop. The default time is 0.001 seconds.
-- @return #SET_BASE self
function SET_BASE:SetIteratorIntervals( YieldInterval, TimeInterval )

  self.YieldInterval = YieldInterval
  self.TimeInterval = TimeInterval
  
  return self
end


--- Filters for the defined collection.
-- @param #SET_BASE self
-- @return #SET_BASE self
function SET_BASE:FilterOnce()

  for ObjectName, Object in pairs( self.Database ) do

    if self:IsIncludeObject( Object ) then
      self:Add( ObjectName, Object )
    end
  end
  
  return self
end

--- Starts the filtering for the defined collection.
-- @param #SET_BASE self
-- @return #SET_BASE self
function SET_BASE:_FilterStart()

  for ObjectName, Object in pairs( self.Database ) do

    if self:IsIncludeObject( Object ) then
      self:E( { "Adding Object:", ObjectName } )
      self:Add( ObjectName, Object )
    end
  end
  
  -- Follow alive players and clients
  --self:HandleEvent( EVENTS.PlayerEnterUnit, self._EventOnPlayerEnterUnit )
  --self:HandleEvent( EVENTS.PlayerLeaveUnit, self._EventOnPlayerLeaveUnit )
  
  
  return self
end

--- Starts the filtering of the Dead events for the collection.
-- @param #SET_BASE self
-- @return #SET_BASE self
function SET_BASE:FilterDeads() --R2.1 allow deads to be filtered to automatically handle deads in the collection.

  self:HandleEvent( EVENTS.Dead, self._EventOnDeadOrCrash )
  
  return self
end

--- Starts the filtering of the Crash events for the collection.
-- @param #SET_BASE self
-- @return #SET_BASE self
function SET_BASE:FilterCrashes() --R2.1 allow crashes to be filtered to automatically handle crashes in the collection.

  self:HandleEvent( EVENTS.Crash, self._EventOnDeadOrCrash )
  
  return self
end

--- Stops the filtering for the defined collection.
-- @param #SET_BASE self
-- @return #SET_BASE self
function SET_BASE:FilterStop()

  self:UnHandleEvent( EVENTS.Birth )
  self:UnHandleEvent( EVENTS.Dead )
  self:UnHandleEvent( EVENTS.Crash )
  
  return self
end

--- Iterate the SET_BASE while identifying the nearest object from a @{Core.Point#POINT_VEC2}.
-- @param #SET_BASE self
-- @param Core.Point#POINT_VEC2 PointVec2 A @{Core.Point#POINT_VEC2} object from where to evaluate the closest object in the set.
-- @return Core.Base#BASE The closest object.
function SET_BASE:FindNearestObjectFromPointVec2( PointVec2 )
  self:F2( PointVec2 )
  
  local NearestObject = nil
  local ClosestDistance = nil
  
  for ObjectID, ObjectData in pairs( self.Set ) do
    if NearestObject == nil then
      NearestObject = ObjectData
      ClosestDistance = PointVec2:DistanceFromVec2( ObjectData:GetVec2() )
    else
      local Distance = PointVec2:DistanceFromVec2( ObjectData:GetVec2() )
      if Distance < ClosestDistance then
        NearestObject = ObjectData
        ClosestDistance = Distance
      end
    end
  end
  
  return NearestObject
end



----- Private method that registers all alive players in the mission.
---- @param #SET_BASE self
---- @return #SET_BASE self
--function SET_BASE:_RegisterPlayers()
--
--  local CoalitionsData = { AlivePlayersRed = coalition.getPlayers( coalition.side.RED ), AlivePlayersBlue = coalition.getPlayers( coalition.side.BLUE ) }
--  for CoalitionId, CoalitionData in pairs( CoalitionsData ) do
--    for UnitId, UnitData in pairs( CoalitionData ) do
--      self:T3( { "UnitData:", UnitData } )
--      if UnitData and UnitData:isExist() then
--        local UnitName = UnitData:getName()
--        if not self.PlayersAlive[UnitName] then
--          self:E( { "Add player for unit:", UnitName, UnitData:getPlayerName() } )
--          self.PlayersAlive[UnitName] = UnitData:getPlayerName()
--        end
--      end
--    end
--  end
--  
--  return self
--end

--- Events

--- Handles the OnBirth event for the Set.
-- @param #SET_BASE self
-- @param Core.Event#EVENTDATA Event
function SET_BASE:_EventOnBirth( Event )
  self:F3( { Event } )

  if Event.IniDCSUnit then
    local ObjectName, Object = self:AddInDatabase( Event )
    self:T3( ObjectName, Object )
    if Object and self:IsIncludeObject( Object ) then
      self:Add( ObjectName, Object )
      --self:_EventOnPlayerEnterUnit( Event )
    end
  end
end

--- Handles the OnDead or OnCrash event for alive units set.
-- @param #SET_BASE self
-- @param Core.Event#EVENTDATA Event
function SET_BASE:_EventOnDeadOrCrash( Event )
  self:F( { Event } )

  if Event.IniDCSUnit then
    local ObjectName, Object = self:FindInDatabase( Event )
    if ObjectName then
      self:Remove( ObjectName )
    end
  end
end

--- Handles the OnPlayerEnterUnit event to fill the active players table (with the unit filter applied).
-- @param #SET_BASE self
-- @param Core.Event#EVENTDATA Event
--function SET_BASE:_EventOnPlayerEnterUnit( Event )
--  self:F3( { Event } )
--
--  if Event.IniDCSUnit then
--    local ObjectName, Object = self:AddInDatabase( Event )
--    self:T3( ObjectName, Object )
--    if self:IsIncludeObject( Object ) then
--      self:Add( ObjectName, Object )
--      --self:_EventOnPlayerEnterUnit( Event )
--    end
--  end
--end

--- Handles the OnPlayerLeaveUnit event to clean the active players table.
-- @param #SET_BASE self
-- @param Core.Event#EVENTDATA Event
--function SET_BASE:_EventOnPlayerLeaveUnit( Event )
--  self:F3( { Event } )
--
--  local ObjectName = Event.IniDCSUnit
--  if Event.IniDCSUnit then
--    if Event.IniDCSGroup then
--      local GroupUnits = Event.IniDCSGroup:getUnits()
--      local PlayerCount = 0
--      for _, DCSUnit in pairs( GroupUnits ) do
--        if DCSUnit ~= Event.IniDCSUnit then
--          if DCSUnit:getPlayerName() ~= nil then
--            PlayerCount = PlayerCount + 1
--          end
--        end
--      end
--      self:E(PlayerCount)
--      if PlayerCount == 0 then
--        self:Remove( Event.IniDCSGroupName )
--      end
--    end
--  end
--end

-- Iterators

--- Iterate the SET_BASE and derived classes and call an iterator function for the given SET_BASE, providing the Object for each element within the set and optional parameters.
-- @param #SET_BASE self
-- @param #function IteratorFunction The function that will be called.
-- @return #SET_BASE self
function SET_BASE:ForEach( IteratorFunction, arg, Set, Function, FunctionArguments )
  self:F3( arg )
  
  Set = Set or self:GetSet()
  arg = arg or {}
  
  local function CoRoutine()
    local Count = 0
    for ObjectID, ObjectData in pairs( Set ) do
      local Object = ObjectData
        self:T3( Object )
        if Function then
          if Function( unpack( FunctionArguments ), Object ) == true then
            IteratorFunction( Object, unpack( arg ) )
          end
        else
          IteratorFunction( Object, unpack( arg ) )
        end
        Count = Count + 1
--        if Count % self.YieldInterval == 0 then
--          coroutine.yield( false )
--        end    
    end
    return true
  end
  
--  local co = coroutine.create( CoRoutine )
  local co = CoRoutine
  
  local function Schedule()
  
--    local status, res = coroutine.resume( co )
    local status, res = co()
    self:T3( { status, res } )
    
    if status == false then
      error( res )
    end
    if res == false then
      return true -- resume next time the loop
    end
    
    return false
  end

  --self.CallScheduler:Schedule( self, Schedule, {}, self.TimeInterval, self.TimeInterval, 0 )
  Schedule()
  
  return self
end


----- Iterate the SET_BASE and call an interator function for each **alive** unit, providing the Unit and optional parameters.
---- @param #SET_BASE self
---- @param #function IteratorFunction The function that will be called when there is an alive unit in the SET_BASE. The function needs to accept a UNIT parameter.
---- @return #SET_BASE self
--function SET_BASE:ForEachDCSUnitAlive( IteratorFunction, ... )
--  self:F3( arg )
--  
--  self:ForEach( IteratorFunction, arg, self.DCSUnitsAlive )
--
--  return self
--end
--
----- Iterate the SET_BASE and call an interator function for each **alive** player, providing the Unit of the player and optional parameters.
---- @param #SET_BASE self
---- @param #function IteratorFunction The function that will be called when there is an alive player in the SET_BASE. The function needs to accept a UNIT parameter.
---- @return #SET_BASE self
--function SET_BASE:ForEachPlayer( IteratorFunction, ... )
--  self:F3( arg )
--  
--  self:ForEach( IteratorFunction, arg, self.PlayersAlive )
--  
--  return self
--end
--
--
----- Iterate the SET_BASE and call an interator function for each client, providing the Client to the function and optional parameters.
---- @param #SET_BASE self
---- @param #function IteratorFunction The function that will be called when there is an alive player in the SET_BASE. The function needs to accept a CLIENT parameter.
---- @return #SET_BASE self
--function SET_BASE:ForEachClient( IteratorFunction, ... )
--  self:F3( arg )
--  
--  self:ForEach( IteratorFunction, arg, self.Clients )
--
--  return self
--end


--- Decides whether to include the Object
-- @param #SET_BASE self
-- @param #table Object
-- @return #SET_BASE self
function SET_BASE:IsIncludeObject( Object )
  self:F3( Object )
  
  return true
end

--- Gets a string with all the object names.
-- @param #SET_BASE self
-- @return #string A string with the names of the objects.
function SET_BASE:GetObjectNames()
  self:F3()

  local ObjectNames = ""
  for ObjectName, Object in pairs( self.Set ) do
    ObjectNames = ObjectNames .. ObjectName .. ", "
  end
  
  return ObjectNames
end

--- Flushes the current SET_BASE contents in the log ... (for debugging reasons).
-- @param #SET_BASE self
-- @param Core.Base#BASE MasterObject (optional) The master object as a reference.
-- @return #string A string with the names of the objects.
function SET_BASE:Flush( MasterObject )
  self:F3()

  local ObjectNames = ""
  for ObjectName, Object in pairs( self.Set ) do
    ObjectNames = ObjectNames .. ObjectName .. ", "
  end
  self:T( { MasterObject = MasterObject and MasterObject:GetClassNameAndID(), "Objects in Set:", ObjectNames } )
  
  return ObjectNames
end


--- @type SET_GROUP
-- @extends Core.Set#SET_BASE

--- Mission designers can use the @{Core.Set#SET_GROUP} class to build sets of groups belonging to certain:
-- 
--  * Coalitions
--  * Categories
--  * Countries
--  * Starting with certain prefix strings.
--  
-- ## SET_GROUP constructor
-- 
-- Create a new SET_GROUP object with the @{#SET_GROUP.New} method:
-- 
--    * @{#SET_GROUP.New}: Creates a new SET_GROUP object.
-- 
-- ## Add or Remove GROUP(s) from SET_GROUP
-- 
-- GROUPS can be added and removed using the @{Core.Set#SET_GROUP.AddGroupsByName} and @{Core.Set#SET_GROUP.RemoveGroupsByName} respectively. 
-- These methods take a single GROUP name or an array of GROUP names to be added or removed from SET_GROUP.
-- 
-- ## SET_GROUP filter criteria
-- 
-- You can set filter criteria to define the set of groups within the SET_GROUP.
-- Filter criteria are defined by:
-- 
--    * @{#SET_GROUP.FilterCoalitions}: Builds the SET_GROUP with the groups belonging to the coalition(s).
--    * @{#SET_GROUP.FilterCategories}: Builds the SET_GROUP with the groups belonging to the category(ies).
--    * @{#SET_GROUP.FilterCountries}: Builds the SET_GROUP with the gruops belonging to the country(ies).
--    * @{#SET_GROUP.FilterPrefixes}: Builds the SET_GROUP with the groups starting with the same prefix string(s).
-- 
-- For the Category Filter, extra methods have been added:
-- 
--    * @{#SET_GROUP.FilterCategoryAirplane}: Builds the SET_GROUP from airplanes.
--    * @{#SET_GROUP.FilterCategoryHelicopter}: Builds the SET_GROUP from helicopters.
--    * @{#SET_GROUP.FilterCategoryGround}: Builds the SET_GROUP from ground vehicles or infantry.
--    * @{#SET_GROUP.FilterCategoryShip}: Builds the SET_GROUP from ships.
--    * @{#SET_GROUP.FilterCategoryStructure}: Builds the SET_GROUP from structures.
-- 
--   
-- Once the filter criteria have been set for the SET_GROUP, you can start filtering using:
-- 
--    * @{#SET_GROUP.FilterStart}: Starts the filtering of the groups within the SET_GROUP and add or remove GROUP objects **dynamically**.
-- 
-- Planned filter criteria within development are (so these are not yet available):
-- 
--    * @{#SET_GROUP.FilterZones}: Builds the SET_GROUP with the groups within a @{Core.Zone#ZONE}.
-- 
-- ## SET_GROUP iterators
-- 
-- Once the filters have been defined and the SET_GROUP has been built, you can iterate the SET_GROUP with the available iterator methods.
-- The iterator methods will walk the SET_GROUP set, and call for each element within the set a function that you provide.
-- The following iterator methods are currently available within the SET_GROUP:
-- 
--   * @{#SET_GROUP.ForEachGroup}: Calls a function for each alive group it finds within the SET_GROUP.
--   * @{#SET_GROUP.ForEachGroupCompletelyInZone}: Iterate the SET_GROUP and call an iterator function for each **alive** GROUP presence completely in a @{Zone}, providing the GROUP and optional parameters to the called function.
--   * @{#SET_GROUP.ForEachGroupPartlyInZone}: Iterate the SET_GROUP and call an iterator function for each **alive** GROUP presence partly in a @{Zone}, providing the GROUP and optional parameters to the called function.
--   * @{#SET_GROUP.ForEachGroupNotInZone}: Iterate the SET_GROUP and call an iterator function for each **alive** GROUP presence not in a @{Zone}, providing the GROUP and optional parameters to the called function.
--
--
-- ## SET_GROUP trigger events on the GROUP objects.
-- 
-- The SET is derived from the FSM class, which provides extra capabilities to track the contents of the GROUP objects in the SET_GROUP.
-- 
-- ### When a GROUP object crashes or is dead, the SET_GROUP will trigger a **Dead** event.
-- 
-- You can handle the event using the OnBefore and OnAfter event handlers. 
-- The event handlers need to have the paramters From, Event, To, GroupObject.
-- The GroupObject is the GROUP object that is dead and within the SET_GROUP, and is passed as a parameter to the event handler.
-- See the following example:
-- 
--        -- Create the SetCarrier SET_GROUP collection.
--
--        local SetHelicopter = SET_GROUP:New():FilterPrefixes( "Helicopter" ):FilterStart()
-- 
--        -- Put a Dead event handler on SetCarrier, to ensure that when a carrier is destroyed, that all internal parameters are reset.
--
--        function SetHelicopter:OnAfterDead( From, Event, To, GroupObject )
--          self:F( { GroupObject = GroupObject:GetName() } )
--        end
-- 
-- While this is a good example, there is a catch.
-- Imageine you want to execute the code above, the the self would need to be from the object declared outside (above) the OnAfterDead method.
-- So, the self would need to contain another object. Fortunately, this can be done, but you must use then the **`.`** notation for the method.
-- See the modified example:
-- 
--        -- Now we have a constructor of the class AI_CARGO_DISPATCHER, that receives the SetHelicopter as a parameter.
--        -- Within that constructor, we want to set an enclosed event handler OnAfterDead for SetHelicopter.
--        -- But within the OnAfterDead method, we want to refer to the self variable of the AI_CARGO_DISPATCHER.
-- 
--        function AI_CARGO_DISPATCHER:New( SetCarrier, SetCargo, SetDeployZones )
--         
--          local self = BASE:Inherit( self, FSM:New() ) -- #AI_CARGO_DISPATCHER
-- 
--          -- Put a Dead event handler on SetCarrier, to ensure that when a carrier is destroyed, that all internal parameters are reset.
--          -- Note the "." notation, and the explicit declaration of SetHelicopter, which would be using the ":" notation the implicit self variable declaration.
--
--          function SetHelicopter.OnAfterDead( SetHelicopter, From, Event, To, GroupObject )
--            SetHelicopter:F( { GroupObject = GroupObject:GetName() } )
--            self.PickupCargo[GroupObject] = nil  -- So here I clear the PickupCargo table entry of the self object AI_CARGO_DISPATCHER.
--            self.CarrierHome[GroupObject] = nil
--          end
--        
--        end
-- 
-- ===
-- @field #SET_GROUP SET_GROUP 
SET_GROUP = {
  ClassName = "SET_GROUP",
  Filter = {
    Coalitions = nil,
    Categories = nil,
    Countries = nil,
    GroupPrefixes = nil,
  },
  FilterMeta = {
    Coalitions = {
      red = coalition.side.RED,
      blue = coalition.side.BLUE,
      neutral = coalition.side.NEUTRAL,
    },
    Categories = {
      plane = Group.Category.AIRPLANE,
      helicopter = Group.Category.HELICOPTER,
      ground = Group.Category.GROUND, -- R2.2
      ship = Group.Category.SHIP,
      structure = Group.Category.STRUCTURE,
    },
  },
}


--- Creates a new SET_GROUP object, building a set of groups belonging to a coalitions, categories, countries, types or with defined prefix names.
-- @param #SET_GROUP self
-- @return #SET_GROUP
-- @usage
-- -- Define a new SET_GROUP Object. This DBObject will contain a reference to all alive GROUPS.
-- DBObject = SET_GROUP:New()
function SET_GROUP:New()

  -- Inherits from BASE
  local self = BASE:Inherit( self, SET_BASE:New( _DATABASE.GROUPS ) )

  return self
end

--- Gets the Set.
-- @param #SET_GROUP self
-- @return #SET_GROUP self
function SET_GROUP:GetAliveSet()
  self:F2()
  
  local AliveSet = SET_GROUP:New()
  
  -- Clean the Set before returning with only the alive Groups.
  for GroupName, GroupObject in pairs( self.Set ) do
    local GroupObject=GroupObject --Wrapper.Group#GROUP
    if GroupObject then
      if GroupObject:IsAlive() then
        AliveSet:Add( GroupName, GroupObject )
      end
    end
  end
  
  return AliveSet.Set or {}
end

--- Add a GROUP to SET_GROUP.
-- Note that for each unit in the group that is set, a default cargo bay limit is initialized.
-- @param Core.Set#SET_GROUP self
-- @param Wrapper.Group#GROUP group The group which should be added to the set.
-- @return self
function SET_GROUP:AddGroup( group )

  self:Add( group:GetName(), group )
  
  -- I set the default cargo bay weight limit each time a new group is added to the set.
  for UnitID, UnitData in pairs( group:GetUnits() ) do
    UnitData:SetCargoBayWeightLimit()
  end
    
  return self
end

--- Add GROUP(s) to SET_GROUP.
-- @param Core.Set#SET_GROUP self
-- @param #string AddGroupNames A single name or an array of GROUP names.
-- @return self
function SET_GROUP:AddGroupsByName( AddGroupNames )

  local AddGroupNamesArray = ( type( AddGroupNames ) == "table" ) and AddGroupNames or { AddGroupNames }
  
  for AddGroupID, AddGroupName in pairs( AddGroupNamesArray ) do
    self:Add( AddGroupName, GROUP:FindByName( AddGroupName ) )
  end
    
  return self
end

--- Remove GROUP(s) from SET_GROUP.
-- @param Core.Set#SET_GROUP self
-- @param Wrapper.Group#GROUP RemoveGroupNames A single name or an array of GROUP names.
-- @return self
function SET_GROUP:RemoveGroupsByName( RemoveGroupNames )

  local RemoveGroupNamesArray = ( type( RemoveGroupNames ) == "table" ) and RemoveGroupNames or { RemoveGroupNames }
  
  for RemoveGroupID, RemoveGroupName in pairs( RemoveGroupNamesArray ) do
    self:Remove( RemoveGroupName.GroupName )
  end
    
  return self
end




--- Finds a Group based on the Group Name.
-- @param #SET_GROUP self
-- @param #string GroupName
-- @return Wrapper.Group#GROUP The found Group.
function SET_GROUP:FindGroup( GroupName )

  local GroupFound = self.Set[GroupName]
  return GroupFound
end

--- Iterate the SET_GROUP while identifying the nearest object from a @{Core.Point#POINT_VEC2}.
-- @param #SET_GROUP self
-- @param Core.Point#POINT_VEC2 PointVec2 A @{Core.Point#POINT_VEC2} object from where to evaluate the closest object in the set.
-- @return Wrapper.Group#GROUP The closest group.
function SET_GROUP:FindNearestGroupFromPointVec2( PointVec2 )
  self:F2( PointVec2 )
  
  local NearestGroup = nil --Wrapper.Group#GROUP
  local ClosestDistance = nil
  
  for ObjectID, ObjectData in pairs( self.Set ) do
    if NearestGroup == nil then
      NearestGroup = ObjectData 
      ClosestDistance = PointVec2:DistanceFromPointVec2( ObjectData:GetCoordinate() )
    else
      local Distance = PointVec2:DistanceFromPointVec2( ObjectData:GetCoordinate() )
      if Distance < ClosestDistance then
        NearestGroup = ObjectData
        ClosestDistance = Distance
      end
    end
  end
  
  return NearestGroup
end


--- Builds a set of groups of coalitions.
-- Possible current coalitions are red, blue and neutral.
-- @param #SET_GROUP self
-- @param #string Coalitions Can take the following values: "red", "blue", "neutral".
-- @return #SET_GROUP self
function SET_GROUP:FilterCoalitions( Coalitions )
  if not self.Filter.Coalitions then
    self.Filter.Coalitions = {}
  end
  if type( Coalitions ) ~= "table" then
    Coalitions = { Coalitions }
  end
  for CoalitionID, Coalition in pairs( Coalitions ) do
    self.Filter.Coalitions[Coalition] = Coalition
  end
  return self
end


--- Builds a set of groups out of categories.
-- Possible current categories are plane, helicopter, ground, ship.
-- @param #SET_GROUP self
-- @param #string Categories Can take the following values: "plane", "helicopter", "ground", "ship".
-- @return #SET_GROUP self
function SET_GROUP:FilterCategories( Categories )
  if not self.Filter.Categories then
    self.Filter.Categories = {}
  end
  if type( Categories ) ~= "table" then
    Categories = { Categories }
  end
  for CategoryID, Category in pairs( Categories ) do
    self.Filter.Categories[Category] = Category
  end
  return self
end

--- Builds a set of groups out of ground category.
-- @param #SET_GROUP self
-- @return #SET_GROUP self
function SET_GROUP:FilterCategoryGround()
  self:FilterCategories( "ground" )
  return self
end

--- Builds a set of groups out of airplane category.
-- @param #SET_GROUP self
-- @return #SET_GROUP self
function SET_GROUP:FilterCategoryAirplane()
  self:FilterCategories( "plane" )
  return self
end

--- Builds a set of groups out of helicopter category.
-- @param #SET_GROUP self
-- @return #SET_GROUP self
function SET_GROUP:FilterCategoryHelicopter()
  self:FilterCategories( "helicopter" )
  return self
end

--- Builds a set of groups out of ship category.
-- @param #SET_GROUP self
-- @return #SET_GROUP self
function SET_GROUP:FilterCategoryShip()
  self:FilterCategories( "ship" )
  return self
end

--- Builds a set of groups out of structure category.
-- @param #SET_GROUP self
-- @return #SET_GROUP self
function SET_GROUP:FilterCategoryStructure()
  self:FilterCategories( "structure" )
  return self
end



--- Builds a set of groups of defined countries.
-- Possible current countries are those known within DCS world.
-- @param #SET_GROUP self
-- @param #string Countries Can take those country strings known within DCS world.
-- @return #SET_GROUP self
function SET_GROUP:FilterCountries( Countries )
  if not self.Filter.Countries then
    self.Filter.Countries = {}
  end
  if type( Countries ) ~= "table" then
    Countries = { Countries }
  end
  for CountryID, Country in pairs( Countries ) do
    self.Filter.Countries[Country] = Country
  end
  return self
end


--- Builds a set of groups of defined GROUP prefixes.
-- All the groups starting with the given prefixes will be included within the set.
-- @param #SET_GROUP self
-- @param #string Prefixes The prefix of which the group name starts with.
-- @return #SET_GROUP self
function SET_GROUP:FilterPrefixes( Prefixes )
  if not self.Filter.GroupPrefixes then
    self.Filter.GroupPrefixes = {}
  end
  if type( Prefixes ) ~= "table" then
    Prefixes = { Prefixes }
  end
  for PrefixID, Prefix in pairs( Prefixes ) do
    self.Filter.GroupPrefixes[Prefix] = Prefix
  end
  return self
end


--- Starts the filtering.
-- @param #SET_GROUP self
-- @return #SET_GROUP self
function SET_GROUP:FilterStart()

  if _DATABASE then
    self:_FilterStart()
    self:HandleEvent( EVENTS.Birth, self._EventOnBirth )
    self:HandleEvent( EVENTS.Dead, self._EventOnDeadOrCrash )
    self:HandleEvent( EVENTS.Crash, self._EventOnDeadOrCrash )
  end
  
  
  
  return self
end

--- Handles the OnDead or OnCrash event for alive groups set.
-- Note: The GROUP object in the SET_GROUP collection will only be removed if the last unit is destroyed of the GROUP.
-- @param #SET_GROUP self
-- @param Core.Event#EVENTDATA Event
function SET_GROUP:_EventOnDeadOrCrash( Event )
  self:F( { Event } )

  if Event.IniDCSUnit then
    local ObjectName, Object = self:FindInDatabase( Event )
    if ObjectName then
      if Event.IniDCSGroup:getSize() == 1 then -- Only remove if the last unit of the group was destroyed.
        self:Remove( ObjectName )
      end
    end
  end
end

--- Handles the Database to check on an event (birth) that the Object was added in the Database.
-- This is required, because sometimes the _DATABASE birth event gets called later than the SET_BASE birth event!
-- @param #SET_GROUP self
-- @param Core.Event#EVENTDATA Event
-- @return #string The name of the GROUP
-- @return #table The GROUP
function SET_GROUP:AddInDatabase( Event )
  self:F3( { Event } )

  if Event.IniObjectCategory == 1 then
    if not self.Database[Event.IniDCSGroupName] then
      self.Database[Event.IniDCSGroupName] = GROUP:Register( Event.IniDCSGroupName )
      self:T3( self.Database[Event.IniDCSGroupName] )
    end
  end
  
  return Event.IniDCSGroupName, self.Database[Event.IniDCSGroupName]
end

--- Handles the Database to check on any event that Object exists in the Database.
-- This is required, because sometimes the _DATABASE event gets called later than the SET_BASE event or vise versa!
-- @param #SET_GROUP self
-- @param Core.Event#EVENTDATA Event
-- @return #string The name of the GROUP
-- @return #table The GROUP
function SET_GROUP:FindInDatabase( Event )
  self:F3( { Event } )

  return Event.IniDCSGroupName, self.Database[Event.IniDCSGroupName]
end

--- Iterate the SET_GROUP and call an iterator function for each GROUP object, providing the GROUP and optional parameters.
-- @param #SET_GROUP self
-- @param #function IteratorFunction The function that will be called when there is an alive GROUP in the SET_GROUP. The function needs to accept a GROUP parameter.
-- @return #SET_GROUP self
function SET_GROUP:ForEachGroup( IteratorFunction, ... )
  self:F2( arg )
  
  self:ForEach( IteratorFunction, arg, self:GetSet() )

  return self
end

--- Iterate the SET_GROUP and call an iterator function for each **alive** GROUP object, providing the GROUP and optional parameters.
-- @param #SET_GROUP self
-- @param #function IteratorFunction The function that will be called when there is an alive GROUP in the SET_GROUP. The function needs to accept a GROUP parameter.
-- @return #SET_GROUP self
function SET_GROUP:ForEachGroupAlive( IteratorFunction, ... )
  self:F2( arg )
  
  self:ForEach( IteratorFunction, arg, self:GetAliveSet() )

  return self
end

--- Iterate the SET_GROUP and call an iterator function for each **alive** GROUP presence completely in a @{Zone}, providing the GROUP and optional parameters to the called function.
-- @param #SET_GROUP self
-- @param Core.Zone#ZONE ZoneObject The Zone to be tested for.
-- @param #function IteratorFunction The function that will be called when there is an alive GROUP in the SET_GROUP. The function needs to accept a GROUP parameter.
-- @return #SET_GROUP self
function SET_GROUP:ForEachGroupCompletelyInZone( ZoneObject, IteratorFunction, ... )
  self:F2( arg )
  
  self:ForEach( IteratorFunction, arg, self:GetSet(),
    --- @param Core.Zone#ZONE_BASE ZoneObject
    -- @param Wrapper.Group#GROUP GroupObject
    function( ZoneObject, GroupObject )
      if GroupObject:IsCompletelyInZone( ZoneObject ) then
        return true
      else
        return false
      end
    end, { ZoneObject } )

  return self
end

--- Iterate the SET_GROUP and call an iterator function for each **alive** GROUP presence partly in a @{Zone}, providing the GROUP and optional parameters to the called function.
-- @param #SET_GROUP self
-- @param Core.Zone#ZONE ZoneObject The Zone to be tested for.
-- @param #function IteratorFunction The function that will be called when there is an alive GROUP in the SET_GROUP. The function needs to accept a GROUP parameter.
-- @return #SET_GROUP self
function SET_GROUP:ForEachGroupPartlyInZone( ZoneObject, IteratorFunction, ... )
  self:F2( arg )
  
  self:ForEach( IteratorFunction, arg, self:GetSet(),
    --- @param Core.Zone#ZONE_BASE ZoneObject
    -- @param Wrapper.Group#GROUP GroupObject
    function( ZoneObject, GroupObject )
      if GroupObject:IsPartlyInZone( ZoneObject ) then
        return true
      else
        return false
      end
    end, { ZoneObject } )

  return self
end

--- Iterate the SET_GROUP and call an iterator function for each **alive** GROUP presence not in a @{Zone}, providing the GROUP and optional parameters to the called function.
-- @param #SET_GROUP self
-- @param Core.Zone#ZONE ZoneObject The Zone to be tested for.
-- @param #function IteratorFunction The function that will be called when there is an alive GROUP in the SET_GROUP. The function needs to accept a GROUP parameter.
-- @return #SET_GROUP self
function SET_GROUP:ForEachGroupNotInZone( ZoneObject, IteratorFunction, ... )
  self:F2( arg )
  
  self:ForEach( IteratorFunction, arg, self:GetSet(),
    --- @param Core.Zone#ZONE_BASE ZoneObject
    -- @param Wrapper.Group#GROUP GroupObject
    function( ZoneObject, GroupObject )
      if GroupObject:IsNotInZone( ZoneObject ) then
        return true
      else
        return false
      end
    end, { ZoneObject } )

  return self
end

--- Iterate the SET_GROUP and return true if all the @{Wrapper.Group#GROUP} are completely in the @{Core.Zone#ZONE}
-- @param #SET_GROUP self
-- @param Core.Zone#ZONE ZoneObject The Zone to be tested for.
-- @return #boolean true if all the @{Wrapper.Group#GROUP} are completly in the @{Core.Zone#ZONE}, false otherwise
-- @usage
-- local MyZone = ZONE:New("Zone1")
-- local MySetGroup = SET_GROUP:New()
-- MySetGroup:AddGroupsByName({"Group1", "Group2"})
--
-- if MySetGroup:AllCompletelyInZone(MyZone) then
--   MESSAGE:New("All the SET's GROUP are in zone !", 10):ToAll()
-- else
--   MESSAGE:New("Some or all SET's GROUP are outside zone !", 10):ToAll()
-- end
function SET_GROUP:AllCompletelyInZone(Zone)
  self:F2(Zone)
  local Set = self:GetSet()
  for GroupID, GroupData in pairs(Set) do -- For each GROUP in SET_GROUP
    if not GroupData:IsCompletelyInZone(Zone) then 
      return false
    end
  end
  return true
end

--- Iterate the SET_GROUP and return true if at least one of the @{Wrapper.Group#GROUP} is completely inside the @{Core.Zone#ZONE}
-- @param #SET_GROUP self
-- @param Core.Zone#ZONE ZoneObject The Zone to be tested for.
-- @return #boolean true if at least one of the @{Wrapper.Group#GROUP} is completly inside the @{Core.Zone#ZONE}, false otherwise.
-- @usage
-- local MyZone = ZONE:New("Zone1")
-- local MySetGroup = SET_GROUP:New()
-- MySetGroup:AddGroupsByName({"Group1", "Group2"})
--
-- if MySetGroup:AnyCompletelyInZone(MyZone) then
--   MESSAGE:New("At least one GROUP is completely in zone !", 10):ToAll()
-- else
--   MESSAGE:New("No GROUP is completely in zone !", 10):ToAll()
-- end
function SET_GROUP:AnyCompletelyInZone(Zone)
  self:F2(Zone)
  local Set = self:GetSet()
  for GroupID, GroupData in pairs(Set) do -- For each GROUP in SET_GROUP
    if GroupData:IsCompletelyInZone(Zone) then 
      return true
    end
  end
  return false
end

--- Iterate the SET_GROUP and return true if at least one @{#UNIT} of one @{GROUP} of the @{SET_GROUP} is in @{ZONE}
-- @param #SET_GROUP self
-- @param Core.Zone#ZONE ZoneObject The Zone to be tested for.
-- @return #boolean true if at least one of the @{Wrapper.Group#GROUP} is partly or completly inside the @{Core.Zone#ZONE}, false otherwise.
-- @usage
-- local MyZone = ZONE:New("Zone1")
-- local MySetGroup = SET_GROUP:New()
-- MySetGroup:AddGroupsByName({"Group1", "Group2"})
--
-- if MySetGroup:AnyPartlyInZone(MyZone) then
--   MESSAGE:New("At least one GROUP has at least one UNIT in zone !", 10):ToAll()
-- else
--   MESSAGE:New("No UNIT of any GROUP is in zone !", 10):ToAll()
-- end
function SET_GROUP:AnyInZone(Zone)
  self:F2(Zone)
  local Set = self:GetSet()
  for GroupID, GroupData in pairs(Set) do -- For each GROUP in SET_GROUP
    if GroupData:IsPartlyInZone(Zone) or GroupData:IsCompletelyInZone(Zone) then 
      return true
    end
  end
  return false
end

--- Iterate the SET_GROUP and return true if at least one @{GROUP} of the @{SET_GROUP} is partly in @{ZONE}.
-- Will return false if a @{GROUP} is fully in the @{ZONE}
-- @param #SET_GROUP self
-- @param Core.Zone#ZONE ZoneObject The Zone to be tested for.
-- @return #boolean true if at least one of the @{Wrapper.Group#GROUP} is partly or completly inside the @{Core.Zone#ZONE}, false otherwise.
-- @usage
-- local MyZone = ZONE:New("Zone1")
-- local MySetGroup = SET_GROUP:New()
-- MySetGroup:AddGroupsByName({"Group1", "Group2"})
--
-- if MySetGroup:AnyPartlyInZone(MyZone) then
--   MESSAGE:New("At least one GROUP is partially in the zone, but none are fully in it !", 10):ToAll()
-- else
--   MESSAGE:New("No GROUP are in zone, or one (or more) GROUP is completely in it !", 10):ToAll()
-- end
function SET_GROUP:AnyPartlyInZone(Zone)
  self:F2(Zone)
  local IsPartlyInZone = false
  local Set = self:GetSet()
  for GroupID, GroupData in pairs(Set) do -- For each GROUP in SET_GROUP
    if GroupData:IsCompletelyInZone(Zone) then
      return false
    elseif GroupData:IsPartlyInZone(Zone) then 
      IsPartlyInZone = true -- at least one GROUP is partly in zone
    end
  end
  
  if IsPartlyInZone then
    return true
  else
    return false
  end
end

--- Iterate the SET_GROUP and return true if no @{GROUP} of the @{SET_GROUP} is in @{ZONE}
-- This could also be achieved with `not SET_GROUP:AnyPartlyInZone(Zone)`, but it's easier for the 
-- mission designer to add a dedicated method
-- @param #SET_GROUP self
-- @param Core.Zone#ZONE ZoneObject The Zone to be tested for.
-- @return #boolean true if no @{Wrapper.Group#GROUP} is inside the @{Core.Zone#ZONE} in any way, false otherwise.
-- @usage
-- local MyZone = ZONE:New("Zone1")
-- local MySetGroup = SET_GROUP:New()
-- MySetGroup:AddGroupsByName({"Group1", "Group2"})
--
-- if MySetGroup:NoneInZone(MyZone) then
--   MESSAGE:New("No GROUP is completely in zone !", 10):ToAll()
-- else
--   MESSAGE:New("No UNIT of any GROUP is in zone !", 10):ToAll()
-- end
function SET_GROUP:NoneInZone(Zone)
  self:F2(Zone)
  local Set = self:GetSet()
  for GroupID, GroupData in pairs(Set) do -- For each GROUP in SET_GROUP
    if not GroupData:IsNotInZone(Zone) then -- If the GROUP is in Zone in any way
      return false
    end
  end
  return true
end

--- Iterate the SET_GROUP and count how many GROUPs are completely in the Zone
-- That could easily be done with SET_GROUP:ForEachGroupCompletelyInZone(), but this function
-- provides an easy to use shortcut...
-- @param #SET_GROUP self
-- @param Core.Zone#ZONE ZoneObject The Zone to be tested for.
-- @return #number the number of GROUPs completely in the Zone
-- @usage
-- local MyZone = ZONE:New("Zone1")
-- local MySetGroup = SET_GROUP:New()
-- MySetGroup:AddGroupsByName({"Group1", "Group2"})
--
-- MESSAGE:New("There are " .. MySetGroup:CountInZone(MyZone) .. " GROUPs in the Zone !", 10):ToAll()
function SET_GROUP:CountInZone(Zone)
  self:F2(Zone)
  local Count = 0
  local Set = self:GetSet()
  for GroupID, GroupData in pairs(Set) do -- For each GROUP in SET_GROUP
    if GroupData:IsCompletelyInZone(Zone) then 
      Count = Count + 1
    end
  end
  return Count
end

--- Iterate the SET_GROUP and count how many UNITs are completely in the Zone
-- @param #SET_GROUP self
-- @param Core.Zone#ZONE ZoneObject The Zone to be tested for.
-- @return #number the number of GROUPs completely in the Zone
-- @usage
-- local MyZone = ZONE:New("Zone1")
-- local MySetGroup = SET_GROUP:New()
-- MySetGroup:AddGroupsByName({"Group1", "Group2"})
--
-- MESSAGE:New("There are " .. MySetGroup:CountUnitInZone(MyZone) .. " UNITs in the Zone !", 10):ToAll()
function SET_GROUP:CountUnitInZone(Zone)
  self:F2(Zone)
  local Count = 0
  local Set = self:GetSet()
  for GroupID, GroupData in pairs(Set) do -- For each GROUP in SET_GROUP
    Count = Count + GroupData:CountInZone(Zone)
  end
  return Count
end

----- Iterate the SET_GROUP and call an interator function for each **alive** player, providing the Group of the player and optional parameters.
---- @param #SET_GROUP self
---- @param #function IteratorFunction The function that will be called when there is an alive player in the SET_GROUP. The function needs to accept a GROUP parameter.
---- @return #SET_GROUP self
--function SET_GROUP:ForEachPlayer( IteratorFunction, ... )
--  self:F2( arg )
--  
--  self:ForEach( IteratorFunction, arg, self.PlayersAlive )
--  
--  return self
--end
--
--
----- Iterate the SET_GROUP and call an interator function for each client, providing the Client to the function and optional parameters.
---- @param #SET_GROUP self
---- @param #function IteratorFunction The function that will be called when there is an alive player in the SET_GROUP. The function needs to accept a CLIENT parameter.
---- @return #SET_GROUP self
--function SET_GROUP:ForEachClient( IteratorFunction, ... )
--  self:F2( arg )
--  
--  self:ForEach( IteratorFunction, arg, self.Clients )
--
--  return self
--end


---
-- @param #SET_GROUP self
-- @param Wrapper.Group#GROUP MooseGroup
-- @return #SET_GROUP self
function SET_GROUP:IsIncludeObject( MooseGroup )
  self:F2( MooseGroup )
  local MooseGroupInclude = true

  if self.Filter.Coalitions then
    local MooseGroupCoalition = false
    for CoalitionID, CoalitionName in pairs( self.Filter.Coalitions ) do
      self:T3( { "Coalition:", MooseGroup:GetCoalition(), self.FilterMeta.Coalitions[CoalitionName], CoalitionName } )
      if self.FilterMeta.Coalitions[CoalitionName] and self.FilterMeta.Coalitions[CoalitionName] == MooseGroup:GetCoalition() then
        MooseGroupCoalition = true
      end
    end
    MooseGroupInclude = MooseGroupInclude and MooseGroupCoalition
  end
  
  if self.Filter.Categories then
    local MooseGroupCategory = false
    for CategoryID, CategoryName in pairs( self.Filter.Categories ) do
      self:T3( { "Category:", MooseGroup:GetCategory(), self.FilterMeta.Categories[CategoryName], CategoryName } )
      if self.FilterMeta.Categories[CategoryName] and self.FilterMeta.Categories[CategoryName] == MooseGroup:GetCategory() then
        MooseGroupCategory = true
      end
    end
    MooseGroupInclude = MooseGroupInclude and MooseGroupCategory
  end
  
  if self.Filter.Countries then
    local MooseGroupCountry = false
    for CountryID, CountryName in pairs( self.Filter.Countries ) do
      self:T3( { "Country:", MooseGroup:GetCountry(), CountryName } )
      if country.id[CountryName] == MooseGroup:GetCountry() then
        MooseGroupCountry = true
      end
    end
    MooseGroupInclude = MooseGroupInclude and MooseGroupCountry
  end

  if self.Filter.GroupPrefixes then
    local MooseGroupPrefix = false
    for GroupPrefixId, GroupPrefix in pairs( self.Filter.GroupPrefixes ) do
      self:T3( { "Prefix:", string.find( MooseGroup:GetName(), GroupPrefix, 1 ), GroupPrefix } )
      if string.find( MooseGroup:GetName(), GroupPrefix:gsub ("-", "%%-"), 1 ) then
        MooseGroupPrefix = true
      end
    end
    MooseGroupInclude = MooseGroupInclude and MooseGroupPrefix
  end

  self:T2( MooseGroupInclude )
  return MooseGroupInclude
end


--- Iterate the SET_GROUP and set for each unit the default cargo bay weight limit.
-- Because within a group, the type of carriers can differ, each cargo bay weight limit is set on @{Wrapper.Unit} level.
-- @param #SET_GROUP self
-- @usage
-- -- Set the default cargo bay weight limits of the carrier units.
-- local MySetGroup = SET_GROUP:New()
-- MySetGroup:SetCargoBayWeightLimit()
function SET_GROUP:SetCargoBayWeightLimit()
  local Set = self:GetSet()
  for GroupID, GroupData in pairs( Set ) do -- For each GROUP in SET_GROUP
    for UnitName, UnitData in pairs( GroupData:GetUnits() ) do
      --local UnitData = UnitData -- Wrapper.Unit#UNIT
      UnitData:SetCargoBayWeightLimit()
    end
  end
end


do -- SET_UNIT

  --- @type SET_UNIT
  -- @extends Core.Set#SET_BASE
  
  --- Mission designers can use the SET_UNIT class to build sets of units belonging to certain:
  -- 
  --  * Coalitions
  --  * Categories
  --  * Countries
  --  * Unit types
  --  * Starting with certain prefix strings.
  --  
  -- ## SET_UNIT constructor
  --
  -- Create a new SET_UNIT object with the @{#SET_UNIT.New} method:
  -- 
  --    * @{#SET_UNIT.New}: Creates a new SET_UNIT object.
  --   
  -- ## Add or Remove UNIT(s) from SET_UNIT
  --
  -- UNITs can be added and removed using the @{Core.Set#SET_UNIT.AddUnitsByName} and @{Core.Set#SET_UNIT.RemoveUnitsByName} respectively. 
  -- These methods take a single UNIT name or an array of UNIT names to be added or removed from SET_UNIT.
  -- 
  -- ## SET_UNIT filter criteria
  -- 
  -- You can set filter criteria to define the set of units within the SET_UNIT.
  -- Filter criteria are defined by:
  -- 
  --    * @{#SET_UNIT.FilterCoalitions}: Builds the SET_UNIT with the units belonging to the coalition(s).
  --    * @{#SET_UNIT.FilterCategories}: Builds the SET_UNIT with the units belonging to the category(ies).
  --    * @{#SET_UNIT.FilterTypes}: Builds the SET_UNIT with the units belonging to the unit type(s).
  --    * @{#SET_UNIT.FilterCountries}: Builds the SET_UNIT with the units belonging to the country(ies).
  --    * @{#SET_UNIT.FilterPrefixes}: Builds the SET_UNIT with the units starting with the same prefix string(s).
  --   
  -- Once the filter criteria have been set for the SET_UNIT, you can start filtering using:
  -- 
  --   * @{#SET_UNIT.FilterStart}: Starts the filtering of the units within the SET_UNIT.
  -- 
  -- Planned filter criteria within development are (so these are not yet available):
  -- 
  --    * @{#SET_UNIT.FilterZones}: Builds the SET_UNIT with the units within a @{Core.Zone#ZONE}.
  -- 
  -- ## SET_UNIT iterators
  -- 
  -- Once the filters have been defined and the SET_UNIT has been built, you can iterate the SET_UNIT with the available iterator methods.
  -- The iterator methods will walk the SET_UNIT set, and call for each element within the set a function that you provide.
  -- The following iterator methods are currently available within the SET_UNIT:
  -- 
  --   * @{#SET_UNIT.ForEachUnit}: Calls a function for each alive unit it finds within the SET_UNIT.
  --   * @{#SET_GROUP.ForEachGroupCompletelyInZone}: Iterate the SET_GROUP and call an iterator function for each **alive** GROUP presence completely in a @{Zone}, providing the GROUP and optional parameters to the called function.
  --   * @{#SET_GROUP.ForEachGroupNotInZone}: Iterate the SET_GROUP and call an iterator function for each **alive** GROUP presence not in a @{Zone}, providing the GROUP and optional parameters to the called function.
  --   
  -- Planned iterators methods in development are (so these are not yet available):
  -- 
  --   * @{#SET_UNIT.ForEachUnitInUnit}: Calls a function for each unit contained within the SET_UNIT.
  --   * @{#SET_UNIT.ForEachUnitCompletelyInZone}: Iterate and call an iterator function for each **alive** UNIT presence completely in a @{Zone}, providing the UNIT and optional parameters to the called function.
  --   * @{#SET_UNIT.ForEachUnitNotInZone}: Iterate and call an iterator function for each **alive** UNIT presence not in a @{Zone}, providing the UNIT and optional parameters to the called function.
  -- 
  -- ## SET_UNIT atomic methods
  -- 
  -- Various methods exist for a SET_UNIT to perform actions or calculations and retrieve results from the SET_UNIT:
  -- 
  --   * @{#SET_UNIT.GetTypeNames}(): Retrieve the type names of the @{Wrapper.Unit}s in the SET, delimited by a comma.
  -- 
  -- ## SET_UNIT iterators
  -- 
  -- Once the filters have been defined and the SET_UNIT has been built, you can iterate the SET_UNIT with the available iterator methods.
  -- The iterator methods will walk the SET_UNIT set, and call for each element within the set a function that you provide.
  -- The following iterator methods are currently available within the SET_UNIT:
  -- 
  --   * @{#SET_UNIT.ForEachUnit}: Calls a function for each alive group it finds within the SET_UNIT.
  --   * @{#SET_UNIT.ForEachUnitInZone}: Iterate the SET_UNIT and call an iterator function for each **alive** UNIT object presence completely in a @{Zone}, providing the UNIT object and optional parameters to the called function.
  --   * @{#SET_UNIT.ForEachUnitNotInZone}: Iterate the SET_UNIT and call an iterator function for each **alive** UNIT object presence not in a @{Zone}, providing the UNIT object and optional parameters to the called function.
  --
  -- ## SET_UNIT trigger events on the UNIT objects.
  -- 
  -- The SET is derived from the FSM class, which provides extra capabilities to track the contents of the UNIT objects in the SET_UNIT.
  -- 
  -- ### When a UNIT object crashes or is dead, the SET_UNIT will trigger a **Dead** event.
  -- 
  -- You can handle the event using the OnBefore and OnAfter event handlers. 
  -- The event handlers need to have the paramters From, Event, To, GroupObject.
  -- The GroupObject is the UNIT object that is dead and within the SET_UNIT, and is passed as a parameter to the event handler.
  -- See the following example:
  -- 
  --        -- Create the SetCarrier SET_UNIT collection.
  --
  --        local SetHelicopter = SET_UNIT:New():FilterPrefixes( "Helicopter" ):FilterStart()
  -- 
  --        -- Put a Dead event handler on SetCarrier, to ensure that when a carrier unit is destroyed, that all internal parameters are reset.
  --
  --        function SetHelicopter:OnAfterDead( From, Event, To, UnitObject )
  --          self:F( { UnitObject = UnitObject:GetName() } )
  --        end
  -- 
  -- While this is a good example, there is a catch.
  -- Imageine you want to execute the code above, the the self would need to be from the object declared outside (above) the OnAfterDead method.
  -- So, the self would need to contain another object. Fortunately, this can be done, but you must use then the **`.`** notation for the method.
  -- See the modified example:
  -- 
  --        -- Now we have a constructor of the class AI_CARGO_DISPATCHER, that receives the SetHelicopter as a parameter.
  --        -- Within that constructor, we want to set an enclosed event handler OnAfterDead for SetHelicopter.
  --        -- But within the OnAfterDead method, we want to refer to the self variable of the AI_CARGO_DISPATCHER.
  -- 
  --        function ACLASS:New( SetCarrier, SetCargo, SetDeployZones )
  --         
  --          local self = BASE:Inherit( self, FSM:New() ) -- #AI_CARGO_DISPATCHER
  -- 
  --          -- Put a Dead event handler on SetCarrier, to ensure that when a carrier is destroyed, that all internal parameters are reset.
  --          -- Note the "." notation, and the explicit declaration of SetHelicopter, which would be using the ":" notation the implicit self variable declaration.
  --
  --          function SetHelicopter.OnAfterDead( SetHelicopter, From, Event, To, UnitObject )
  --            SetHelicopter:F( { UnitObject = UnitObject:GetName() } )
  --            self.array[UnitObject] = nil  -- So here I clear the array table entry of the self object ACLASS.
  --          end
  --        
  --        end
  -- ===
  -- @field #SET_UNIT SET_UNIT
  SET_UNIT = {
    ClassName = "SET_UNIT",
    Units = {},
    Filter = {
      Coalitions = nil,
      Categories = nil,
      Types = nil,
      Countries = nil,
      UnitPrefixes = nil,
    },
    FilterMeta = {
      Coalitions = {
        red = coalition.side.RED,
        blue = coalition.side.BLUE,
        neutral = coalition.side.NEUTRAL,
      },
      Categories = {
        plane = Unit.Category.AIRPLANE,
        helicopter = Unit.Category.HELICOPTER,
        ground = Unit.Category.GROUND_UNIT,
        ship = Unit.Category.SHIP,
        structure = Unit.Category.STRUCTURE,
      },
    },
  }
  
  
  --- Get the first unit from the set.
  -- @function [parent=#SET_UNIT] GetFirst
  -- @param #SET_UNIT self
  -- @return Wrapper.Unit#UNIT The UNIT object.
  
  --- Creates a new SET_UNIT object, building a set of units belonging to a coalitions, categories, countries, types or with defined prefix names.
  -- @param #SET_UNIT self
  -- @return #SET_UNIT
  -- @usage
  -- -- Define a new SET_UNIT Object. This DBObject will contain a reference to all alive Units.
  -- DBObject = SET_UNIT:New()
  function SET_UNIT:New()
  
    -- Inherits from BASE
    local self = BASE:Inherit( self, SET_BASE:New( _DATABASE.UNITS ) ) -- Core.Set#SET_UNIT
  
    return self
  end
  
  --- Add UNIT(s) to SET_UNIT.
  -- @param #SET_UNIT self
  -- @param Wrapper.Unit#UNIT Unit A single UNIT.
  -- @return #SET_UNIT self
  function SET_UNIT:AddUnit( Unit )
    self:F2( Unit:GetName() )
  
    self:Add( Unit:GetName(), Unit )
    
    -- Set the default cargo bay limit each time a new unit is added to the set.
    Unit:SetCargoBayWeightLimit()
      
    return self
  end
  
  
  --- Add UNIT(s) to SET_UNIT.
  -- @param #SET_UNIT self
  -- @param #string AddUnitNames A single name or an array of UNIT names.
  -- @return #SET_UNIT self
  function SET_UNIT:AddUnitsByName( AddUnitNames )
  
    local AddUnitNamesArray = ( type( AddUnitNames ) == "table" ) and AddUnitNames or { AddUnitNames }
    
    self:T( AddUnitNamesArray )
    for AddUnitID, AddUnitName in pairs( AddUnitNamesArray ) do
      self:Add( AddUnitName, UNIT:FindByName( AddUnitName ) )
    end
      
    return self
  end
  
  --- Remove UNIT(s) from SET_UNIT.
  -- @param Core.Set#SET_UNIT self
  -- @param Wrapper.Unit#UNIT RemoveUnitNames A single name or an array of UNIT names.
  -- @return self
  function SET_UNIT:RemoveUnitsByName( RemoveUnitNames )
  
    local RemoveUnitNamesArray = ( type( RemoveUnitNames ) == "table" ) and RemoveUnitNames or { RemoveUnitNames }
    
    for RemoveUnitID, RemoveUnitName in pairs( RemoveUnitNamesArray ) do
      self:Remove( RemoveUnitName )
    end
      
    return self
  end
  
  
  --- Finds a Unit based on the Unit Name.
  -- @param #SET_UNIT self
  -- @param #string UnitName
  -- @return Wrapper.Unit#UNIT The found Unit.
  function SET_UNIT:FindUnit( UnitName )
  
    local UnitFound = self.Set[UnitName]
    return UnitFound
  end
  
  
  
  --- Builds a set of units of coalitions.
  -- Possible current coalitions are red, blue and neutral.
  -- @param #SET_UNIT self
  -- @param #string Coalitions Can take the following values: "red", "blue", "neutral".
  -- @return #SET_UNIT self
  function SET_UNIT:FilterCoalitions( Coalitions )

    self.Filter.Coalitions = {}
    if type( Coalitions ) ~= "table" then
      Coalitions = { Coalitions }
    end
    for CoalitionID, Coalition in pairs( Coalitions ) do
      self.Filter.Coalitions[Coalition] = Coalition
    end
    return self
  end
  
  
  --- Builds a set of units out of categories.
  -- Possible current categories are plane, helicopter, ground, ship.
  -- @param #SET_UNIT self
  -- @param #string Categories Can take the following values: "plane", "helicopter", "ground", "ship".
  -- @return #SET_UNIT self
  function SET_UNIT:FilterCategories( Categories )
    if not self.Filter.Categories then
      self.Filter.Categories = {}
    end
    if type( Categories ) ~= "table" then
      Categories = { Categories }
    end
    for CategoryID, Category in pairs( Categories ) do
      self.Filter.Categories[Category] = Category
    end
    return self
  end
  
  
  --- Builds a set of units of defined unit types.
  -- Possible current types are those types known within DCS world.
  -- @param #SET_UNIT self
  -- @param #string Types Can take those type strings known within DCS world.
  -- @return #SET_UNIT self
  function SET_UNIT:FilterTypes( Types )
    if not self.Filter.Types then
      self.Filter.Types = {}
    end
    if type( Types ) ~= "table" then
      Types = { Types }
    end
    for TypeID, Type in pairs( Types ) do
      self.Filter.Types[Type] = Type
    end
    return self
  end
  
  
  --- Builds a set of units of defined countries.
  -- Possible current countries are those known within DCS world.
  -- @param #SET_UNIT self
  -- @param #string Countries Can take those country strings known within DCS world.
  -- @return #SET_UNIT self
  function SET_UNIT:FilterCountries( Countries )
    if not self.Filter.Countries then
      self.Filter.Countries = {}
    end
    if type( Countries ) ~= "table" then
      Countries = { Countries }
    end
    for CountryID, Country in pairs( Countries ) do
      self.Filter.Countries[Country] = Country
    end
    return self
  end
  
  
  --- Builds a set of units of defined unit prefixes.
  -- All the units starting with the given prefixes will be included within the set.
  -- @param #SET_UNIT self
  -- @param #string Prefixes The prefix of which the unit name starts with.
  -- @return #SET_UNIT self
  function SET_UNIT:FilterPrefixes( Prefixes )
    if not self.Filter.UnitPrefixes then
      self.Filter.UnitPrefixes = {}
    end
    if type( Prefixes ) ~= "table" then
      Prefixes = { Prefixes }
    end
    for PrefixID, Prefix in pairs( Prefixes ) do
      self.Filter.UnitPrefixes[Prefix] = Prefix
    end
    return self
  end
  
  --- Builds a set of units having a radar of give types.
  -- All the units having a radar of a given type will be included within the set.
  -- @param #SET_UNIT self
  -- @param #table RadarTypes The radar types.
  -- @return #SET_UNIT self
  function SET_UNIT:FilterHasRadar( RadarTypes )
  
    self.Filter.RadarTypes = self.Filter.RadarTypes or {}
    if type( RadarTypes ) ~= "table" then
      RadarTypes = { RadarTypes }
    end
    for RadarTypeID, RadarType in pairs( RadarTypes ) do
      self.Filter.RadarTypes[RadarType] = RadarType
    end
    return self
  end
  
  --- Builds a set of SEADable units.
  -- @param #SET_UNIT self
  -- @return #SET_UNIT self
  function SET_UNIT:FilterHasSEAD()
  
    self.Filter.SEAD = true
    return self
  end
  
  
  
  --- Starts the filtering.
  -- @param #SET_UNIT self
  -- @return #SET_UNIT self
  function SET_UNIT:FilterStart()
  
    if _DATABASE then
      self:_FilterStart()
      self:HandleEvent( EVENTS.Birth, self._EventOnBirth )
      self:HandleEvent( EVENTS.Dead, self._EventOnDeadOrCrash )
      self:HandleEvent( EVENTS.Crash, self._EventOnDeadOrCrash )
    end
    
    return self
  end

  
  
  --- Handles the Database to check on an event (birth) that the Object was added in the Database.
  -- This is required, because sometimes the _DATABASE birth event gets called later than the SET_BASE birth event!
  -- @param #SET_UNIT self
  -- @param Core.Event#EVENTDATA Event
  -- @return #string The name of the UNIT
  -- @return #table The UNIT
  function SET_UNIT:AddInDatabase( Event )
    self:F3( { Event } )
  
    if Event.IniObjectCategory == 1 then
      if not self.Database[Event.IniDCSUnitName] then
        self.Database[Event.IniDCSUnitName] = UNIT:Register( Event.IniDCSUnitName )
        self:T3( self.Database[Event.IniDCSUnitName] )
      end
    end
    
    return Event.IniDCSUnitName, self.Database[Event.IniDCSUnitName]
  end
  
  --- Handles the Database to check on any event that Object exists in the Database.
  -- This is required, because sometimes the _DATABASE event gets called later than the SET_BASE event or vise versa!
  -- @param #SET_UNIT self
  -- @param Core.Event#EVENTDATA Event
  -- @return #string The name of the UNIT
  -- @return #table The UNIT
  function SET_UNIT:FindInDatabase( Event )
    self:F2( { Event.IniDCSUnitName, self.Set[Event.IniDCSUnitName], Event } )
  
  
    return Event.IniDCSUnitName, self.Set[Event.IniDCSUnitName]
  end
  
  
  do -- Is Zone methods
  
    --- Check if minimal one element of the SET_UNIT is in the Zone.
    -- @param #SET_UNIT self
    -- @param Core.Zone#ZONE ZoneTest The Zone to be tested for.
    -- @return #boolean
    function SET_UNIT:IsPartiallyInZone( ZoneTest )
      
      local IsPartiallyInZone = false
      
      local function EvaluateZone( ZoneUnit )
      
        local ZoneUnitName =  ZoneUnit:GetName()
        self:F( { ZoneUnitName = ZoneUnitName } )
        if self:FindUnit( ZoneUnitName ) then
          IsPartiallyInZone = true
          self:F( { Found = true } )
          return false
        end
        
        return true
      end

      ZoneTest:SearchZone( EvaluateZone )
      
      return IsPartiallyInZone
    end
    
    
    --- Check if no element of the SET_UNIT is in the Zone.
    -- @param #SET_UNIT self
    -- @param Core.Zone#ZONE ZoneObject The Zone to be tested for.
    -- @return #boolean
    function SET_UNIT:IsNotInZone( Zone )
      
      local IsNotInZone = true
      
      local function EvaluateZone( ZoneUnit )
      
        local ZoneUnitName =  ZoneUnit:GetName()
        if self:FindUnit( ZoneUnitName ) then
          IsNotInZone = false
          return false
        end
        
        return true
      end
      
      Zone:SearchZone( EvaluateZone )
      
      return IsNotInZone
    end
    
  
    --- Check if minimal one element of the SET_UNIT is in the Zone.
    -- @param #SET_UNIT self
    -- @param #function IteratorFunction The function that will be called when there is an alive UNIT in the SET_UNIT. The function needs to accept a UNIT parameter.
    -- @return #SET_UNIT self
    function SET_UNIT:ForEachUnitInZone( IteratorFunction, ... )
      self:F2( arg )
      
      self:ForEach( IteratorFunction, arg, self:GetSet() )
    
      return self
    end
    
  
  end
  
  
  --- Iterate the SET_UNIT and call an interator function for each **alive** UNIT, providing the UNIT and optional parameters.
  -- @param #SET_UNIT self
  -- @param #function IteratorFunction The function that will be called when there is an alive UNIT in the SET_UNIT. The function needs to accept a UNIT parameter.
  -- @return #SET_UNIT self
  function SET_UNIT:ForEachUnit( IteratorFunction, ... )
    self:F2( arg )
    
    self:ForEach( IteratorFunction, arg, self:GetSet() )
  
    return self
  end
  
  --- Iterate the SET_UNIT **sorted *per Threat Level** and call an interator function for each **alive** UNIT, providing the UNIT and optional parameters.
  -- 
  -- @param #SET_UNIT self
  -- @param #number FromThreatLevel The TreatLevel to start the evaluation **From** (this must be a value between 0 and 10).
  -- @param #number ToThreatLevel The TreatLevel to stop the evaluation **To** (this must be a value between 0 and 10).
  -- @param #function IteratorFunction The function that will be called when there is an alive UNIT in the SET_UNIT. The function needs to accept a UNIT parameter.
  -- @return #SET_UNIT self
  -- @usage
  -- 
  --     UnitSet:ForEachUnitPerThreatLevel( 10, 0,
  --       -- @param Wrapper.Unit#UNIT UnitObject The UNIT object in the UnitSet, that will be passed to the local function for evaluation.
  --       function( UnitObject )
  --         .. logic ..
  --       end
  --     )
  -- 
  function SET_UNIT:ForEachUnitPerThreatLevel( FromThreatLevel, ToThreatLevel, IteratorFunction, ... ) --R2.1 Threat Level implementation
    self:F2( arg )
    
    local ThreatLevelSet = {}
    
    if self:Count() ~= 0 then
      for UnitName, UnitObject in pairs( self.Set ) do
        local Unit = UnitObject -- Wrapper.Unit#UNIT
      
        local ThreatLevel = Unit:GetThreatLevel()
        ThreatLevelSet[ThreatLevel] = ThreatLevelSet[ThreatLevel] or {}
        ThreatLevelSet[ThreatLevel].Set = ThreatLevelSet[ThreatLevel].Set or {}
        ThreatLevelSet[ThreatLevel].Set[UnitName] = UnitObject
        self:F( { ThreatLevel = ThreatLevel, ThreatLevelSet = ThreatLevelSet[ThreatLevel].Set } )
      end
      
      local ThreatLevelIncrement = FromThreatLevel <= ToThreatLevel and 1 or -1
      
      for ThreatLevel = FromThreatLevel, ToThreatLevel, ThreatLevelIncrement do
        self:F( { ThreatLevel = ThreatLevel } )
        local ThreatLevelItem = ThreatLevelSet[ThreatLevel]
        if ThreatLevelItem then
          self:ForEach( IteratorFunction, arg, ThreatLevelItem.Set )
        end
      end
    end
    
    return self
  end
  
  
  
  --- Iterate the SET_UNIT and call an iterator function for each **alive** UNIT presence completely in a @{Zone}, providing the UNIT and optional parameters to the called function.
  -- @param #SET_UNIT self
  -- @param Core.Zone#ZONE ZoneObject The Zone to be tested for.
  -- @param #function IteratorFunction The function that will be called when there is an alive UNIT in the SET_UNIT. The function needs to accept a UNIT parameter.
  -- @return #SET_UNIT self
  function SET_UNIT:ForEachUnitCompletelyInZone( ZoneObject, IteratorFunction, ... )
    self:F2( arg )
    
    self:ForEach( IteratorFunction, arg, self:GetSet(),
      --- @param Core.Zone#ZONE_BASE ZoneObject
      -- @param Wrapper.Unit#UNIT UnitObject
      function( ZoneObject, UnitObject )
        if UnitObject:IsInZone( ZoneObject ) then
          return true
        else
          return false
        end
      end, { ZoneObject } )
  
    return self
  end
  
  --- Iterate the SET_UNIT and call an iterator function for each **alive** UNIT presence not in a @{Zone}, providing the UNIT and optional parameters to the called function.
  -- @param #SET_UNIT self
  -- @param Core.Zone#ZONE ZoneObject The Zone to be tested for.
  -- @param #function IteratorFunction The function that will be called when there is an alive UNIT in the SET_UNIT. The function needs to accept a UNIT parameter.
  -- @return #SET_UNIT self
  function SET_UNIT:ForEachUnitNotInZone( ZoneObject, IteratorFunction, ... )
    self:F2( arg )
    
    self:ForEach( IteratorFunction, arg, self:GetSet(),
      --- @param Core.Zone#ZONE_BASE ZoneObject
      -- @param Wrapper.Unit#UNIT UnitObject
      function( ZoneObject, UnitObject )
        if UnitObject:IsNotInZone( ZoneObject ) then
          return true
        else
          return false
        end
      end, { ZoneObject } )
  
    return self
  end
  
  --- Returns map of unit types.
  -- @param #SET_UNIT self
  -- @return #map<#string,#number> A map of the unit types found. The key is the UnitTypeName and the value is the amount of unit types found.
  function SET_UNIT:GetUnitTypes()
    self:F2()
  
    local MT = {} -- Message Text
    local UnitTypes = {}
    
    for UnitID, UnitData in pairs( self:GetSet() ) do
      local TextUnit = UnitData -- Wrapper.Unit#UNIT
      if TextUnit:IsAlive() then
        local UnitType = TextUnit:GetTypeName()
    
        if not UnitTypes[UnitType] then
          UnitTypes[UnitType] = 1
        else
          UnitTypes[UnitType] = UnitTypes[UnitType] + 1
        end
      end
    end
  
    for UnitTypeID, UnitType in pairs( UnitTypes ) do
      MT[#MT+1] = UnitType .. " of " .. UnitTypeID
    end
  
    return UnitTypes
  end
  
  
  --- Returns a comma separated string of the unit types with a count in the  @{Set}.
  -- @param #SET_UNIT self
  -- @return #string The unit types string
  function SET_UNIT:GetUnitTypesText()
    self:F2()
  
    local MT = {} -- Message Text
    local UnitTypes = self:GetUnitTypes()
    
    for UnitTypeID, UnitType in pairs( UnitTypes ) do
      MT[#MT+1] = UnitType .. " of " .. UnitTypeID
    end
  
    return table.concat( MT, ", " )
  end
  
  --- Returns map of unit threat levels.
  -- @param #SET_UNIT self
  -- @return #table.
  function SET_UNIT:GetUnitThreatLevels()
    self:F2()
  
    local UnitThreatLevels = {}
    
    for UnitID, UnitData in pairs( self:GetSet() ) do
      local ThreatUnit = UnitData -- Wrapper.Unit#UNIT
      if ThreatUnit:IsAlive() then
        local UnitThreatLevel, UnitThreatLevelText = ThreatUnit:GetThreatLevel()
        local ThreatUnitName = ThreatUnit:GetName()
    
        UnitThreatLevels[UnitThreatLevel] = UnitThreatLevels[UnitThreatLevel] or {}
        UnitThreatLevels[UnitThreatLevel].UnitThreatLevelText = UnitThreatLevelText
        UnitThreatLevels[UnitThreatLevel].Units = UnitThreatLevels[UnitThreatLevel].Units or {}
        UnitThreatLevels[UnitThreatLevel].Units[ThreatUnitName] = ThreatUnit
      end
    end
  
    return UnitThreatLevels
  end
  
  --- Calculate the maxium A2G threat level of the SET_UNIT.
  -- @param #SET_UNIT self
  -- @return #number The maximum threatlevel
  function SET_UNIT:CalculateThreatLevelA2G()
    
    local MaxThreatLevelA2G = 0
    local MaxThreatText = ""
    for UnitName, UnitData in pairs( self:GetSet() ) do
      local ThreatUnit = UnitData -- Wrapper.Unit#UNIT
      local ThreatLevelA2G, ThreatText = ThreatUnit:GetThreatLevel()
      if ThreatLevelA2G > MaxThreatLevelA2G then
        MaxThreatLevelA2G = ThreatLevelA2G
        MaxThreatText = ThreatText
      end
    end
  
    self:F( { MaxThreatLevelA2G = MaxThreatLevelA2G, MaxThreatText = MaxThreatText } )
    return MaxThreatLevelA2G, MaxThreatText
    
  end
  
  --- Get the center coordinate of the SET_UNIT.
  -- @param #SET_UNIT self
  -- @return Core.Point#COORDINATE The center coordinate of all the units in the set, including heading in degrees and speed in mps in case of moving units.
  function SET_UNIT:GetCoordinate()
  
    local Coordinate = self:GetFirst():GetCoordinate()
    
    local x1 = Coordinate.x
    local x2 = Coordinate.x
    local y1 = Coordinate.y
    local y2 = Coordinate.y
    local z1 = Coordinate.z
    local z2 = Coordinate.z
    local MaxVelocity = 0
    local AvgHeading = nil
    local MovingCount = 0
  
    for UnitName, UnitData in pairs( self:GetSet() ) do
    
      local Unit = UnitData -- Wrapper.Unit#UNIT
      local Coordinate = Unit:GetCoordinate()
  
      x1 = ( Coordinate.x < x1 ) and Coordinate.x or x1
      x2 = ( Coordinate.x > x2 ) and Coordinate.x or x2
      y1 = ( Coordinate.y < y1 ) and Coordinate.y or y1
      y2 = ( Coordinate.y > y2 ) and Coordinate.y or y2
      z1 = ( Coordinate.y < z1 ) and Coordinate.z or z1
      z2 = ( Coordinate.y > z2 ) and Coordinate.z or z2
  
      local Velocity = Coordinate:GetVelocity()
      if Velocity ~= 0  then
        MaxVelocity = ( MaxVelocity < Velocity ) and Velocity or MaxVelocity
        local Heading = Coordinate:GetHeading()
        AvgHeading = AvgHeading and ( AvgHeading + Heading ) or Heading
        MovingCount = MovingCount + 1
      end
    end
  
    AvgHeading = AvgHeading and ( AvgHeading / MovingCount )
    
    Coordinate.x = ( x2 - x1 ) / 2 + x1
    Coordinate.y = ( y2 - y1 ) / 2 + y1
    Coordinate.z = ( z2 - z1 ) / 2 + z1
    Coordinate:SetHeading( AvgHeading )
    Coordinate:SetVelocity( MaxVelocity )
  
    self:F( { Coordinate = Coordinate } )
    return Coordinate
  
  end
  
  --- Get the maximum velocity of the SET_UNIT.
  -- @param #SET_UNIT self
  -- @return #number The speed in mps in case of moving units.
  function SET_UNIT:GetVelocity()
  
    local Coordinate = self:GetFirst():GetCoordinate()
    
    local MaxVelocity = 0
  
    for UnitName, UnitData in pairs( self:GetSet() ) do
    
      local Unit = UnitData -- Wrapper.Unit#UNIT
      local Coordinate = Unit:GetCoordinate()
  
      local Velocity = Coordinate:GetVelocity()
      if Velocity ~= 0  then
        MaxVelocity = ( MaxVelocity < Velocity ) and Velocity or MaxVelocity
      end
    end
  
    self:F( { MaxVelocity = MaxVelocity } )
    return MaxVelocity
  
  end
  
  --- Get the average heading of the SET_UNIT.
  -- @param #SET_UNIT self
  -- @return #number Heading Heading in degrees and speed in mps in case of moving units.
  function SET_UNIT:GetHeading()
  
    local HeadingSet = nil
    local MovingCount = 0
  
    for UnitName, UnitData in pairs( self:GetSet() ) do
    
      local Unit = UnitData -- Wrapper.Unit#UNIT
      local Coordinate = Unit:GetCoordinate()
  
      local Velocity = Coordinate:GetVelocity()
      if Velocity ~= 0  then
        local Heading = Coordinate:GetHeading()
        if HeadingSet == nil then
          HeadingSet = Heading
        else
          local HeadingDiff = ( HeadingSet - Heading + 180 + 360 ) % 360 - 180
          HeadingDiff = math.abs( HeadingDiff )
          if HeadingDiff > 5 then
            HeadingSet = nil
            break
          end
        end        
      end
    end
  
    return HeadingSet
  
  end
  
  
  
  --- Returns if the @{Set} has targets having a radar (of a given type).
  -- @param #SET_UNIT self
  -- @param DCS#Unit.RadarType RadarType
  -- @return #number The amount of radars in the Set with the given type
  function SET_UNIT:HasRadar( RadarType )
    self:F2( RadarType )
  
    local RadarCount = 0
    for UnitID, UnitData in pairs( self:GetSet()) do
      local UnitSensorTest = UnitData -- Wrapper.Unit#UNIT
      local HasSensors
      if RadarType then
        HasSensors = UnitSensorTest:HasSensors( Unit.SensorType.RADAR, RadarType )
      else
        HasSensors = UnitSensorTest:HasSensors( Unit.SensorType.RADAR )
      end
      self:T3(HasSensors)
      if HasSensors then
        RadarCount = RadarCount + 1
      end
    end
  
    return RadarCount
  end
  
  --- Returns if the @{Set} has targets that can be SEADed.
  -- @param #SET_UNIT self
  -- @return #number The amount of SEADable units in the Set
  function SET_UNIT:HasSEAD()
    self:F2()
  
    local SEADCount = 0
    for UnitID, UnitData in pairs( self:GetSet()) do
      local UnitSEAD = UnitData -- Wrapper.Unit#UNIT
      if UnitSEAD:IsAlive() then
        local UnitSEADAttributes = UnitSEAD:GetDesc().attributes
    
        local HasSEAD = UnitSEAD:HasSEAD()
           
        self:T3(HasSEAD)
        if HasSEAD then
          SEADCount = SEADCount + 1
        end
      end
    end
  
    return SEADCount
  end
  
  --- Returns if the @{Set} has ground targets.
  -- @param #SET_UNIT self
  -- @return #number The amount of ground targets in the Set.
  function SET_UNIT:HasGroundUnits()
    self:F2()
  
    local GroundUnitCount = 0
    for UnitID, UnitData in pairs( self:GetSet()) do
      local UnitTest = UnitData -- Wrapper.Unit#UNIT
      if UnitTest:IsGround() then
        GroundUnitCount = GroundUnitCount + 1
      end
    end
  
    return GroundUnitCount
  end
  
  --- Returns if the @{Set} has friendly ground units.
  -- @param #SET_UNIT self
  -- @return #number The amount of ground targets in the Set.
  function SET_UNIT:HasFriendlyUnits( FriendlyCoalition )
    self:F2()
  
    local FriendlyUnitCount = 0
    for UnitID, UnitData in pairs( self:GetSet()) do
      local UnitTest = UnitData -- Wrapper.Unit#UNIT
      if UnitTest:IsFriendly( FriendlyCoalition ) then
        FriendlyUnitCount = FriendlyUnitCount + 1
      end
    end
  
    return FriendlyUnitCount
  end
  
  
  
  ----- Iterate the SET_UNIT and call an interator function for each **alive** player, providing the Unit of the player and optional parameters.
  ---- @param #SET_UNIT self
  ---- @param #function IteratorFunction The function that will be called when there is an alive player in the SET_UNIT. The function needs to accept a UNIT parameter.
  ---- @return #SET_UNIT self
  --function SET_UNIT:ForEachPlayer( IteratorFunction, ... )
  --  self:F2( arg )
  --  
  --  self:ForEach( IteratorFunction, arg, self.PlayersAlive )
  --  
  --  return self
  --end
  --
  --
  ----- Iterate the SET_UNIT and call an interator function for each client, providing the Client to the function and optional parameters.
  ---- @param #SET_UNIT self
  ---- @param #function IteratorFunction The function that will be called when there is an alive player in the SET_UNIT. The function needs to accept a CLIENT parameter.
  ---- @return #SET_UNIT self
  --function SET_UNIT:ForEachClient( IteratorFunction, ... )
  --  self:F2( arg )
  --  
  --  self:ForEach( IteratorFunction, arg, self.Clients )
  --
  --  return self
  --end
  
  
  ---
  -- @param #SET_UNIT self
  -- @param Wrapper.Unit#UNIT MUnit
  -- @return #SET_UNIT self
  function SET_UNIT:IsIncludeObject( MUnit )
    self:F2( MUnit )
    local MUnitInclude = true
  
    if self.Filter.Coalitions then
      local MUnitCoalition = false
      for CoalitionID, CoalitionName in pairs( self.Filter.Coalitions ) do
        self:F( { "Coalition:", MUnit:GetCoalition(), self.FilterMeta.Coalitions[CoalitionName], CoalitionName } )
        if self.FilterMeta.Coalitions[CoalitionName] and self.FilterMeta.Coalitions[CoalitionName] == MUnit:GetCoalition() then
          MUnitCoalition = true
        end
      end
      MUnitInclude = MUnitInclude and MUnitCoalition
    end
    
    if self.Filter.Categories then
      local MUnitCategory = false
      for CategoryID, CategoryName in pairs( self.Filter.Categories ) do
        self:T3( { "Category:", MUnit:GetDesc().category, self.FilterMeta.Categories[CategoryName], CategoryName } )
        if self.FilterMeta.Categories[CategoryName] and self.FilterMeta.Categories[CategoryName] == MUnit:GetDesc().category then
          MUnitCategory = true
        end
      end
      MUnitInclude = MUnitInclude and MUnitCategory
    end
    
    if self.Filter.Types then
      local MUnitType = false
      for TypeID, TypeName in pairs( self.Filter.Types ) do
        self:T3( { "Type:", MUnit:GetTypeName(), TypeName } )
        if TypeName == MUnit:GetTypeName() then
          MUnitType = true
        end
      end
      MUnitInclude = MUnitInclude and MUnitType
    end
    
    if self.Filter.Countries then
      local MUnitCountry = false
      for CountryID, CountryName in pairs( self.Filter.Countries ) do
        self:T3( { "Country:", MUnit:GetCountry(), CountryName } )
        if country.id[CountryName] == MUnit:GetCountry() then
          MUnitCountry = true
        end
      end
      MUnitInclude = MUnitInclude and MUnitCountry
    end
  
    if self.Filter.UnitPrefixes then
      local MUnitPrefix = false
      for UnitPrefixId, UnitPrefix in pairs( self.Filter.UnitPrefixes ) do
        self:T3( { "Prefix:", string.find( MUnit:GetName(), UnitPrefix, 1 ), UnitPrefix } )
        if string.find( MUnit:GetName(), UnitPrefix, 1 ) then
          MUnitPrefix = true
        end
      end
      MUnitInclude = MUnitInclude and MUnitPrefix
    end
  
    if self.Filter.RadarTypes then
      local MUnitRadar = false
      for RadarTypeID, RadarType in pairs( self.Filter.RadarTypes ) do
        self:T3( { "Radar:", RadarType } )
        if MUnit:HasSensors( Unit.SensorType.RADAR, RadarType ) == true then
          if MUnit:GetRadar() == true then -- This call is necessary to evaluate the SEAD capability.
            self:T3( "RADAR Found" )
          end
          MUnitRadar = true
        end
      end
      MUnitInclude = MUnitInclude and MUnitRadar
    end
  
    if self.Filter.SEAD then
      local MUnitSEAD = false
      if MUnit:HasSEAD() == true then
        self:T3( "SEAD Found" )
        MUnitSEAD = true
      end
      MUnitInclude = MUnitInclude and MUnitSEAD
    end
  
    self:T2( MUnitInclude )
    return MUnitInclude
  end
  
  
  --- Retrieve the type names of the @{Wrapper.Unit}s in the SET, delimited by an optional delimiter.
  -- @param #SET_UNIT self
  -- @param #string Delimiter (optional) The delimiter, which is default a comma.
  -- @return #string The types of the @{Wrapper.Unit}s delimited.
  function SET_UNIT:GetTypeNames( Delimiter )
  
    Delimiter = Delimiter or ", "
    local TypeReport = REPORT:New()
    local Types = {}
    
    for UnitName, UnitData in pairs( self:GetSet() ) do
    
      local Unit = UnitData -- Wrapper.Unit#UNIT
      local UnitTypeName = Unit:GetTypeName()
      
      if not Types[UnitTypeName] then
        Types[UnitTypeName] = UnitTypeName
        TypeReport:Add( UnitTypeName )
      end
    end
    
    return TypeReport:Text( Delimiter )
  end

  --- Iterate the SET_UNIT and set for each unit the default cargo bay weight limit.
  -- @param #SET_UNIT self
  -- @usage
  -- -- Set the default cargo bay weight limits of the carrier units.
  -- local MySetUnit = SET_UNIT:New()
  -- MySetUnit:SetCargoBayWeightLimit()
  function SET_UNIT:SetCargoBayWeightLimit()
    local Set = self:GetSet()
    for UnitID, UnitData in pairs( Set ) do -- For each UNIT in SET_UNIT
      --local UnitData = UnitData -- Wrapper.Unit#UNIT
      UnitData:SetCargoBayWeightLimit()
    end
  end


  
end

do -- SET_STATIC

  --- @type SET_STATIC
  -- @extends Core.Set#SET_BASE
  
  --- Mission designers can use the SET_STATIC class to build sets of Statics belonging to certain:
  -- 
  --  * Coalitions
  --  * Categories
  --  * Countries
  --  * Static types
  --  * Starting with certain prefix strings.
  --  
  -- ## SET_STATIC constructor
  --
  -- Create a new SET_STATIC object with the @{#SET_STATIC.New} method:
  -- 
  --    * @{#SET_STATIC.New}: Creates a new SET_STATIC object.
  --   
  -- ## Add or Remove STATIC(s) from SET_STATIC
  --
  -- STATICs can be added and removed using the @{Core.Set#SET_STATIC.AddStaticsByName} and @{Core.Set#SET_STATIC.RemoveStaticsByName} respectively. 
  -- These methods take a single STATIC name or an array of STATIC names to be added or removed from SET_STATIC.
  -- 
  -- ## SET_STATIC filter criteria
  -- 
  -- You can set filter criteria to define the set of units within the SET_STATIC.
  -- Filter criteria are defined by:
  -- 
  --    * @{#SET_STATIC.FilterCoalitions}: Builds the SET_STATIC with the units belonging to the coalition(s).
  --    * @{#SET_STATIC.FilterCategories}: Builds the SET_STATIC with the units belonging to the category(ies).
  --    * @{#SET_STATIC.FilterTypes}: Builds the SET_STATIC with the units belonging to the unit type(s).
  --    * @{#SET_STATIC.FilterCountries}: Builds the SET_STATIC with the units belonging to the country(ies).
  --    * @{#SET_STATIC.FilterPrefixes}: Builds the SET_STATIC with the units starting with the same prefix string(s).
  --   
  -- Once the filter criteria have been set for the SET_STATIC, you can start filtering using:
  -- 
  --   * @{#SET_STATIC.FilterStart}: Starts the filtering of the units within the SET_STATIC.
  -- 
  -- Planned filter criteria within development are (so these are not yet available):
  -- 
  --    * @{#SET_STATIC.FilterZones}: Builds the SET_STATIC with the units within a @{Core.Zone#ZONE}.
  -- 
  -- ## SET_STATIC iterators
  -- 
  -- Once the filters have been defined and the SET_STATIC has been built, you can iterate the SET_STATIC with the available iterator methods.
  -- The iterator methods will walk the SET_STATIC set, and call for each element within the set a function that you provide.
  -- The following iterator methods are currently available within the SET_STATIC:
  -- 
  --   * @{#SET_STATIC.ForEachStatic}: Calls a function for each alive unit it finds within the SET_STATIC.
  --   * @{#SET_GROUP.ForEachGroupCompletelyInZone}: Iterate the SET_GROUP and call an iterator function for each **alive** GROUP presence completely in a @{Zone}, providing the GROUP and optional parameters to the called function.
  --   * @{#SET_GROUP.ForEachGroupNotInZone}: Iterate the SET_GROUP and call an iterator function for each **alive** GROUP presence not in a @{Zone}, providing the GROUP and optional parameters to the called function.
  --   
  -- Planned iterators methods in development are (so these are not yet available):
  -- 
  --   * @{#SET_STATIC.ForEachStaticInZone}: Calls a function for each unit contained within the SET_STATIC.
  --   * @{#SET_STATIC.ForEachStaticCompletelyInZone}: Iterate and call an iterator function for each **alive** STATIC presence completely in a @{Zone}, providing the STATIC and optional parameters to the called function.
  --   * @{#SET_STATIC.ForEachStaticNotInZone}: Iterate and call an iterator function for each **alive** STATIC presence not in a @{Zone}, providing the STATIC and optional parameters to the called function.
  -- 
  -- ## SET_STATIC atomic methods
  -- 
  -- Various methods exist for a SET_STATIC to perform actions or calculations and retrieve results from the SET_STATIC:
  -- 
  --   * @{#SET_STATIC.GetTypeNames}(): Retrieve the type names of the @{Static}s in the SET, delimited by a comma.
  -- 
  -- ===
  -- @field #SET_STATIC SET_STATIC
  SET_STATIC = {
    ClassName = "SET_STATIC",
    Statics = {},
    Filter = {
      Coalitions = nil,
      Categories = nil,
      Types = nil,
      Countries = nil,
      StaticPrefixes = nil,
    },
    FilterMeta = {
      Coalitions = {
        red = coalition.side.RED,
        blue = coalition.side.BLUE,
        neutral = coalition.side.NEUTRAL,
      },
      Categories = {
        plane = Unit.Category.AIRPLANE,
        helicopter = Unit.Category.HELICOPTER,
        ground = Unit.Category.GROUND_STATIC,
        ship = Unit.Category.SHIP,
        structure = Unit.Category.STRUCTURE,
      },
    },
  }
  
  
  --- Get the first unit from the set.
  -- @function [parent=#SET_STATIC] GetFirst
  -- @param #SET_STATIC self
  -- @return Wrapper.Static#STATIC The STATIC object.
  
  --- Creates a new SET_STATIC object, building a set of units belonging to a coalitions, categories, countries, types or with defined prefix names.
  -- @param #SET_STATIC self
  -- @return #SET_STATIC
  -- @usage
  -- -- Define a new SET_STATIC Object. This DBObject will contain a reference to all alive Statics.
  -- DBObject = SET_STATIC:New()
  function SET_STATIC:New()
  
    -- Inherits from BASE
    local self = BASE:Inherit( self, SET_BASE:New( _DATABASE.STATICS ) ) -- Core.Set#SET_STATIC
  
    return self
  end
  
  --- Add STATIC(s) to SET_STATIC.
  -- @param #SET_STATIC self
  -- @param #string AddStatic A single STATIC.
  -- @return #SET_STATIC self
  function SET_STATIC:AddStatic( AddStatic )
    self:F2( AddStatic:GetName() )
  
    self:Add( AddStatic:GetName(), AddStatic )
      
    return self
  end
  
  
  --- Add STATIC(s) to SET_STATIC.
  -- @param #SET_STATIC self
  -- @param #string AddStaticNames A single name or an array of STATIC names.
  -- @return #SET_STATIC self
  function SET_STATIC:AddStaticsByName( AddStaticNames )
  
    local AddStaticNamesArray = ( type( AddStaticNames ) == "table" ) and AddStaticNames or { AddStaticNames }
    
    self:T( AddStaticNamesArray )
    for AddStaticID, AddStaticName in pairs( AddStaticNamesArray ) do
      self:Add( AddStaticName, STATIC:FindByName( AddStaticName ) )
    end
      
    return self
  end
  
  --- Remove STATIC(s) from SET_STATIC.
  -- @param Core.Set#SET_STATIC self
  -- @param Wrapper.Static#STATIC RemoveStaticNames A single name or an array of STATIC names.
  -- @return self
  function SET_STATIC:RemoveStaticsByName( RemoveStaticNames )
  
    local RemoveStaticNamesArray = ( type( RemoveStaticNames ) == "table" ) and RemoveStaticNames or { RemoveStaticNames }
    
    for RemoveStaticID, RemoveStaticName in pairs( RemoveStaticNamesArray ) do
      self:Remove( RemoveStaticName )
    end
      
    return self
  end
  
  
  --- Finds a Static based on the Static Name.
  -- @param #SET_STATIC self
  -- @param #string StaticName
  -- @return Wrapper.Static#STATIC The found Static.
  function SET_STATIC:FindStatic( StaticName )
  
    local StaticFound = self.Set[StaticName]
    return StaticFound
  end
  
  
  
  --- Builds a set of units of coalitions.
  -- Possible current coalitions are red, blue and neutral.
  -- @param #SET_STATIC self
  -- @param #string Coalitions Can take the following values: "red", "blue", "neutral".
  -- @return #SET_STATIC self
  function SET_STATIC:FilterCoalitions( Coalitions )
    if not self.Filter.Coalitions then
      self.Filter.Coalitions = {}
    end
    if type( Coalitions ) ~= "table" then
      Coalitions = { Coalitions }
    end
    for CoalitionID, Coalition in pairs( Coalitions ) do
      self.Filter.Coalitions[Coalition] = Coalition
    end
    return self
  end
  
  
  --- Builds a set of units out of categories.
  -- Possible current categories are plane, helicopter, ground, ship.
  -- @param #SET_STATIC self
  -- @param #string Categories Can take the following values: "plane", "helicopter", "ground", "ship".
  -- @return #SET_STATIC self
  function SET_STATIC:FilterCategories( Categories )
    if not self.Filter.Categories then
      self.Filter.Categories = {}
    end
    if type( Categories ) ~= "table" then
      Categories = { Categories }
    end
    for CategoryID, Category in pairs( Categories ) do
      self.Filter.Categories[Category] = Category
    end
    return self
  end
  
  
  --- Builds a set of units of defined unit types.
  -- Possible current types are those types known within DCS world.
  -- @param #SET_STATIC self
  -- @param #string Types Can take those type strings known within DCS world.
  -- @return #SET_STATIC self
  function SET_STATIC:FilterTypes( Types )
    if not self.Filter.Types then
      self.Filter.Types = {}
    end
    if type( Types ) ~= "table" then
      Types = { Types }
    end
    for TypeID, Type in pairs( Types ) do
      self.Filter.Types[Type] = Type
    end
    return self
  end
  
  
  --- Builds a set of units of defined countries.
  -- Possible current countries are those known within DCS world.
  -- @param #SET_STATIC self
  -- @param #string Countries Can take those country strings known within DCS world.
  -- @return #SET_STATIC self
  function SET_STATIC:FilterCountries( Countries )
    if not self.Filter.Countries then
      self.Filter.Countries = {}
    end
    if type( Countries ) ~= "table" then
      Countries = { Countries }
    end
    for CountryID, Country in pairs( Countries ) do
      self.Filter.Countries[Country] = Country
    end
    return self
  end
  
  
  --- Builds a set of units of defined unit prefixes.
  -- All the units starting with the given prefixes will be included within the set.
  -- @param #SET_STATIC self
  -- @param #string Prefixes The prefix of which the unit name starts with.
  -- @return #SET_STATIC self
  function SET_STATIC:FilterPrefixes( Prefixes )
    if not self.Filter.StaticPrefixes then
      self.Filter.StaticPrefixes = {}
    end
    if type( Prefixes ) ~= "table" then
      Prefixes = { Prefixes }
    end
    for PrefixID, Prefix in pairs( Prefixes ) do
      self.Filter.StaticPrefixes[Prefix] = Prefix
    end
    return self
  end
  
  
  --- Starts the filtering.
  -- @param #SET_STATIC self
  -- @return #SET_STATIC self
  function SET_STATIC:FilterStart()
  
    if _DATABASE then
      self:_FilterStart()
      self:HandleEvent( EVENTS.Birth, self._EventOnBirth )
      self:HandleEvent( EVENTS.Dead, self._EventOnDeadOrCrash )
      self:HandleEvent( EVENTS.Crash, self._EventOnDeadOrCrash )
    end
    
    return self
  end
  
  --- Handles the Database to check on an event (birth) that the Object was added in the Database.
  -- This is required, because sometimes the _DATABASE birth event gets called later than the SET_BASE birth event!
  -- @param #SET_STATIC self
  -- @param Core.Event#EVENTDATA Event
  -- @return #string The name of the STATIC
  -- @return #table The STATIC
  function SET_STATIC:AddInDatabase( Event )
    self:F3( { Event } )
  
    if Event.IniObjectCategory == Object.Category.STATIC then
      if not self.Database[Event.IniDCSStaticName] then
        self.Database[Event.IniDCSStaticName] = STATIC:Register( Event.IniDCSStaticName )
        self:T3( self.Database[Event.IniDCSStaticName] )
      end
    end
    
    return Event.IniDCSStaticName, self.Database[Event.IniDCSStaticName]
  end
  
  --- Handles the Database to check on any event that Object exists in the Database.
  -- This is required, because sometimes the _DATABASE event gets called later than the SET_BASE event or vise versa!
  -- @param #SET_STATIC self
  -- @param Core.Event#EVENTDATA Event
  -- @return #string The name of the STATIC
  -- @return #table The STATIC
  function SET_STATIC:FindInDatabase( Event )
    self:F2( { Event.IniDCSStaticName, self.Set[Event.IniDCSStaticName], Event } )
  
  
    return Event.IniDCSStaticName, self.Set[Event.IniDCSStaticName]
  end
  
  
  do -- Is Zone methods
  
    --- Check if minimal one element of the SET_STATIC is in the Zone.
    -- @param #SET_STATIC self
    -- @param Core.Zone#ZONE Zone The Zone to be tested for.
    -- @return #boolean
    function SET_STATIC:IsPatriallyInZone( Zone )
      
      local IsPartiallyInZone = false
      
      local function EvaluateZone( ZoneStatic )
      
        local ZoneStaticName =  ZoneStatic:GetName()
        if self:FindStatic( ZoneStaticName ) then
          IsPartiallyInZone = true
          return false
        end
        
        return true
      end
      
      return IsPartiallyInZone
    end
    
    
    --- Check if no element of the SET_STATIC is in the Zone.
    -- @param #SET_STATIC self
    -- @param Core.Zone#ZONE ZoneObject The Zone to be tested for.
    -- @return #boolean
    function SET_STATIC:IsNotInZone( Zone )
      
      local IsNotInZone = true
      
      local function EvaluateZone( ZoneStatic )
      
        local ZoneStaticName =  ZoneStatic:GetName()
        if self:FindStatic( ZoneStaticName ) then
          IsNotInZone = false
          return false
        end
        
        return true
      end
      
      Zone:Search( EvaluateZone )
      
      return IsNotInZone
    end
    
  
    --- Check if minimal one element of the SET_STATIC is in the Zone.
    -- @param #SET_STATIC self
    -- @param #function IteratorFunction The function that will be called when there is an alive STATIC in the SET_STATIC. The function needs to accept a STATIC parameter.
    -- @return #SET_STATIC self
    function SET_STATIC:ForEachStaticInZone( IteratorFunction, ... )
      self:F2( arg )
      
      self:ForEach( IteratorFunction, arg, self:GetSet() )
    
      return self
    end
    
  
  end
  
  
  --- Iterate the SET_STATIC and call an interator function for each **alive** STATIC, providing the STATIC and optional parameters.
  -- @param #SET_STATIC self
  -- @param #function IteratorFunction The function that will be called when there is an alive STATIC in the SET_STATIC. The function needs to accept a STATIC parameter.
  -- @return #SET_STATIC self
  function SET_STATIC:ForEachStatic( IteratorFunction, ... )
    self:F2( arg )
    
    self:ForEach( IteratorFunction, arg, self:GetSet() )
  
    return self
  end
  
  
  --- Iterate the SET_STATIC and call an iterator function for each **alive** STATIC presence completely in a @{Zone}, providing the STATIC and optional parameters to the called function.
  -- @param #SET_STATIC self
  -- @param Core.Zone#ZONE ZoneObject The Zone to be tested for.
  -- @param #function IteratorFunction The function that will be called when there is an alive STATIC in the SET_STATIC. The function needs to accept a STATIC parameter.
  -- @return #SET_STATIC self
  function SET_STATIC:ForEachStaticCompletelyInZone( ZoneObject, IteratorFunction, ... )
    self:F2( arg )
    
    self:ForEach( IteratorFunction, arg, self:GetSet(),
      --- @param Core.Zone#ZONE_BASE ZoneObject
      -- @param Wrapper.Static#STATIC StaticObject
      function( ZoneObject, StaticObject )
        if StaticObject:IsInZone( ZoneObject ) then
          return true
        else
          return false
        end
      end, { ZoneObject } )
  
    return self
  end
  
  --- Iterate the SET_STATIC and call an iterator function for each **alive** STATIC presence not in a @{Zone}, providing the STATIC and optional parameters to the called function.
  -- @param #SET_STATIC self
  -- @param Core.Zone#ZONE ZoneObject The Zone to be tested for.
  -- @param #function IteratorFunction The function that will be called when there is an alive STATIC in the SET_STATIC. The function needs to accept a STATIC parameter.
  -- @return #SET_STATIC self
  function SET_STATIC:ForEachStaticNotInZone( ZoneObject, IteratorFunction, ... )
    self:F2( arg )
    
    self:ForEach( IteratorFunction, arg, self:GetSet(),
      --- @param Core.Zone#ZONE_BASE ZoneObject
      -- @param Wrapper.Static#STATIC StaticObject
      function( ZoneObject, StaticObject )
        if StaticObject:IsNotInZone( ZoneObject ) then
          return true
        else
          return false
        end
      end, { ZoneObject } )
  
    return self
  end
  
  --- Returns map of unit types.
  -- @param #SET_STATIC self
  -- @return #map<#string,#number> A map of the unit types found. The key is the StaticTypeName and the value is the amount of unit types found.
  function SET_STATIC:GetStaticTypes()
    self:F2()
  
    local MT = {} -- Message Text
    local StaticTypes = {}
    
    for StaticID, StaticData in pairs( self:GetSet() ) do
      local TextStatic = StaticData -- Wrapper.Static#STATIC
      if TextStatic:IsAlive() then
        local StaticType = TextStatic:GetTypeName()
    
        if not StaticTypes[StaticType] then
          StaticTypes[StaticType] = 1
        else
          StaticTypes[StaticType] = StaticTypes[StaticType] + 1
        end
      end
    end
  
    for StaticTypeID, StaticType in pairs( StaticTypes ) do
      MT[#MT+1] = StaticType .. " of " .. StaticTypeID
    end
  
    return StaticTypes
  end
  
  
  --- Returns a comma separated string of the unit types with a count in the  @{Set}.
  -- @param #SET_STATIC self
  -- @return #string The unit types string
  function SET_STATIC:GetStaticTypesText()
    self:F2()
  
    local MT = {} -- Message Text
    local StaticTypes = self:GetStaticTypes()
    
    for StaticTypeID, StaticType in pairs( StaticTypes ) do
      MT[#MT+1] = StaticType .. " of " .. StaticTypeID
    end
  
    return table.concat( MT, ", " )
  end
  
  --- Get the center coordinate of the SET_STATIC.
  -- @param #SET_STATIC self
  -- @return Core.Point#COORDINATE The center coordinate of all the units in the set, including heading in degrees and speed in mps in case of moving units.
  function SET_STATIC:GetCoordinate()
  
    local Coordinate = self:GetFirst():GetCoordinate()
    
    local x1 = Coordinate.x
    local x2 = Coordinate.x
    local y1 = Coordinate.y
    local y2 = Coordinate.y
    local z1 = Coordinate.z
    local z2 = Coordinate.z
    local MaxVelocity = 0
    local AvgHeading = nil
    local MovingCount = 0
  
    for StaticName, StaticData in pairs( self:GetSet() ) do
    
      local Static = StaticData -- Wrapper.Static#STATIC
      local Coordinate = Static:GetCoordinate()
  
      x1 = ( Coordinate.x < x1 ) and Coordinate.x or x1
      x2 = ( Coordinate.x > x2 ) and Coordinate.x or x2
      y1 = ( Coordinate.y < y1 ) and Coordinate.y or y1
      y2 = ( Coordinate.y > y2 ) and Coordinate.y or y2
      z1 = ( Coordinate.y < z1 ) and Coordinate.z or z1
      z2 = ( Coordinate.y > z2 ) and Coordinate.z or z2
  
      local Velocity = Coordinate:GetVelocity()
      if Velocity ~= 0  then
        MaxVelocity = ( MaxVelocity < Velocity ) and Velocity or MaxVelocity
        local Heading = Coordinate:GetHeading()
        AvgHeading = AvgHeading and ( AvgHeading + Heading ) or Heading
        MovingCount = MovingCount + 1
      end
    end
  
    AvgHeading = AvgHeading and ( AvgHeading / MovingCount )
    
    Coordinate.x = ( x2 - x1 ) / 2 + x1
    Coordinate.y = ( y2 - y1 ) / 2 + y1
    Coordinate.z = ( z2 - z1 ) / 2 + z1
    Coordinate:SetHeading( AvgHeading )
    Coordinate:SetVelocity( MaxVelocity )
  
    self:F( { Coordinate = Coordinate } )
    return Coordinate
  
  end
  
  --- Get the maximum velocity of the SET_STATIC.
  -- @param #SET_STATIC self
  -- @return #number The speed in mps in case of moving units.
  function SET_STATIC:GetVelocity()
  
    return 0
  
  end
  
  --- Get the average heading of the SET_STATIC.
  -- @param #SET_STATIC self
  -- @return #number Heading Heading in degrees and speed in mps in case of moving units.
  function SET_STATIC:GetHeading()
  
    local HeadingSet = nil
    local MovingCount = 0
  
    for StaticName, StaticData in pairs( self:GetSet() ) do
    
      local Static = StaticData -- Wrapper.Static#STATIC
      local Coordinate = Static:GetCoordinate()
  
      local Velocity = Coordinate:GetVelocity()
      if Velocity ~= 0  then
        local Heading = Coordinate:GetHeading()
        if HeadingSet == nil then
          HeadingSet = Heading
        else
          local HeadingDiff = ( HeadingSet - Heading + 180 + 360 ) % 360 - 180
          HeadingDiff = math.abs( HeadingDiff )
          if HeadingDiff > 5 then
            HeadingSet = nil
            break
          end
        end        
      end
    end
  
    return HeadingSet
  
  end
  
  
  ---
  -- @param #SET_STATIC self
  -- @param Wrapper.Static#STATIC MStatic
  -- @return #SET_STATIC self
  function SET_STATIC:IsIncludeObject( MStatic )
    self:F2( MStatic )
    local MStaticInclude = true
  
    if self.Filter.Coalitions then
      local MStaticCoalition = false
      for CoalitionID, CoalitionName in pairs( self.Filter.Coalitions ) do
        self:T3( { "Coalition:", MStatic:GetCoalition(), self.FilterMeta.Coalitions[CoalitionName], CoalitionName } )
        if self.FilterMeta.Coalitions[CoalitionName] and self.FilterMeta.Coalitions[CoalitionName] == MStatic:GetCoalition() then
          MStaticCoalition = true
        end
      end
      MStaticInclude = MStaticInclude and MStaticCoalition
    end
    
    if self.Filter.Categories then
      local MStaticCategory = false
      for CategoryID, CategoryName in pairs( self.Filter.Categories ) do
        self:T3( { "Category:", MStatic:GetDesc().category, self.FilterMeta.Categories[CategoryName], CategoryName } )
        if self.FilterMeta.Categories[CategoryName] and self.FilterMeta.Categories[CategoryName] == MStatic:GetDesc().category then
          MStaticCategory = true
        end
      end
      MStaticInclude = MStaticInclude and MStaticCategory
    end
    
    if self.Filter.Types then
      local MStaticType = false
      for TypeID, TypeName in pairs( self.Filter.Types ) do
        self:T3( { "Type:", MStatic:GetTypeName(), TypeName } )
        if TypeName == MStatic:GetTypeName() then
          MStaticType = true
        end
      end
      MStaticInclude = MStaticInclude and MStaticType
    end
    
    if self.Filter.Countries then
      local MStaticCountry = false
      for CountryID, CountryName in pairs( self.Filter.Countries ) do
        self:T3( { "Country:", MStatic:GetCountry(), CountryName } )
        if country.id[CountryName] == MStatic:GetCountry() then
          MStaticCountry = true
        end
      end
      MStaticInclude = MStaticInclude and MStaticCountry
    end
  
    if self.Filter.StaticPrefixes then
      local MStaticPrefix = false
      for StaticPrefixId, StaticPrefix in pairs( self.Filter.StaticPrefixes ) do
        self:T3( { "Prefix:", string.find( MStatic:GetName(), StaticPrefix, 1 ), StaticPrefix } )
        if string.find( MStatic:GetName(), StaticPrefix, 1 ) then
          MStaticPrefix = true
        end
      end
      MStaticInclude = MStaticInclude and MStaticPrefix
    end
  
    self:T2( MStaticInclude )
    return MStaticInclude
  end
  
  
  --- Retrieve the type names of the @{Static}s in the SET, delimited by an optional delimiter.
  -- @param #SET_STATIC self
  -- @param #string Delimiter (optional) The delimiter, which is default a comma.
  -- @return #string The types of the @{Static}s delimited.
  function SET_STATIC:GetTypeNames( Delimiter )
  
    Delimiter = Delimiter or ", "
    local TypeReport = REPORT:New()
    local Types = {}
    
    for StaticName, StaticData in pairs( self:GetSet() ) do
    
      local Static = StaticData -- Wrapper.Static#STATIC
      local StaticTypeName = Static:GetTypeName()
      
      if not Types[StaticTypeName] then
        Types[StaticTypeName] = StaticTypeName
        TypeReport:Add( StaticTypeName )
      end
    end
    
    return TypeReport:Text( Delimiter )
  end
  
end


--- SET_CLIENT


--- @type SET_CLIENT
-- @extends Core.Set#SET_BASE



--- Mission designers can use the @{Core.Set#SET_CLIENT} class to build sets of units belonging to certain:
-- 
--  * Coalitions
--  * Categories
--  * Countries
--  * Client types
--  * Starting with certain prefix strings.
--  
-- ## SET_CLIENT constructor
-- 
-- Create a new SET_CLIENT object with the @{#SET_CLIENT.New} method:
-- 
--    * @{#SET_CLIENT.New}: Creates a new SET_CLIENT object.
--   
-- ## Add or Remove CLIENT(s) from SET_CLIENT 
-- 
-- CLIENTs can be added and removed using the @{Core.Set#SET_CLIENT.AddClientsByName} and @{Core.Set#SET_CLIENT.RemoveClientsByName} respectively. 
-- These methods take a single CLIENT name or an array of CLIENT names to be added or removed from SET_CLIENT.
-- 
-- ## SET_CLIENT filter criteria
-- 
-- You can set filter criteria to define the set of clients within the SET_CLIENT.
-- Filter criteria are defined by:
-- 
--    * @{#SET_CLIENT.FilterCoalitions}: Builds the SET_CLIENT with the clients belonging to the coalition(s).
--    * @{#SET_CLIENT.FilterCategories}: Builds the SET_CLIENT with the clients belonging to the category(ies).
--    * @{#SET_CLIENT.FilterTypes}: Builds the SET_CLIENT with the clients belonging to the client type(s).
--    * @{#SET_CLIENT.FilterCountries}: Builds the SET_CLIENT with the clients belonging to the country(ies).
--    * @{#SET_CLIENT.FilterPrefixes}: Builds the SET_CLIENT with the clients starting with the same prefix string(s).
--   
-- Once the filter criteria have been set for the SET_CLIENT, you can start filtering using:
-- 
--   * @{#SET_CLIENT.FilterStart}: Starts the filtering of the clients within the SET_CLIENT.
-- 
-- Planned filter criteria within development are (so these are not yet available):
-- 
--    * @{#SET_CLIENT.FilterZones}: Builds the SET_CLIENT with the clients within a @{Core.Zone#ZONE}.
-- 
-- ## SET_CLIENT iterators
-- 
-- Once the filters have been defined and the SET_CLIENT has been built, you can iterate the SET_CLIENT with the available iterator methods.
-- The iterator methods will walk the SET_CLIENT set, and call for each element within the set a function that you provide.
-- The following iterator methods are currently available within the SET_CLIENT:
-- 
--   * @{#SET_CLIENT.ForEachClient}: Calls a function for each alive client it finds within the SET_CLIENT.
-- 
-- ===
-- @field #SET_CLIENT SET_CLIENT 
SET_CLIENT = {
  ClassName = "SET_CLIENT",
  Clients = {},
  Filter = {
    Coalitions = nil,
    Categories = nil,
    Types = nil,
    Countries = nil,
    ClientPrefixes = nil,
  },
  FilterMeta = {
    Coalitions = {
      red = coalition.side.RED,
      blue = coalition.side.BLUE,
      neutral = coalition.side.NEUTRAL,
    },
    Categories = {
      plane = Unit.Category.AIRPLANE,
      helicopter = Unit.Category.HELICOPTER,
      ground = Unit.Category.GROUND_UNIT,
      ship = Unit.Category.SHIP,
      structure = Unit.Category.STRUCTURE,
    },
  },
}


--- Creates a new SET_CLIENT object, building a set of clients belonging to a coalitions, categories, countries, types or with defined prefix names.
-- @param #SET_CLIENT self
-- @return #SET_CLIENT
-- @usage
-- -- Define a new SET_CLIENT Object. This DBObject will contain a reference to all Clients.
-- DBObject = SET_CLIENT:New()
function SET_CLIENT:New()
  -- Inherits from BASE
  local self = BASE:Inherit( self, SET_BASE:New( _DATABASE.CLIENTS ) )

  return self
end

--- Add CLIENT(s) to SET_CLIENT.
-- @param Core.Set#SET_CLIENT self
-- @param #string AddClientNames A single name or an array of CLIENT names.
-- @return self
function SET_CLIENT:AddClientsByName( AddClientNames )

  local AddClientNamesArray = ( type( AddClientNames ) == "table" ) and AddClientNames or { AddClientNames }
  
  for AddClientID, AddClientName in pairs( AddClientNamesArray ) do
    self:Add( AddClientName, CLIENT:FindByName( AddClientName ) )
  end
    
  return self
end

--- Remove CLIENT(s) from SET_CLIENT.
-- @param Core.Set#SET_CLIENT self
-- @param Wrapper.Client#CLIENT RemoveClientNames A single name or an array of CLIENT names.
-- @return self
function SET_CLIENT:RemoveClientsByName( RemoveClientNames )

  local RemoveClientNamesArray = ( type( RemoveClientNames ) == "table" ) and RemoveClientNames or { RemoveClientNames }
  
  for RemoveClientID, RemoveClientName in pairs( RemoveClientNamesArray ) do
    self:Remove( RemoveClientName.ClientName )
  end
    
  return self
end


--- Finds a Client based on the Client Name.
-- @param #SET_CLIENT self
-- @param #string ClientName
-- @return Wrapper.Client#CLIENT The found Client.
function SET_CLIENT:FindClient( ClientName )

  local ClientFound = self.Set[ClientName]
  return ClientFound
end



--- Builds a set of clients of coalitions.
-- Possible current coalitions are red, blue and neutral.
-- @param #SET_CLIENT self
-- @param #string Coalitions Can take the following values: "red", "blue", "neutral".
-- @return #SET_CLIENT self
function SET_CLIENT:FilterCoalitions( Coalitions )
  if not self.Filter.Coalitions then
    self.Filter.Coalitions = {}
  end
  if type( Coalitions ) ~= "table" then
    Coalitions = { Coalitions }
  end
  for CoalitionID, Coalition in pairs( Coalitions ) do
    self.Filter.Coalitions[Coalition] = Coalition
  end
  return self
end


--- Builds a set of clients out of categories.
-- Possible current categories are plane, helicopter, ground, ship.
-- @param #SET_CLIENT self
-- @param #string Categories Can take the following values: "plane", "helicopter", "ground", "ship".
-- @return #SET_CLIENT self
function SET_CLIENT:FilterCategories( Categories )
  if not self.Filter.Categories then
    self.Filter.Categories = {}
  end
  if type( Categories ) ~= "table" then
    Categories = { Categories }
  end
  for CategoryID, Category in pairs( Categories ) do
    self.Filter.Categories[Category] = Category
  end
  return self
end


--- Builds a set of clients of defined client types.
-- Possible current types are those types known within DCS world.
-- @param #SET_CLIENT self
-- @param #string Types Can take those type strings known within DCS world.
-- @return #SET_CLIENT self
function SET_CLIENT:FilterTypes( Types )
  if not self.Filter.Types then
    self.Filter.Types = {}
  end
  if type( Types ) ~= "table" then
    Types = { Types }
  end
  for TypeID, Type in pairs( Types ) do
    self.Filter.Types[Type] = Type
  end
  return self
end


--- Builds a set of clients of defined countries.
-- Possible current countries are those known within DCS world.
-- @param #SET_CLIENT self
-- @param #string Countries Can take those country strings known within DCS world.
-- @return #SET_CLIENT self
function SET_CLIENT:FilterCountries( Countries )
  if not self.Filter.Countries then
    self.Filter.Countries = {}
  end
  if type( Countries ) ~= "table" then
    Countries = { Countries }
  end
  for CountryID, Country in pairs( Countries ) do
    self.Filter.Countries[Country] = Country
  end
  return self
end


--- Builds a set of clients of defined client prefixes.
-- All the clients starting with the given prefixes will be included within the set.
-- @param #SET_CLIENT self
-- @param #string Prefixes The prefix of which the client name starts with.
-- @return #SET_CLIENT self
function SET_CLIENT:FilterPrefixes( Prefixes )
  if not self.Filter.ClientPrefixes then
    self.Filter.ClientPrefixes = {}
  end
  if type( Prefixes ) ~= "table" then
    Prefixes = { Prefixes }
  end
  for PrefixID, Prefix in pairs( Prefixes ) do
    self.Filter.ClientPrefixes[Prefix] = Prefix
  end
  return self
end




--- Starts the filtering.
-- @param #SET_CLIENT self
-- @return #SET_CLIENT self
function SET_CLIENT:FilterStart()

  if _DATABASE then
    self:_FilterStart()
    self:HandleEvent( EVENTS.Birth, self._EventOnBirth )
    self:HandleEvent( EVENTS.Dead, self._EventOnDeadOrCrash )
    self:HandleEvent( EVENTS.Crash, self._EventOnDeadOrCrash )
  end
  
  return self
end

--- Handles the Database to check on an event (birth) that the Object was added in the Database.
-- This is required, because sometimes the _DATABASE birth event gets called later than the SET_BASE birth event!
-- @param #SET_CLIENT self
-- @param Core.Event#EVENTDATA Event
-- @return #string The name of the CLIENT
-- @return #table The CLIENT
function SET_CLIENT:AddInDatabase( Event )
  self:F3( { Event } )

  return Event.IniDCSUnitName, self.Database[Event.IniDCSUnitName]
end

--- Handles the Database to check on any event that Object exists in the Database.
-- This is required, because sometimes the _DATABASE event gets called later than the SET_BASE event or vise versa!
-- @param #SET_CLIENT self
-- @param Core.Event#EVENTDATA Event
-- @return #string The name of the CLIENT
-- @return #table The CLIENT
function SET_CLIENT:FindInDatabase( Event )
  self:F3( { Event } )

  return Event.IniDCSUnitName, self.Database[Event.IniDCSUnitName]
end

--- Iterate the SET_CLIENT and call an interator function for each **alive** CLIENT, providing the CLIENT and optional parameters.
-- @param #SET_CLIENT self
-- @param #function IteratorFunction The function that will be called when there is an alive CLIENT in the SET_CLIENT. The function needs to accept a CLIENT parameter.
-- @return #SET_CLIENT self
function SET_CLIENT:ForEachClient( IteratorFunction, ... )
  self:F2( arg )
  
  self:ForEach( IteratorFunction, arg, self:GetSet() )

  return self
end

--- Iterate the SET_CLIENT and call an iterator function for each **alive** CLIENT presence completely in a @{Zone}, providing the CLIENT and optional parameters to the called function.
-- @param #SET_CLIENT self
-- @param Core.Zone#ZONE ZoneObject The Zone to be tested for.
-- @param #function IteratorFunction The function that will be called when there is an alive CLIENT in the SET_CLIENT. The function needs to accept a CLIENT parameter.
-- @return #SET_CLIENT self
function SET_CLIENT:ForEachClientInZone( ZoneObject, IteratorFunction, ... )
  self:F2( arg )
  
  self:ForEach( IteratorFunction, arg, self:GetSet(),
    --- @param Core.Zone#ZONE_BASE ZoneObject
    -- @param Wrapper.Client#CLIENT ClientObject
    function( ZoneObject, ClientObject )
      if ClientObject:IsInZone( ZoneObject ) then
        return true
      else
        return false
      end
    end, { ZoneObject } )

  return self
end

--- Iterate the SET_CLIENT and call an iterator function for each **alive** CLIENT presence not in a @{Zone}, providing the CLIENT and optional parameters to the called function.
-- @param #SET_CLIENT self
-- @param Core.Zone#ZONE ZoneObject The Zone to be tested for.
-- @param #function IteratorFunction The function that will be called when there is an alive CLIENT in the SET_CLIENT. The function needs to accept a CLIENT parameter.
-- @return #SET_CLIENT self
function SET_CLIENT:ForEachClientNotInZone( ZoneObject, IteratorFunction, ... )
  self:F2( arg )
  
  self:ForEach( IteratorFunction, arg, self:GetSet(),
    --- @param Core.Zone#ZONE_BASE ZoneObject
    -- @param Wrapper.Client#CLIENT ClientObject
    function( ZoneObject, ClientObject )
      if ClientObject:IsNotInZone( ZoneObject ) then
        return true
      else
        return false
      end
    end, { ZoneObject } )

  return self
end

---
-- @param #SET_CLIENT self
-- @param Wrapper.Client#CLIENT MClient
-- @return #SET_CLIENT self
function SET_CLIENT:IsIncludeObject( MClient )
  self:F2( MClient )

  local MClientInclude = true

  if MClient then
    local MClientName = MClient.UnitName
  
    if self.Filter.Coalitions then
      local MClientCoalition = false
      for CoalitionID, CoalitionName in pairs( self.Filter.Coalitions ) do
        local ClientCoalitionID = _DATABASE:GetCoalitionFromClientTemplate( MClientName )
        self:T3( { "Coalition:", ClientCoalitionID, self.FilterMeta.Coalitions[CoalitionName], CoalitionName } )
        if self.FilterMeta.Coalitions[CoalitionName] and self.FilterMeta.Coalitions[CoalitionName] == ClientCoalitionID then
          MClientCoalition = true
        end
      end
      self:T( { "Evaluated Coalition", MClientCoalition } )
      MClientInclude = MClientInclude and MClientCoalition
    end
    
    if self.Filter.Categories then
      local MClientCategory = false
      for CategoryID, CategoryName in pairs( self.Filter.Categories ) do
        local ClientCategoryID = _DATABASE:GetCategoryFromClientTemplate( MClientName )
        self:T3( { "Category:", ClientCategoryID, self.FilterMeta.Categories[CategoryName], CategoryName } )
        if self.FilterMeta.Categories[CategoryName] and self.FilterMeta.Categories[CategoryName] == ClientCategoryID then
          MClientCategory = true
        end
      end
      self:T( { "Evaluated Category", MClientCategory } )
      MClientInclude = MClientInclude and MClientCategory
    end
    
    if self.Filter.Types then
      local MClientType = false
      for TypeID, TypeName in pairs( self.Filter.Types ) do
        self:T3( { "Type:", MClient:GetTypeName(), TypeName } )
        if TypeName == MClient:GetTypeName() then
          MClientType = true
        end
      end
      self:T( { "Evaluated Type", MClientType } )
      MClientInclude = MClientInclude and MClientType
    end
    
    if self.Filter.Countries then
      local MClientCountry = false
      for CountryID, CountryName in pairs( self.Filter.Countries ) do
        local ClientCountryID = _DATABASE:GetCountryFromClientTemplate(MClientName)
        self:T3( { "Country:", ClientCountryID, country.id[CountryName], CountryName } )
        if country.id[CountryName] and country.id[CountryName] == ClientCountryID then
          MClientCountry = true
        end
      end
      self:T( { "Evaluated Country", MClientCountry } )
      MClientInclude = MClientInclude and MClientCountry
    end
  
    if self.Filter.ClientPrefixes then
      local MClientPrefix = false
      for ClientPrefixId, ClientPrefix in pairs( self.Filter.ClientPrefixes ) do
        self:T3( { "Prefix:", string.find( MClient.UnitName, ClientPrefix, 1 ), ClientPrefix } )
        if string.find( MClient.UnitName, ClientPrefix, 1 ) then
          MClientPrefix = true
        end
      end
      self:T( { "Evaluated Prefix", MClientPrefix } )
      MClientInclude = MClientInclude and MClientPrefix
    end
  end
  
  self:T2( MClientInclude )
  return MClientInclude
end

--- SET_PLAYER


--- @type SET_PLAYER
-- @extends Core.Set#SET_BASE



--- Mission designers can use the @{Core.Set#SET_PLAYER} class to build sets of units belonging to alive players:
-- 
-- ## SET_PLAYER constructor
-- 
-- Create a new SET_PLAYER object with the @{#SET_PLAYER.New} method:
-- 
--    * @{#SET_PLAYER.New}: Creates a new SET_PLAYER object.
--   
-- ## SET_PLAYER filter criteria
-- 
-- You can set filter criteria to define the set of clients within the SET_PLAYER.
-- Filter criteria are defined by:
-- 
--    * @{#SET_PLAYER.FilterCoalitions}: Builds the SET_PLAYER with the clients belonging to the coalition(s).
--    * @{#SET_PLAYER.FilterCategories}: Builds the SET_PLAYER with the clients belonging to the category(ies).
--    * @{#SET_PLAYER.FilterTypes}: Builds the SET_PLAYER with the clients belonging to the client type(s).
--    * @{#SET_PLAYER.FilterCountries}: Builds the SET_PLAYER with the clients belonging to the country(ies).
--    * @{#SET_PLAYER.FilterPrefixes}: Builds the SET_PLAYER with the clients starting with the same prefix string(s).
--   
-- Once the filter criteria have been set for the SET_PLAYER, you can start filtering using:
-- 
--   * @{#SET_PLAYER.FilterStart}: Starts the filtering of the clients within the SET_PLAYER.
-- 
-- Planned filter criteria within development are (so these are not yet available):
-- 
--    * @{#SET_PLAYER.FilterZones}: Builds the SET_PLAYER with the clients within a @{Core.Zone#ZONE}.
-- 
-- ## SET_PLAYER iterators
-- 
-- Once the filters have been defined and the SET_PLAYER has been built, you can iterate the SET_PLAYER with the available iterator methods.
-- The iterator methods will walk the SET_PLAYER set, and call for each element within the set a function that you provide.
-- The following iterator methods are currently available within the SET_PLAYER:
-- 
--   * @{#SET_PLAYER.ForEachClient}: Calls a function for each alive client it finds within the SET_PLAYER.
-- 
-- ===
-- @field #SET_PLAYER SET_PLAYER 
SET_PLAYER = {
  ClassName = "SET_PLAYER",
  Clients = {},
  Filter = {
    Coalitions = nil,
    Categories = nil,
    Types = nil,
    Countries = nil,
    ClientPrefixes = nil,
  },
  FilterMeta = {
    Coalitions = {
      red = coalition.side.RED,
      blue = coalition.side.BLUE,
      neutral = coalition.side.NEUTRAL,
    },
    Categories = {
      plane = Unit.Category.AIRPLANE,
      helicopter = Unit.Category.HELICOPTER,
      ground = Unit.Category.GROUND_UNIT,
      ship = Unit.Category.SHIP,
      structure = Unit.Category.STRUCTURE,
    },
  },
}


--- Creates a new SET_PLAYER object, building a set of clients belonging to a coalitions, categories, countries, types or with defined prefix names.
-- @param #SET_PLAYER self
-- @return #SET_PLAYER
-- @usage
-- -- Define a new SET_PLAYER Object. This DBObject will contain a reference to all Clients.
-- DBObject = SET_PLAYER:New()
function SET_PLAYER:New()
  -- Inherits from BASE
  local self = BASE:Inherit( self, SET_BASE:New( _DATABASE.PLAYERS ) )

  return self
end

--- Add CLIENT(s) to SET_PLAYER.
-- @param Core.Set#SET_PLAYER self
-- @param #string AddClientNames A single name or an array of CLIENT names.
-- @return self
function SET_PLAYER:AddClientsByName( AddClientNames )

  local AddClientNamesArray = ( type( AddClientNames ) == "table" ) and AddClientNames or { AddClientNames }
  
  for AddClientID, AddClientName in pairs( AddClientNamesArray ) do
    self:Add( AddClientName, CLIENT:FindByName( AddClientName ) )
  end
    
  return self
end

--- Remove CLIENT(s) from SET_PLAYER.
-- @param Core.Set#SET_PLAYER self
-- @param Wrapper.Client#CLIENT RemoveClientNames A single name or an array of CLIENT names.
-- @return self
function SET_PLAYER:RemoveClientsByName( RemoveClientNames )

  local RemoveClientNamesArray = ( type( RemoveClientNames ) == "table" ) and RemoveClientNames or { RemoveClientNames }
  
  for RemoveClientID, RemoveClientName in pairs( RemoveClientNamesArray ) do
    self:Remove( RemoveClientName.ClientName )
  end
    
  return self
end


--- Finds a Client based on the Player Name.
-- @param #SET_PLAYER self
-- @param #string PlayerName
-- @return Wrapper.Client#CLIENT The found Client.
function SET_PLAYER:FindClient( PlayerName )

  local ClientFound = self.Set[PlayerName]
  return ClientFound
end



--- Builds a set of clients of coalitions joined by specific players.
-- Possible current coalitions are red, blue and neutral.
-- @param #SET_PLAYER self
-- @param #string Coalitions Can take the following values: "red", "blue", "neutral".
-- @return #SET_PLAYER self
function SET_PLAYER:FilterCoalitions( Coalitions )
  if not self.Filter.Coalitions then
    self.Filter.Coalitions = {}
  end
  if type( Coalitions ) ~= "table" then
    Coalitions = { Coalitions }
  end
  for CoalitionID, Coalition in pairs( Coalitions ) do
    self.Filter.Coalitions[Coalition] = Coalition
  end
  return self
end


--- Builds a set of clients out of categories joined by players.
-- Possible current categories are plane, helicopter, ground, ship.
-- @param #SET_PLAYER self
-- @param #string Categories Can take the following values: "plane", "helicopter", "ground", "ship".
-- @return #SET_PLAYER self
function SET_PLAYER:FilterCategories( Categories )
  if not self.Filter.Categories then
    self.Filter.Categories = {}
  end
  if type( Categories ) ~= "table" then
    Categories = { Categories }
  end
  for CategoryID, Category in pairs( Categories ) do
    self.Filter.Categories[Category] = Category
  end
  return self
end


--- Builds a set of clients of defined client types joined by players.
-- Possible current types are those types known within DCS world.
-- @param #SET_PLAYER self
-- @param #string Types Can take those type strings known within DCS world.
-- @return #SET_PLAYER self
function SET_PLAYER:FilterTypes( Types )
  if not self.Filter.Types then
    self.Filter.Types = {}
  end
  if type( Types ) ~= "table" then
    Types = { Types }
  end
  for TypeID, Type in pairs( Types ) do
    self.Filter.Types[Type] = Type
  end
  return self
end


--- Builds a set of clients of defined countries.
-- Possible current countries are those known within DCS world.
-- @param #SET_PLAYER self
-- @param #string Countries Can take those country strings known within DCS world.
-- @return #SET_PLAYER self
function SET_PLAYER:FilterCountries( Countries )
  if not self.Filter.Countries then
    self.Filter.Countries = {}
  end
  if type( Countries ) ~= "table" then
    Countries = { Countries }
  end
  for CountryID, Country in pairs( Countries ) do
    self.Filter.Countries[Country] = Country
  end
  return self
end


--- Builds a set of clients of defined client prefixes.
-- All the clients starting with the given prefixes will be included within the set.
-- @param #SET_PLAYER self
-- @param #string Prefixes The prefix of which the client name starts with.
-- @return #SET_PLAYER self
function SET_PLAYER:FilterPrefixes( Prefixes )
  if not self.Filter.ClientPrefixes then
    self.Filter.ClientPrefixes = {}
  end
  if type( Prefixes ) ~= "table" then
    Prefixes = { Prefixes }
  end
  for PrefixID, Prefix in pairs( Prefixes ) do
    self.Filter.ClientPrefixes[Prefix] = Prefix
  end
  return self
end




--- Starts the filtering.
-- @param #SET_PLAYER self
-- @return #SET_PLAYER self
function SET_PLAYER:FilterStart()

  if _DATABASE then
    self:_FilterStart()
    self:HandleEvent( EVENTS.Birth, self._EventOnBirth )
    self:HandleEvent( EVENTS.Dead, self._EventOnDeadOrCrash )
    self:HandleEvent( EVENTS.Crash, self._EventOnDeadOrCrash )
  end
  
  return self
end

--- Handles the Database to check on an event (birth) that the Object was added in the Database.
-- This is required, because sometimes the _DATABASE birth event gets called later than the SET_BASE birth event!
-- @param #SET_PLAYER self
-- @param Core.Event#EVENTDATA Event
-- @return #string The name of the CLIENT
-- @return #table The CLIENT
function SET_PLAYER:AddInDatabase( Event )
  self:F3( { Event } )

  return Event.IniDCSUnitName, self.Database[Event.IniDCSUnitName]
end

--- Handles the Database to check on any event that Object exists in the Database.
-- This is required, because sometimes the _DATABASE event gets called later than the SET_BASE event or vise versa!
-- @param #SET_PLAYER self
-- @param Core.Event#EVENTDATA Event
-- @return #string The name of the CLIENT
-- @return #table The CLIENT
function SET_PLAYER:FindInDatabase( Event )
  self:F3( { Event } )

  return Event.IniDCSUnitName, self.Database[Event.IniDCSUnitName]
end

--- Iterate the SET_PLAYER and call an interator function for each **alive** CLIENT, providing the CLIENT and optional parameters.
-- @param #SET_PLAYER self
-- @param #function IteratorFunction The function that will be called when there is an alive CLIENT in the SET_PLAYER. The function needs to accept a CLIENT parameter.
-- @return #SET_PLAYER self
function SET_PLAYER:ForEachPlayer( IteratorFunction, ... )
  self:F2( arg )
  
  self:ForEach( IteratorFunction, arg, self:GetSet() )

  return self
end

--- Iterate the SET_PLAYER and call an iterator function for each **alive** CLIENT presence completely in a @{Zone}, providing the CLIENT and optional parameters to the called function.
-- @param #SET_PLAYER self
-- @param Core.Zone#ZONE ZoneObject The Zone to be tested for.
-- @param #function IteratorFunction The function that will be called when there is an alive CLIENT in the SET_PLAYER. The function needs to accept a CLIENT parameter.
-- @return #SET_PLAYER self
function SET_PLAYER:ForEachPlayerInZone( ZoneObject, IteratorFunction, ... )
  self:F2( arg )
  
  self:ForEach( IteratorFunction, arg, self:GetSet(),
    --- @param Core.Zone#ZONE_BASE ZoneObject
    -- @param Wrapper.Client#CLIENT ClientObject
    function( ZoneObject, ClientObject )
      if ClientObject:IsInZone( ZoneObject ) then
        return true
      else
        return false
      end
    end, { ZoneObject } )

  return self
end

--- Iterate the SET_PLAYER and call an iterator function for each **alive** CLIENT presence not in a @{Zone}, providing the CLIENT and optional parameters to the called function.
-- @param #SET_PLAYER self
-- @param Core.Zone#ZONE ZoneObject The Zone to be tested for.
-- @param #function IteratorFunction The function that will be called when there is an alive CLIENT in the SET_PLAYER. The function needs to accept a CLIENT parameter.
-- @return #SET_PLAYER self
function SET_PLAYER:ForEachPlayerNotInZone( ZoneObject, IteratorFunction, ... )
  self:F2( arg )
  
  self:ForEach( IteratorFunction, arg, self:GetSet(),
    --- @param Core.Zone#ZONE_BASE ZoneObject
    -- @param Wrapper.Client#CLIENT ClientObject
    function( ZoneObject, ClientObject )
      if ClientObject:IsNotInZone( ZoneObject ) then
        return true
      else
        return false
      end
    end, { ZoneObject } )

  return self
end

---
-- @param #SET_PLAYER self
-- @param Wrapper.Client#CLIENT MClient
-- @return #SET_PLAYER self
function SET_PLAYER:IsIncludeObject( MClient )
  self:F2( MClient )

  local MClientInclude = true

  if MClient then
    local MClientName = MClient.UnitName
  
    if self.Filter.Coalitions then
      local MClientCoalition = false
      for CoalitionID, CoalitionName in pairs( self.Filter.Coalitions ) do
        local ClientCoalitionID = _DATABASE:GetCoalitionFromClientTemplate( MClientName )
        self:T3( { "Coalition:", ClientCoalitionID, self.FilterMeta.Coalitions[CoalitionName], CoalitionName } )
        if self.FilterMeta.Coalitions[CoalitionName] and self.FilterMeta.Coalitions[CoalitionName] == ClientCoalitionID then
          MClientCoalition = true
        end
      end
      self:T( { "Evaluated Coalition", MClientCoalition } )
      MClientInclude = MClientInclude and MClientCoalition
    end
    
    if self.Filter.Categories then
      local MClientCategory = false
      for CategoryID, CategoryName in pairs( self.Filter.Categories ) do
        local ClientCategoryID = _DATABASE:GetCategoryFromClientTemplate( MClientName )
        self:T3( { "Category:", ClientCategoryID, self.FilterMeta.Categories[CategoryName], CategoryName } )
        if self.FilterMeta.Categories[CategoryName] and self.FilterMeta.Categories[CategoryName] == ClientCategoryID then
          MClientCategory = true
        end
      end
      self:T( { "Evaluated Category", MClientCategory } )
      MClientInclude = MClientInclude and MClientCategory
    end
    
    if self.Filter.Types then
      local MClientType = false
      for TypeID, TypeName in pairs( self.Filter.Types ) do
        self:T3( { "Type:", MClient:GetTypeName(), TypeName } )
        if TypeName == MClient:GetTypeName() then
          MClientType = true
        end
      end
      self:T( { "Evaluated Type", MClientType } )
      MClientInclude = MClientInclude and MClientType
    end
    
    if self.Filter.Countries then
      local MClientCountry = false
      for CountryID, CountryName in pairs( self.Filter.Countries ) do
        local ClientCountryID = _DATABASE:GetCountryFromClientTemplate(MClientName)
        self:T3( { "Country:", ClientCountryID, country.id[CountryName], CountryName } )
        if country.id[CountryName] and country.id[CountryName] == ClientCountryID then
          MClientCountry = true
        end
      end
      self:T( { "Evaluated Country", MClientCountry } )
      MClientInclude = MClientInclude and MClientCountry
    end
  
    if self.Filter.ClientPrefixes then
      local MClientPrefix = false
      for ClientPrefixId, ClientPrefix in pairs( self.Filter.ClientPrefixes ) do
        self:T3( { "Prefix:", string.find( MClient.UnitName, ClientPrefix, 1 ), ClientPrefix } )
        if string.find( MClient.UnitName, ClientPrefix, 1 ) then
          MClientPrefix = true
        end
      end
      self:T( { "Evaluated Prefix", MClientPrefix } )
      MClientInclude = MClientInclude and MClientPrefix
    end
  end
  
  self:T2( MClientInclude )
  return MClientInclude
end

--- @type SET_AIRBASE
-- @extends Core.Set#SET_BASE

--- Mission designers can use the @{Core.Set#SET_AIRBASE} class to build sets of airbases optionally belonging to certain:
-- 
--  * Coalitions
--  
-- ## SET_AIRBASE constructor
-- 
-- Create a new SET_AIRBASE object with the @{#SET_AIRBASE.New} method:
-- 
--    * @{#SET_AIRBASE.New}: Creates a new SET_AIRBASE object.
--   
-- ## Add or Remove AIRBASEs from SET_AIRBASE 
-- 
-- AIRBASEs can be added and removed using the @{Core.Set#SET_AIRBASE.AddAirbasesByName} and @{Core.Set#SET_AIRBASE.RemoveAirbasesByName} respectively. 
-- These methods take a single AIRBASE name or an array of AIRBASE names to be added or removed from SET_AIRBASE.
-- 
-- ## SET_AIRBASE filter criteria 
-- 
-- You can set filter criteria to define the set of clients within the SET_AIRBASE.
-- Filter criteria are defined by:
-- 
--    * @{#SET_AIRBASE.FilterCoalitions}: Builds the SET_AIRBASE with the airbases belonging to the coalition(s).
--   
-- Once the filter criteria have been set for the SET_AIRBASE, you can start filtering using:
-- 
--   * @{#SET_AIRBASE.FilterStart}: Starts the filtering of the airbases within the SET_AIRBASE.
-- 
-- ## SET_AIRBASE iterators
-- 
-- Once the filters have been defined and the SET_AIRBASE has been built, you can iterate the SET_AIRBASE with the available iterator methods.
-- The iterator methods will walk the SET_AIRBASE set, and call for each airbase within the set a function that you provide.
-- The following iterator methods are currently available within the SET_AIRBASE:
-- 
--   * @{#SET_AIRBASE.ForEachAirbase}: Calls a function for each airbase it finds within the SET_AIRBASE.
-- 
-- ===
-- @field #SET_AIRBASE SET_AIRBASE
SET_AIRBASE = {
  ClassName = "SET_AIRBASE",
  Airbases = {},
  Filter = {
    Coalitions = nil,
  },
  FilterMeta = {
    Coalitions = {
      red = coalition.side.RED,
      blue = coalition.side.BLUE,
      neutral = coalition.side.NEUTRAL,
    },
    Categories = {
      airdrome = Airbase.Category.AIRDROME,
      helipad = Airbase.Category.HELIPAD,
      ship = Airbase.Category.SHIP,
    },
  },
}


--- Creates a new SET_AIRBASE object, building a set of airbases belonging to a coalitions and categories.
-- @param #SET_AIRBASE self
-- @return #SET_AIRBASE self
-- @usage
-- -- Define a new SET_AIRBASE Object. The DatabaseSet will contain a reference to all Airbases.
-- DatabaseSet = SET_AIRBASE:New()
function SET_AIRBASE:New()
  -- Inherits from BASE
  local self = BASE:Inherit( self, SET_BASE:New( _DATABASE.AIRBASES ) )

  return self
end

--- Add an AIRBASE object to SET_AIRBASE.
-- @param Core.Set#SET_AIRBASE self
-- @param Wrapper.Airbase#AIRBASE airbase Airbase that should be added to the set.
-- @return self
function SET_AIRBASE:AddAirbase( airbase )

  if airbase then
    self:Add( airbase:GetName(), airbase )
  end
  
  return self
end

--- Add AIRBASEs to SET_AIRBASE.
-- @param Core.Set#SET_AIRBASE self
-- @param #string AddAirbaseNames A single name or an array of AIRBASE names.
-- @return self
function SET_AIRBASE:AddAirbasesByName( AddAirbaseNames )

  local AddAirbaseNamesArray = ( type( AddAirbaseNames ) == "table" ) and AddAirbaseNames or { AddAirbaseNames }
  
  for AddAirbaseID, AddAirbaseName in pairs( AddAirbaseNamesArray ) do
    self:Add( AddAirbaseName, AIRBASE:FindByName( AddAirbaseName ) )
  end
    
  return self
end

--- Remove AIRBASEs from SET_AIRBASE.
-- @param Core.Set#SET_AIRBASE self
-- @param Wrapper.Airbase#AIRBASE RemoveAirbaseNames A single name or an array of AIRBASE names.
-- @return self
function SET_AIRBASE:RemoveAirbasesByName( RemoveAirbaseNames )

  local RemoveAirbaseNamesArray = ( type( RemoveAirbaseNames ) == "table" ) and RemoveAirbaseNames or { RemoveAirbaseNames }
  
  for RemoveAirbaseID, RemoveAirbaseName in pairs( RemoveAirbaseNamesArray ) do
    self:Remove( RemoveAirbaseName )
  end
    
  return self
end


--- Finds a Airbase based on the Airbase Name.
-- @param #SET_AIRBASE self
-- @param #string AirbaseName
-- @return Wrapper.Airbase#AIRBASE The found Airbase.
function SET_AIRBASE:FindAirbase( AirbaseName )

  local AirbaseFound = self.Set[AirbaseName]
  return AirbaseFound
end


--- Finds an Airbase in range of a coordinate.
-- @param #SET_AIRBASE self
-- @param Core.Point#COORDINATE Coordinate
-- @param #number Range
-- @return Wrapper.Airbase#AIRBASE The found Airbase.
function SET_AIRBASE:FindAirbaseInRange( Coordinate, Range )

  local AirbaseFound = nil

  for AirbaseName, AirbaseObject in pairs( self.Set ) do
  
    local AirbaseCoordinate = AirbaseObject:GetCoordinate()
    local Distance = Coordinate:Get2DDistance( AirbaseCoordinate )
    
    self:F({Distance=Distance})
  
    if Distance <= Range then
      AirbaseFound = AirbaseObject
      break
    end
      
  end

  return AirbaseFound
end


--- Finds a random Airbase in the set.
-- @param #SET_AIRBASE self
-- @return Wrapper.Airbase#AIRBASE The found Airbase.
function SET_AIRBASE:GetRandomAirbase()

  local RandomAirbase = self:GetRandom()
  self:F( { RandomAirbase = RandomAirbase:GetName() } )

  return RandomAirbase
end



--- Builds a set of airbases of coalitions.
-- Possible current coalitions are red, blue and neutral.
-- @param #SET_AIRBASE self
-- @param #string Coalitions Can take the following values: "red", "blue", "neutral".
-- @return #SET_AIRBASE self
function SET_AIRBASE:FilterCoalitions( Coalitions )
  if not self.Filter.Coalitions then
    self.Filter.Coalitions = {}
  end
  if type( Coalitions ) ~= "table" then
    Coalitions = { Coalitions }
  end
  for CoalitionID, Coalition in pairs( Coalitions ) do
    self.Filter.Coalitions[Coalition] = Coalition
  end
  return self
end


--- Builds a set of airbases out of categories.
-- Possible current categories are plane, helicopter, ground, ship.
-- @param #SET_AIRBASE self
-- @param #string Categories Can take the following values: "airdrome", "helipad", "ship".
-- @return #SET_AIRBASE self
function SET_AIRBASE:FilterCategories( Categories )
  if not self.Filter.Categories then
    self.Filter.Categories = {}
  end
  if type( Categories ) ~= "table" then
    Categories = { Categories }
  end
  for CategoryID, Category in pairs( Categories ) do
    self.Filter.Categories[Category] = Category
  end
  return self
end

--- Starts the filtering.
-- @param #SET_AIRBASE self
-- @return #SET_AIRBASE self
function SET_AIRBASE:FilterStart()

  if _DATABASE then
  
    -- We use the BaseCaptured event, which is generated by DCS when a base got captured.
    self:HandleEvent( EVENTS.BaseCaptured )

    -- We initialize the first set.
    for ObjectName, Object in pairs( self.Database ) do
      if self:IsIncludeObject( Object ) then
        self:Add( ObjectName, Object )
      else
        self:RemoveAirbasesByName( ObjectName )
      end
    end
  end
  
  return self
end

--- Starts the filtering.
-- @param #SET_AIRBASE self
-- @param Core.Event#EVENT EventData
-- @return #SET_AIRBASE self
function SET_AIRBASE:OnEventBaseCaptured(EventData)

  -- When a base got captured, we reevaluate the set.
  for ObjectName, Object in pairs( self.Database ) do
    if self:IsIncludeObject( Object ) then
      -- We add captured bases on yet in the set.
      self:Add( ObjectName, Object )
    else
      -- We remove captured bases that are not anymore part of the set.
      self:RemoveAirbasesByName( ObjectName )
    end
  end

end

--- Handles the Database to check on an event (birth) that the Object was added in the Database.
-- This is required, because sometimes the _DATABASE birth event gets called later than the SET_BASE birth event!
-- @param #SET_AIRBASE self
-- @param Core.Event#EVENTDATA Event
-- @return #string The name of the AIRBASE
-- @return #table The AIRBASE
function SET_AIRBASE:AddInDatabase( Event )
  self:F3( { Event } )

  return Event.IniDCSUnitName, self.Database[Event.IniDCSUnitName]
end

--- Handles the Database to check on any event that Object exists in the Database.
-- This is required, because sometimes the _DATABASE event gets called later than the SET_BASE event or vise versa!
-- @param #SET_AIRBASE self
-- @param Core.Event#EVENTDATA Event
-- @return #string The name of the AIRBASE
-- @return #table The AIRBASE
function SET_AIRBASE:FindInDatabase( Event )
  self:F3( { Event } )

  return Event.IniDCSUnitName, self.Database[Event.IniDCSUnitName]
end

--- Iterate the SET_AIRBASE and call an interator function for each AIRBASE, providing the AIRBASE and optional parameters.
-- @param #SET_AIRBASE self
-- @param #function IteratorFunction The function that will be called when there is an alive AIRBASE in the SET_AIRBASE. The function needs to accept a AIRBASE parameter.
-- @return #SET_AIRBASE self
function SET_AIRBASE:ForEachAirbase( IteratorFunction, ... )
  self:F2( arg )
  
  self:ForEach( IteratorFunction, arg, self:GetSet() )

  return self
end

--- Iterate the SET_AIRBASE while identifying the nearest @{Wrapper.Airbase#AIRBASE} from a @{Core.Point#POINT_VEC2}.
-- @param #SET_AIRBASE self
-- @param Core.Point#POINT_VEC2 PointVec2 A @{Core.Point#POINT_VEC2} object from where to evaluate the closest @{Wrapper.Airbase#AIRBASE}.
-- @return Wrapper.Airbase#AIRBASE The closest @{Wrapper.Airbase#AIRBASE}.
function SET_AIRBASE:FindNearestAirbaseFromPointVec2( PointVec2 )
  self:F2( PointVec2 )
  
  local NearestAirbase = self:FindNearestObjectFromPointVec2( PointVec2 )
  return NearestAirbase
end



---
-- @param #SET_AIRBASE self
-- @param Wrapper.Airbase#AIRBASE MAirbase
-- @return #SET_AIRBASE self
function SET_AIRBASE:IsIncludeObject( MAirbase )
  self:F2( MAirbase )

  local MAirbaseInclude = true

  if MAirbase then
    local MAirbaseName = MAirbase:GetName()
  
    if self.Filter.Coalitions then
      local MAirbaseCoalition = false
      for CoalitionID, CoalitionName in pairs( self.Filter.Coalitions ) do
        local AirbaseCoalitionID = _DATABASE:GetCoalitionFromAirbase( MAirbaseName )
        self:T3( { "Coalition:", AirbaseCoalitionID, self.FilterMeta.Coalitions[CoalitionName], CoalitionName } )
        if self.FilterMeta.Coalitions[CoalitionName] and self.FilterMeta.Coalitions[CoalitionName] == AirbaseCoalitionID then
          MAirbaseCoalition = true
        end
      end
      self:T( { "Evaluated Coalition", MAirbaseCoalition } )
      MAirbaseInclude = MAirbaseInclude and MAirbaseCoalition
    end
    
    if self.Filter.Categories then
      local MAirbaseCategory = false
      for CategoryID, CategoryName in pairs( self.Filter.Categories ) do
        local AirbaseCategoryID = _DATABASE:GetCategoryFromAirbase( MAirbaseName )
        self:T3( { "Category:", AirbaseCategoryID, self.FilterMeta.Categories[CategoryName], CategoryName } )
        if self.FilterMeta.Categories[CategoryName] and self.FilterMeta.Categories[CategoryName] == AirbaseCategoryID then
          MAirbaseCategory = true
        end
      end
      self:T( { "Evaluated Category", MAirbaseCategory } )
      MAirbaseInclude = MAirbaseInclude and MAirbaseCategory
    end
  end
   
  self:T2( MAirbaseInclude )
  return MAirbaseInclude
end

--- @type SET_CARGO
-- @extends Core.Set#SET_BASE

--- Mission designers can use the @{Core.Set#SET_CARGO} class to build sets of cargos optionally belonging to certain:
-- 
--  * Coalitions
--  * Types
--  * Name or Prefix
--  
-- ## SET_CARGO constructor
-- 
-- Create a new SET_CARGO object with the @{#SET_CARGO.New} method:
-- 
--    * @{#SET_CARGO.New}: Creates a new SET_CARGO object.
--   
-- ## Add or Remove CARGOs from SET_CARGO 
-- 
-- CARGOs can be added and removed using the @{Core.Set#SET_CARGO.AddCargosByName} and @{Core.Set#SET_CARGO.RemoveCargosByName} respectively. 
-- These methods take a single CARGO name or an array of CARGO names to be added or removed from SET_CARGO.
-- 
-- ## SET_CARGO filter criteria 
-- 
-- You can set filter criteria to automatically maintain the SET_CARGO contents.
-- Filter criteria are defined by:
-- 
--    * @{#SET_CARGO.FilterCoalitions}: Builds the SET_CARGO with the cargos belonging to the coalition(s).
--    * @{#SET_CARGO.FilterPrefixes}: Builds the SET_CARGO with the cargos containing the prefix string(s).
--    * @{#SET_CARGO.FilterTypes}: Builds the SET_CARGO with the cargos belonging to the cargo type(s).
--    * @{#SET_CARGO.FilterCountries}: Builds the SET_CARGO with the cargos belonging to the country(ies).
--   
-- Once the filter criteria have been set for the SET_CARGO, you can start filtering using:
-- 
--   * @{#SET_CARGO.FilterStart}: Starts the filtering of the cargos within the SET_CARGO.
-- 
-- ## SET_CARGO iterators
-- 
-- Once the filters have been defined and the SET_CARGO has been built, you can iterate the SET_CARGO with the available iterator methods.
-- The iterator methods will walk the SET_CARGO set, and call for each cargo within the set a function that you provide.
-- The following iterator methods are currently available within the SET_CARGO:
-- 
--   * @{#SET_CARGO.ForEachCargo}: Calls a function for each cargo it finds within the SET_CARGO.
-- 
-- @field #SET_CARGO SET_CARGO
-- 
SET_CARGO = {
  ClassName = "SET_CARGO",
  Cargos = {},
  Filter = {
    Coalitions = nil,
    Types = nil,
    Countries = nil,
    ClientPrefixes = nil,
  },
  FilterMeta = {
    Coalitions = {
      red = coalition.side.RED,
      blue = coalition.side.BLUE,
      neutral = coalition.side.NEUTRAL,
    },
  },
}


--- Creates a new SET_CARGO object, building a set of cargos belonging to a coalitions and categories.
-- @param #SET_CARGO self
-- @return #SET_CARGO
-- @usage
-- -- Define a new SET_CARGO Object. The DatabaseSet will contain a reference to all Cargos.
-- DatabaseSet = SET_CARGO:New()
function SET_CARGO:New() --R2.1
  -- Inherits from BASE
  local self = BASE:Inherit( self, SET_BASE:New( _DATABASE.CARGOS ) ) -- #SET_CARGO

  return self
end


--- (R2.1) Add CARGO to SET_CARGO.
-- @param Core.Set#SET_CARGO self
-- @param Cargo.Cargo#CARGO Cargo A single cargo.
-- @return self
function SET_CARGO:AddCargo( Cargo ) --R2.4

  self:Add( Cargo:GetName(), Cargo )
    
  return self
end


--- (R2.1) Add CARGOs to SET_CARGO.
-- @param Core.Set#SET_CARGO self
-- @param #string AddCargoNames A single name or an array of CARGO names.
-- @return self
function SET_CARGO:AddCargosByName( AddCargoNames ) --R2.1

  local AddCargoNamesArray = ( type( AddCargoNames ) == "table" ) and AddCargoNames or { AddCargoNames }
  
  for AddCargoID, AddCargoName in pairs( AddCargoNamesArray ) do
    self:Add( AddCargoName, CARGO:FindByName( AddCargoName ) )
  end
    
  return self
end

--- (R2.1) Remove CARGOs from SET_CARGO.
-- @param Core.Set#SET_CARGO self
-- @param Wrapper.Cargo#CARGO RemoveCargoNames A single name or an array of CARGO names.
-- @return self
function SET_CARGO:RemoveCargosByName( RemoveCargoNames ) --R2.1

  local RemoveCargoNamesArray = ( type( RemoveCargoNames ) == "table" ) and RemoveCargoNames or { RemoveCargoNames }
  
  for RemoveCargoID, RemoveCargoName in pairs( RemoveCargoNamesArray ) do
    self:Remove( RemoveCargoName.CargoName )
  end
    
  return self
end


--- (R2.1) Finds a Cargo based on the Cargo Name.
-- @param #SET_CARGO self
-- @param #string CargoName
-- @return Wrapper.Cargo#CARGO The found Cargo.
function SET_CARGO:FindCargo( CargoName ) --R2.1

  local CargoFound = self.Set[CargoName]
  return CargoFound
end



--- (R2.1) Builds a set of cargos of coalitions.
-- Possible current coalitions are red, blue and neutral.
-- @param #SET_CARGO self
-- @param #string Coalitions Can take the following values: "red", "blue", "neutral".
-- @return #SET_CARGO self
function SET_CARGO:FilterCoalitions( Coalitions ) --R2.1
  if not self.Filter.Coalitions then
    self.Filter.Coalitions = {}
  end
  if type( Coalitions ) ~= "table" then
    Coalitions = { Coalitions }
  end
  for CoalitionID, Coalition in pairs( Coalitions ) do
    self.Filter.Coalitions[Coalition] = Coalition
  end
  return self
end

--- (R2.1) Builds a set of cargos of defined cargo types.
-- Possible current types are those types known within DCS world.
-- @param #SET_CARGO self
-- @param #string Types Can take those type strings known within DCS world.
-- @return #SET_CARGO self
function SET_CARGO:FilterTypes( Types ) --R2.1
  if not self.Filter.Types then
    self.Filter.Types = {}
  end
  if type( Types ) ~= "table" then
    Types = { Types }
  end
  for TypeID, Type in pairs( Types ) do
    self.Filter.Types[Type] = Type
  end
  return self
end


--- (R2.1) Builds a set of cargos of defined countries.
-- Possible current countries are those known within DCS world.
-- @param #SET_CARGO self
-- @param #string Countries Can take those country strings known within DCS world.
-- @return #SET_CARGO self
function SET_CARGO:FilterCountries( Countries ) --R2.1
  if not self.Filter.Countries then
    self.Filter.Countries = {}
  end
  if type( Countries ) ~= "table" then
    Countries = { Countries }
  end
  for CountryID, Country in pairs( Countries ) do
    self.Filter.Countries[Country] = Country
  end
  return self
end


--- (R2.1) Builds a set of cargos of defined cargo prefixes.
-- All the cargos starting with the given prefixes will be included within the set.
-- @param #SET_CARGO self
-- @param #string Prefixes The prefix of which the cargo name starts with.
-- @return #SET_CARGO self
function SET_CARGO:FilterPrefixes( Prefixes ) --R2.1
  if not self.Filter.CargoPrefixes then
    self.Filter.CargoPrefixes = {}
  end
  if type( Prefixes ) ~= "table" then
    Prefixes = { Prefixes }
  end
  for PrefixID, Prefix in pairs( Prefixes ) do
    self.Filter.CargoPrefixes[Prefix] = Prefix
  end
  return self
end



--- (R2.1) Starts the filtering.
-- @param #SET_CARGO self
-- @return #SET_CARGO self
function SET_CARGO:FilterStart() --R2.1

  if _DATABASE then
    self:_FilterStart()
    self:HandleEvent( EVENTS.NewCargo )
    self:HandleEvent( EVENTS.DeleteCargo )
  end
  
  return self
end


--- (R2.1) Handles the Database to check on an event (birth) that the Object was added in the Database.
-- This is required, because sometimes the _DATABASE birth event gets called later than the SET_BASE birth event!
-- @param #SET_CARGO self
-- @param Core.Event#EVENTDATA Event
-- @return #string The name of the CARGO
-- @return #table The CARGO
function SET_CARGO:AddInDatabase( Event ) --R2.1
  self:F3( { Event } )

  return Event.IniDCSUnitName, self.Database[Event.IniDCSUnitName]
end

--- (R2.1) Handles the Database to check on any event that Object exists in the Database.
-- This is required, because sometimes the _DATABASE event gets called later than the SET_BASE event or vise versa!
-- @param #SET_CARGO self
-- @param Core.Event#EVENTDATA Event
-- @return #string The name of the CARGO
-- @return #table The CARGO
function SET_CARGO:FindInDatabase( Event ) --R2.1
  self:F3( { Event } )

  return Event.IniDCSUnitName, self.Database[Event.IniDCSUnitName]
end

--- (R2.1) Iterate the SET_CARGO and call an interator function for each CARGO, providing the CARGO and optional parameters.
-- @param #SET_CARGO self
-- @param #function IteratorFunction The function that will be called when there is an alive CARGO in the SET_CARGO. The function needs to accept a CARGO parameter.
-- @return #SET_CARGO self
function SET_CARGO:ForEachCargo( IteratorFunction, ... ) --R2.1
  self:F2( arg )
  
  self:ForEach( IteratorFunction, arg, self:GetSet() )

  return self
end

--- (R2.1) Iterate the SET_CARGO while identifying the nearest @{Cargo.Cargo#CARGO} from a @{Core.Point#POINT_VEC2}.
-- @param #SET_CARGO self
-- @param Core.Point#POINT_VEC2 PointVec2 A @{Core.Point#POINT_VEC2} object from where to evaluate the closest @{Cargo.Cargo#CARGO}.
-- @return Wrapper.Cargo#CARGO The closest @{Cargo.Cargo#CARGO}.
function SET_CARGO:FindNearestCargoFromPointVec2( PointVec2 ) --R2.1
  self:F2( PointVec2 )
  
  local NearestCargo = self:FindNearestObjectFromPointVec2( PointVec2 )
  return NearestCargo
end

function SET_CARGO:FirstCargoWithState( State )
  
  local FirstCargo = nil
  
  for CargoName, Cargo in pairs( self.Set ) do
    if Cargo:Is( State ) then
      FirstCargo = Cargo
      break
    end
  end
  
  return FirstCargo
end

function SET_CARGO:FirstCargoWithStateAndNotDeployed( State )
  
  local FirstCargo = nil
  
  for CargoName, Cargo in pairs( self.Set ) do
    if Cargo:Is( State ) and not Cargo:IsDeployed() then
      FirstCargo = Cargo
      break
    end
  end
  
  return FirstCargo
end


--- Iterate the SET_CARGO while identifying the first @{Cargo.Cargo#CARGO} that is UnLoaded.
-- @param #SET_CARGO self
-- @return Cargo.Cargo#CARGO The first @{Cargo.Cargo#CARGO}.
function SET_CARGO:FirstCargoUnLoaded()
  local FirstCargo = self:FirstCargoWithState( "UnLoaded" )
  return FirstCargo
end


--- Iterate the SET_CARGO while identifying the first @{Cargo.Cargo#CARGO} that is UnLoaded and not Deployed.
-- @param #SET_CARGO self
-- @return Cargo.Cargo#CARGO The first @{Cargo.Cargo#CARGO}.
function SET_CARGO:FirstCargoUnLoadedAndNotDeployed()
  local FirstCargo = self:FirstCargoWithStateAndNotDeployed( "UnLoaded" )
  return FirstCargo
end


--- Iterate the SET_CARGO while identifying the first @{Cargo.Cargo#CARGO} that is Loaded.
-- @param #SET_CARGO self
-- @return Cargo.Cargo#CARGO The first @{Cargo.Cargo#CARGO}.
function SET_CARGO:FirstCargoLoaded()
  local FirstCargo = self:FirstCargoWithState( "Loaded" )
  return FirstCargo
end


--- Iterate the SET_CARGO while identifying the first @{Cargo.Cargo#CARGO} that is Deployed.
-- @param #SET_CARGO self
-- @return Cargo.Cargo#CARGO The first @{Cargo.Cargo#CARGO}.
function SET_CARGO:FirstCargoDeployed()
  local FirstCargo = self:FirstCargoWithState( "Deployed" )
  return FirstCargo
end




--- (R2.1) 
-- @param #SET_CARGO self
-- @param AI.AI_Cargo#AI_CARGO MCargo
-- @return #SET_CARGO self
function SET_CARGO:IsIncludeObject( MCargo ) --R2.1
  self:F2( MCargo )

  local MCargoInclude = true

  if MCargo then
    local MCargoName = MCargo:GetName()
  
    if self.Filter.Coalitions then
      local MCargoCoalition = false
      for CoalitionID, CoalitionName in pairs( self.Filter.Coalitions ) do
        local CargoCoalitionID = MCargo:GetCoalition()
        self:T3( { "Coalition:", CargoCoalitionID, self.FilterMeta.Coalitions[CoalitionName], CoalitionName } )
        if self.FilterMeta.Coalitions[CoalitionName] and self.FilterMeta.Coalitions[CoalitionName] == CargoCoalitionID then
          MCargoCoalition = true
        end
      end
      self:F( { "Evaluated Coalition", MCargoCoalition } )
      MCargoInclude = MCargoInclude and MCargoCoalition
    end

    if self.Filter.Types then
      local MCargoType = false
      for TypeID, TypeName in pairs( self.Filter.Types ) do
        self:T3( { "Type:", MCargo:GetType(), TypeName } )
        if TypeName == MCargo:GetType() then
          MCargoType = true
        end
      end
      self:F( { "Evaluated Type", MCargoType } )
      MCargoInclude = MCargoInclude and MCargoType
    end
    
    if self.Filter.CargoPrefixes then
      local MCargoPrefix = false
      for CargoPrefixId, CargoPrefix in pairs( self.Filter.CargoPrefixes ) do
        self:T3( { "Prefix:", string.find( MCargo.Name, CargoPrefix, 1 ), CargoPrefix } )
        if string.find( MCargo.Name, CargoPrefix, 1 ) then
          MCargoPrefix = true
        end
      end
      self:F( { "Evaluated Prefix", MCargoPrefix } )
      MCargoInclude = MCargoInclude and MCargoPrefix
    end
  end
    
  self:T2( MCargoInclude )
  return MCargoInclude
end

--- (R2.1) Handles the OnEventNewCargo event for the Set.
-- @param #SET_CARGO self
-- @param Core.Event#EVENTDATA EventData
function SET_CARGO:OnEventNewCargo( EventData ) --R2.1

  self:F( { "New Cargo", EventData } )

  if EventData.Cargo then
    if EventData.Cargo and self:IsIncludeObject( EventData.Cargo ) then
      self:Add( EventData.Cargo.Name , EventData.Cargo  )
    end
  end
end

--- (R2.1) Handles the OnDead or OnCrash event for alive units set.
-- @param #SET_CARGO self
-- @param Core.Event#EVENTDATA EventData
function SET_CARGO:OnEventDeleteCargo( EventData ) --R2.1
  self:F3( { EventData } )

  if EventData.Cargo then
    local Cargo = _DATABASE:FindCargo( EventData.Cargo.Name )
    if Cargo and Cargo.Name then

    -- When cargo was deleted, it may probably be because of an S_EVENT_DEAD.
    -- However, in the loading logic, an S_EVENT_DEAD is also generated after a Destroy() call.
    -- And this is a problem because it will remove all entries from the SET_CARGOs.
    -- To prevent this from happening, the Cargo object has a flag NoDestroy.
    -- When true, the SET_CARGO won't Remove the Cargo object from the set.
    -- This flag is switched off after the event handlers have been called in the EVENT class.
      self:F( { CargoNoDestroy=Cargo.NoDestroy } )
      if Cargo.NoDestroy then
      else
        self:Remove( Cargo.Name )
      end
    end
  end
end



--- @type SET_ZONE
-- @extends Core.Set#SET_BASE

--- Mission designers can use the @{Core.Set#SET_ZONE} class to build sets of zones of various types.
-- 
-- ## SET_ZONE constructor
-- 
-- Create a new SET_ZONE object with the @{#SET_ZONE.New} method:
-- 
--    * @{#SET_ZONE.New}: Creates a new SET_ZONE object.
--   
-- ## Add or Remove ZONEs from SET_ZONE 
-- 
-- ZONEs can be added and removed using the @{Core.Set#SET_ZONE.AddZonesByName} and @{Core.Set#SET_ZONE.RemoveZonesByName} respectively. 
-- These methods take a single ZONE name or an array of ZONE names to be added or removed from SET_ZONE.
-- 
-- ## SET_ZONE filter criteria 
-- 
-- You can set filter criteria to build the collection of zones in SET_ZONE.
-- Filter criteria are defined by:
-- 
--    * @{#SET_ZONE.FilterPrefixes}: Builds the SET_ZONE with the zones having a certain text pattern of prefix.
--   
-- Once the filter criteria have been set for the SET_ZONE, you can start filtering using:
-- 
--   * @{#SET_ZONE.FilterStart}: Starts the filtering of the zones within the SET_ZONE.
-- 
-- ## SET_ZONE iterators
-- 
-- Once the filters have been defined and the SET_ZONE has been built, you can iterate the SET_ZONE with the available iterator methods.
-- The iterator methods will walk the SET_ZONE set, and call for each airbase within the set a function that you provide.
-- The following iterator methods are currently available within the SET_ZONE:
-- 
--   * @{#SET_ZONE.ForEachZone}: Calls a function for each zone it finds within the SET_ZONE.
-- 
-- ===
-- @field #SET_ZONE SET_ZONE
SET_ZONE = {
  ClassName = "SET_ZONE",
  Zones = {},
  Filter = {
    Prefixes = nil,
  },
  FilterMeta = {
  },
}


--- Creates a new SET_ZONE object, building a set of zones.
-- @param #SET_ZONE self
-- @return #SET_ZONE self
-- @usage
-- -- Define a new SET_ZONE Object. The DatabaseSet will contain a reference to all Zones.
-- DatabaseSet = SET_ZONE:New()
function SET_ZONE:New()
  -- Inherits from BASE
  local self = BASE:Inherit( self, SET_BASE:New( _DATABASE.ZONES ) )

  return self
end

<<<<<<< HEAD
--- Add ZONE to SET_ZONE.
-- @param Core.Set#SET_ZONE self
-- @param Core.Zone#ZONE Zone Zone to add to the set.
-- @return #SET_ZONE self
function SET_ZONE:AddZone(Zone)
  self:Add(Zone:GetName(), Zone)
  return self
end


--- Add ZONEs to SET_ZONE.
=======
--- Add ZONEs by a search name to SET_ZONE.
>>>>>>> 703dac82
-- @param Core.Set#SET_ZONE self
-- @param #string AddZoneNames A single name or an array of ZONE_BASE names.
-- @return #SET_ZONE self
function SET_ZONE:AddZonesByName( AddZoneNames )

  local AddZoneNamesArray = ( type( AddZoneNames ) == "table" ) and AddZoneNames or { AddZoneNames }
  
  for AddAirbaseID, AddZoneName in pairs( AddZoneNamesArray ) do
    self:Add( AddZoneName, ZONE:FindByName( AddZoneName ) )
  end
    
  return self
end

--- Add ZONEs to SET_ZONE.
-- @param Core.Set#SET_ZONE self
-- @param Core.Zone#ZONE_BASE Zone A ZONE_BASE object.
-- @return self
function SET_ZONE:AddZone( Zone )

  self:Add( Zone:GetName(), Zone )
    
  return self
end


--- Remove ZONEs from SET_ZONE.
-- @param Core.Set#SET_ZONE self
-- @param Core.Zone#ZONE_BASE RemoveZoneNames A single name or an array of ZONE_BASE names.
-- @return #SET_ZONE self
function SET_ZONE:RemoveZonesByName( RemoveZoneNames )

  local RemoveZoneNamesArray = ( type( RemoveZoneNames ) == "table" ) and RemoveZoneNames or { RemoveZoneNames }
  
  for RemoveZoneID, RemoveZoneName in pairs( RemoveZoneNamesArray ) do
    self:Remove( RemoveZoneName )
  end
    
  return self
end


--- Finds a Zone based on the Zone Name.
-- @param #SET_ZONE self
-- @param #string ZoneName
-- @return Core.Zone#ZONE_BASE The found Zone.
function SET_ZONE:FindZone( ZoneName )

  local ZoneFound = self.Set[ZoneName]
  return ZoneFound
end


--- Get a random zone from the set.
-- @param #SET_ZONE self
-- @return Core.Zone#ZONE_BASE The random Zone or #nil if no zone in the collection.
function SET_ZONE:GetRandomZone()

  if self:Count() ~= 0 then

    local Index = self.Index
    local ZoneFound = nil -- Core.Zone#ZONE_BASE

    -- Loop until a zone has been found.
    -- The :GetZoneMaybe() call will evaluate the probability for the zone to be selected.
    -- If the zone is not selected, then nil is returned by :GetZoneMaybe() and the loop continues!  
    while not ZoneFound do
      local ZoneRandom = math.random( 1, #Index )
      ZoneFound = self.Set[Index[ZoneRandom]]:GetZoneMaybe() 
    end
  
    return ZoneFound
  end
  
  return nil
end


--- Set a zone probability.
-- @param #SET_ZONE self
-- @param #string ZoneName The name of the zone.
-- @param #number ZoneProbability A value between 0 and 1. 0 = 0% and 1 = 100% probability.
function SET_ZONE:SetZoneProbability( ZoneName, ZoneProbability )
  local Zone = self:FindZone( ZoneName )
  Zone:SetZoneProbability( ZoneProbability )
end




--- Builds a set of zones of defined zone prefixes.
-- All the zones starting with the given prefixes will be included within the set.
-- @param #SET_ZONE self
-- @param #string Prefixes The prefix of which the zone name starts with.
-- @return #SET_ZONE self
function SET_ZONE:FilterPrefixes( Prefixes )
  if not self.Filter.Prefixes then
    self.Filter.Prefixes = {}
  end
  if type( Prefixes ) ~= "table" then
    Prefixes = { Prefixes }
  end
  for PrefixID, Prefix in pairs( Prefixes ) do
    self.Filter.Prefixes[Prefix] = Prefix
  end
  return self
end


--- Starts the filtering.
-- @param #SET_ZONE self
-- @return #SET_ZONE self
function SET_ZONE:FilterStart()

  if _DATABASE then
  
    -- We initialize the first set.
    for ObjectName, Object in pairs( self.Database ) do
      if self:IsIncludeObject( Object ) then
        self:Add( ObjectName, Object )
      else
        self:RemoveZonesByName( ObjectName )
      end
    end
  end

  self:HandleEvent( EVENTS.NewZone )
  self:HandleEvent( EVENTS.DeleteZone )
  
  return self
end

--- Handles the Database to check on an event (birth) that the Object was added in the Database.
-- This is required, because sometimes the _DATABASE birth event gets called later than the SET_BASE birth event!
-- @param #SET_ZONE self
-- @param Core.Event#EVENTDATA Event
-- @return #string The name of the AIRBASE
-- @return #table The AIRBASE
function SET_ZONE:AddInDatabase( Event )
  self:F3( { Event } )

  return Event.IniDCSUnitName, self.Database[Event.IniDCSUnitName]
end

--- Handles the Database to check on any event that Object exists in the Database.
-- This is required, because sometimes the _DATABASE event gets called later than the SET_BASE event or vise versa!
-- @param #SET_ZONE self
-- @param Core.Event#EVENTDATA Event
-- @return #string The name of the AIRBASE
-- @return #table The AIRBASE
function SET_ZONE:FindInDatabase( Event )
  self:F3( { Event } )

  return Event.IniDCSUnitName, self.Database[Event.IniDCSUnitName]
end

--- Iterate the SET_ZONE and call an interator function for each ZONE, providing the ZONE and optional parameters.
-- @param #SET_ZONE self
-- @param #function IteratorFunction The function that will be called when there is an alive ZONE in the SET_ZONE. The function needs to accept a AIRBASE parameter.
-- @return #SET_ZONE self
function SET_ZONE:ForEachZone( IteratorFunction, ... )
  self:F2( arg )
  
  self:ForEach( IteratorFunction, arg, self:GetSet() )

  return self
end


---
-- @param #SET_ZONE self
-- @param Core.Zone#ZONE_BASE MZone
-- @return #SET_ZONE self
function SET_ZONE:IsIncludeObject( MZone )
  self:F2( MZone )

  local MZoneInclude = true

  if MZone then
    local MZoneName = MZone:GetName()
  
    if self.Filter.Prefixes then
      local MZonePrefix = false
      for ZonePrefixId, ZonePrefix in pairs( self.Filter.Prefixes ) do
        self:T3( { "Prefix:", string.find( MZoneName, ZonePrefix, 1 ), ZonePrefix } )
        if string.find( MZoneName, ZonePrefix, 1 ) then
          MZonePrefix = true
        end
      end
      self:T( { "Evaluated Prefix", MZonePrefix } )
      MZoneInclude = MZoneInclude and MZonePrefix
    end
  end
   
  self:T2( MZoneInclude )
  return MZoneInclude
end

--- Handles the OnEventNewZone event for the Set.
-- @param #SET_ZONE self
-- @param Core.Event#EVENTDATA EventData
function SET_ZONE:OnEventNewZone( EventData ) --R2.1

  self:F( { "New Zone", EventData } )

  if EventData.Zone then
    if EventData.Zone and self:IsIncludeObject( EventData.Zone ) then
      self:Add( EventData.Zone.ZoneName , EventData.Zone  )
    end
  end
end

--- Handles the OnDead or OnCrash event for alive units set.
-- @param #SET_ZONE self
-- @param Core.Event#EVENTDATA EventData
function SET_ZONE:OnEventDeleteZone( EventData ) --R2.1
  self:F3( { EventData } )

  if EventData.Zone then
    local Zone = _DATABASE:FindZone( EventData.Zone.ZoneName )
    if Zone and Zone.ZoneName then

    -- When cargo was deleted, it may probably be because of an S_EVENT_DEAD.
    -- However, in the loading logic, an S_EVENT_DEAD is also generated after a Destroy() call.
    -- And this is a problem because it will remove all entries from the SET_ZONEs.
    -- To prevent this from happening, the Zone object has a flag NoDestroy.
    -- When true, the SET_ZONE won't Remove the Zone object from the set.
    -- This flag is switched off after the event handlers have been called in the EVENT class.
      self:F( { ZoneNoDestroy=Zone.NoDestroy } )
      if Zone.NoDestroy then
      else
        self:Remove( Zone.ZoneName )
      end
    end
  end
end

--- Validate if a coordinate is in one of the zones in the set.
-- Returns the ZONE object where the coordiante is located.
-- If zones overlap, the first zone that validates the test is returned.
-- @param #SET_ZONE self
-- @param Core.Point#COORDINATE Coordinate The coordinate to be searched.
-- @return Core.Zone#ZONE_BASE The zone that validates the coordinate location.
-- @return #nil No zone has been found.
function SET_ZONE:IsCoordinateInZone( Coordinate )

  for _, Zone in pairs( self:GetSet() ) do
    local Zone = Zone -- Core.Zone#ZONE_BASE
    if Zone:IsCoordinateInZone( Coordinate ) then
      return Zone
    end
  end

  return nil
end<|MERGE_RESOLUTION|>--- conflicted
+++ resolved
@@ -4780,7 +4780,6 @@
   return self
 end
 
-<<<<<<< HEAD
 --- Add ZONE to SET_ZONE.
 -- @param Core.Set#SET_ZONE self
 -- @param Core.Zone#ZONE Zone Zone to add to the set.
@@ -4791,10 +4790,7 @@
 end
 
 
---- Add ZONEs to SET_ZONE.
-=======
 --- Add ZONEs by a search name to SET_ZONE.
->>>>>>> 703dac82
 -- @param Core.Set#SET_ZONE self
 -- @param #string AddZoneNames A single name or an array of ZONE_BASE names.
 -- @return #SET_ZONE self
