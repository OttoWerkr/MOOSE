--- conflicted
+++ resolved
@@ -22,11 +22,7 @@
   Coordinate = nil -- Core.Point#COORDINATE,
 }
 
-<<<<<<< HEAD
-AI_CARGO_HELICOPTER_QUEUE = {}
-=======
 AI_CARGO_QUEUE = {}
->>>>>>> d07d0632
 
 --- Creates a new AI_CARGO_HELICOPTER object.
 -- @param #AI_CARGO_HELICOPTER self
@@ -237,45 +233,6 @@
 
   local HelicopterInZone = false
 
-<<<<<<< HEAD
-  --- @param Wrapper.Unit#UNIT ZoneUnit
-  local function EvaluateZone( ZoneUnit )
-  
-    if ZoneUnit:IsAlive() then
-      local ZoneUnitCategory =  ZoneUnit:GetDesc().category
-      local ZoneGroup = ZoneUnit:GetGroup()
-      if ZoneUnitCategory == Unit.Category.HELICOPTER then
-        local State =  ZoneGroup:GetState( ZoneGroup, "Landing" )
-        self:F({ZoneUnit=ZoneUnit:GetName(), State=State, UnitCategory = Unit.Category.HELICOPTER } )
-        if State == true then
-          HelicopterInZone = true
-          return false
-        end
-      end
-    end
-    
-    return true
-  end
-
-  if Helicopter and Helicopter:IsAlive() then
-    
-    local Distance = Coordinate:DistanceFromPointVec2( Helicopter:GetCoordinate() )
-    
-    if Distance > 300 then
-      self:__Queue( -10, Coordinate )
-    else
-    
-      -- This will search the zone and will call the local function "EvaluateZone", which passes a UNIT object.
-      local Zone = ZONE_RADIUS:New( "Deploy", Coordinate:GetVec2(), 300 )
-      Zone:SearchZone( EvaluateZone )
-      
-      self:F({HelicopterInZone=HelicopterInZone})
-      
-      if HelicopterInZone == false then
-     
-        Helicopter:SetState( Helicopter, "Landing", true )
-        
-=======
   if Helicopter and Helicopter:IsAlive() == true then
     
     local Distance = Coordinate:DistanceFromPointVec2( Helicopter:GetCoordinate() )
@@ -301,7 +258,6 @@
      
         AI_CARGO_QUEUE[Helicopter] = ZoneQueue 
       
->>>>>>> d07d0632
         local Route = {}
         
 --          local CoordinateFrom = Helicopter:GetCoordinate()
@@ -335,11 +291,8 @@
         self:__Queue( -10, Coordinate )
       end
     end
-<<<<<<< HEAD
-=======
   else
     AI_CARGO_QUEUE[Helicopter] = nil
->>>>>>> d07d0632
   end
 end
 
@@ -354,11 +307,6 @@
 function AI_CARGO_HELICOPTER:onafterOrbit( Helicopter, From, Event, To, Coordinate )
 
   if Helicopter and Helicopter:IsAlive() then
-<<<<<<< HEAD
-    
-    Helicopter:ClearState( Helicopter, "Landing" )
-=======
->>>>>>> d07d0632
     
     if not self:IsTransporting() then
       local Route = {}
@@ -548,13 +496,9 @@
 -- @param Wrapper.Group#GROUP Helicopter
 function AI_CARGO_HELICOPTER:onafterUnloaded( Helicopter, From, Event, To, Cargo, Deployed )
 
-<<<<<<< HEAD
-   self:Orbit( Helicopter:GetCoordinate(), 50 )
-=======
   self:Orbit( Helicopter:GetCoordinate(), 50 )
 
   AI_CARGO_QUEUE[Helicopter] = nil
->>>>>>> d07d0632
 
 end
 
@@ -569,10 +513,6 @@
 
   if Helicopter and Helicopter:IsAlive() ~= nil then
 
-<<<<<<< HEAD
-    self:ScheduleOnce( 10, Helicopter.ClearState, Helicopter, Helicopter, "Landing" )
-=======
->>>>>>> d07d0632
     Helicopter:Activate()
 
     self.RoutePickup = true
@@ -687,11 +627,7 @@
     Route[#Route+1] = WaypointTo
 
     -- Now route the helicopter
-<<<<<<< HEAD
-    Helicopter:Route( Route, 1 )
-=======
     Helicopter:Route( Route, 0 )
->>>>>>> d07d0632
     
   end
   
@@ -751,12 +687,8 @@
     Route[#Route+1] = WaypointTo
 
     -- Now route the helicopter
-<<<<<<< HEAD
-    Helicopter:Route( Route, 1 )
-=======
     Helicopter:Route( Route, 0 )
->>>>>>> d07d0632
-    
-  end
-  
-end
+    
+  end
+  
+end
