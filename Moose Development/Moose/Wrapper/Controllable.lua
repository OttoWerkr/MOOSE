  --- **Wrapper** -- CONTROLLABLE is an intermediate class wrapping Group and Unit classes "controllers".
--
-- ===
--
-- ### Author: **FlightControl**
--
-- ### Contributions:
--
-- ===
--
-- @module Wrapper.Controllable
-- @image Wrapper_Controllable.JPG


--- @type CONTROLLABLE
-- @field DCS#Controllable DCSControllable The DCS controllable class.
-- @field #string ControllableName The name of the controllable.
-- @extends Wrapper.Positionable#POSITIONABLE



--- Wrapper class to handle the "DCS Controllable objects", which are Groups and Units:
--
--  * Support all DCS Controllable APIs.
--  * Enhance with Controllable specific APIs not in the DCS Controllable API set.
--  * Handle local Controllable Controller.
--  * Manage the "state" of the DCS Controllable.
--
-- # 1) CONTROLLABLE constructor
--
-- The CONTROLLABLE class provides the following functions to construct a CONTROLLABLE instance:
--
--  * @{#CONTROLLABLE.New}(): Create a CONTROLLABLE instance.
--
-- # 2) CONTROLLABLE Task methods
--
-- Several controllable task methods are available that help you to prepare tasks.
-- These methods return a string consisting of the task description, which can then be given to either a @{Wrapper.Controllable#CONTROLLABLE.PushTask} or @{Wrapper.Controllable#SetTask} method to assign the task to the CONTROLLABLE.
-- Tasks are specific for the category of the CONTROLLABLE, more specific, for AIR, GROUND or AIR and GROUND.
-- Each task description where applicable indicates for which controllable category the task is valid.
-- There are 2 main subdivisions of tasks: Assigned tasks and EnRoute tasks.
--
-- ## 2.1) Task assignment
--
-- Assigned task methods make the controllable execute the task where the location of the (possible) targets of the task are known before being detected.
-- This is different from the EnRoute tasks, where the targets of the task need to be detected before the task can be executed.
--
-- Find below a list of the **assigned task** methods:
--
--   * @{#CONTROLLABLE.TaskAttackGroup}: (AIR) Attack a Controllable.
--   * @{#CONTROLLABLE.TaskAttackMapObject}: (AIR) Attacking the map object (building, structure, e.t.c).
--   * @{#CONTROLLABLE.TaskAttackUnit}: (AIR) Attack the Unit.
--   * @{#CONTROLLABLE.TaskBombing}: (AIR) Delivering weapon at the point on the ground.
--   * @{#CONTROLLABLE.TaskBombingRunway}: (AIR) Delivering weapon on the runway.
--   * @{#CONTROLLABLE.TaskEmbarking}: (AIR) Move the controllable to a Vec2 Point, wait for a defined duration and embark a controllable.
--   * @{#CONTROLLABLE.TaskEmbarkToTransport}: (GROUND) Embark to a Transport landed at a location.
--   * @{#CONTROLLABLE.TaskEscort}: (AIR) Escort another airborne controllable.
--   * @{#CONTROLLABLE.TaskFAC_AttackGroup}: (AIR + GROUND) The task makes the controllable/unit a FAC and orders the FAC to control the target (enemy ground controllable) destruction.
--   * @{#CONTROLLABLE.TaskFireAtPoint}: (GROUND) Fire some or all ammunition at a VEC2 point.
--   * @{#CONTROLLABLE.TaskFollow}: (AIR) Following another airborne controllable.
--   * @{#CONTROLLABLE.TaskHold}: (GROUND) Hold ground controllable from moving.
--   * @{#CONTROLLABLE.TaskHoldPosition}: (AIR) Hold position at the current position of the first unit of the controllable.
--   * @{#CONTROLLABLE.TaskLand}: (AIR HELICOPTER) Landing at the ground. For helicopters only.
--   * @{#CONTROLLABLE.TaskLandAtZone}: (AIR) Land the controllable at a @{Core.Zone#ZONE_RADIUS).
--   * @{#CONTROLLABLE.TaskOrbitCircle}: (AIR) Orbit at the current position of the first unit of the controllable at a specified alititude.
--   * @{#CONTROLLABLE.TaskOrbitCircleAtVec2}: (AIR) Orbit at a specified position at a specified alititude during a specified duration with a specified speed.
--   * @{#CONTROLLABLE.TaskRefueling}: (AIR) Refueling from the nearest tanker. No parameters.
--   * @{#CONTROLLABLE.TaskRoute}: (AIR + GROUND) Return a Misson task to follow a given route defined by Points.
--   * @{#CONTROLLABLE.TaskRouteToVec2}: (AIR + GROUND) Make the Controllable move to a given point.
--   * @{#CONTROLLABLE.TaskRouteToVec3}: (AIR + GROUND) Make the Controllable move to a given point.
--   * @{#CONTROLLABLE.TaskRouteToZone}: (AIR + GROUND) Route the controllable to a given zone.
--   * @{#CONTROLLABLE.TaskReturnToBase}: (AIR) Route the controllable to an airbase.
--
-- ## 2.2) EnRoute assignment
--
-- EnRoute tasks require the targets of the task need to be detected by the controllable (using its sensors) before the task can be executed:
--
--   * @{#CONTROLLABLE.EnRouteTaskAWACS}: (AIR) Aircraft will act as an AWACS for friendly units (will provide them with information about contacts). No parameters.
--   * @{#CONTROLLABLE.EnRouteTaskEngageControllable}: (AIR) Engaging a controllable. The task does not assign the target controllable to the unit/controllable to attack now; it just allows the unit/controllable to engage the target controllable as well as other assigned targets.
--   * @{#CONTROLLABLE.EnRouteTaskEngageTargets}: (AIR) Engaging targets of defined types.
--   * @{#CONTROLLABLE.EnRouteTaskEngageTargetsInZone}: (AIR) Engaging a targets of defined types at circle-shaped zone.
--   * @{#CONTROLLABLE.EnRouteTaskEWR}: (AIR) Attack the Unit.
--   * @{#CONTROLLABLE.EnRouteTaskFAC}: (AIR + GROUND) The task makes the controllable/unit a FAC and lets the FAC to choose a targets (enemy ground controllable) around as well as other assigned targets.
--   * @{#CONTROLLABLE.EnRouteTaskFAC_EngageControllable}: (AIR + GROUND) The task makes the controllable/unit a FAC and lets the FAC to choose the target (enemy ground controllable) as well as other assigned targets.
--   * @{#CONTROLLABLE.EnRouteTaskTanker}: (AIR) Aircraft will act as a tanker for friendly units. No parameters.
--
-- ## 2.3) Task preparation
--
-- There are certain task methods that allow to tailor the task behaviour:
--
--   * @{#CONTROLLABLE.TaskWrappedAction}: Return a WrappedAction Task taking a Command.
--   * @{#CONTROLLABLE.TaskCombo}: Return a Combo Task taking an array of Tasks.
--   * @{#CONTROLLABLE.TaskCondition}: Return a condition section for a controlled task.
--   * @{#CONTROLLABLE.TaskControlled}: Return a Controlled Task taking a Task and a TaskCondition.
--
-- ## 2.4) Call a function as a Task
--
-- A function can be called which is part of a Task. The method @{#CONTROLLABLE.TaskFunction}() prepares
-- a Task that can call a GLOBAL function from within the Controller execution.
-- This method can also be used to **embed a function call when a certain waypoint has been reached**.
-- See below the **Tasks at Waypoints** section.
--
-- Demonstration Mission: [GRP-502 - Route at waypoint to random point](https://github.com/FlightControl-Master/MOOSE_MISSIONS/tree/release-2-2-pre/GRP - Group Commands/GRP-502 - Route at waypoint to random point)
--
-- ## 2.5) Tasks at Waypoints
--
-- Special Task methods are available to set tasks at certain waypoints.
-- The method @{#CONTROLLABLE.SetTaskWaypoint}() helps preparing a Route, embedding a Task at the Waypoint of the Route.
--
-- This creates a Task element, with an action to call a function as part of a Wrapped Task.
--
-- ## 2.6) Obtain the mission from controllable templates
--
-- Controllable templates contain complete mission descriptions. Sometimes you want to copy a complete mission from a controllable and assign it to another:
--
--   * @{#CONTROLLABLE.TaskMission}: (AIR + GROUND) Return a mission task from a mission template.
--
-- # 3) Command methods
--
-- Controllable **command methods** prepare the execution of commands using the @{#CONTROLLABLE.SetCommand} method:
--
--   * @{#CONTROLLABLE.CommandDoScript}: Do Script command.
--   * @{#CONTROLLABLE.CommandSwitchWayPoint}: Perform a switch waypoint command.
--
-- # 4) Routing of Controllables
--
-- Different routing methods exist to route GROUPs and UNITs to different locations:
--
--   * @{#CONTROLLABLE.Route}(): Make the Controllable to follow a given route.
--   * @{#CONTROLLABLE.RouteGroundTo}(): Make the GROUND Controllable to drive towards a specific coordinate.
--   * @{#CONTROLLABLE.RouteAirTo}(): Make the AIR Controllable to fly towards a specific coordinate.
--
-- # 5) Option methods
--
-- Controllable **Option methods** change the behaviour of the Controllable while being alive.
--
-- ## 5.1) Rule of Engagement:
--
--   * @{#CONTROLLABLE.OptionROEWeaponFree}
--   * @{#CONTROLLABLE.OptionROEOpenFire}
--   * @{#CONTROLLABLE.OptionROEReturnFire}
--   * @{#CONTROLLABLE.OptionROEEvadeFire}
--
-- To check whether an ROE option is valid for a specific controllable, use:
--
--   * @{#CONTROLLABLE.OptionROEWeaponFreePossible}
--   * @{#CONTROLLABLE.OptionROEOpenFirePossible}
--   * @{#CONTROLLABLE.OptionROEReturnFirePossible}
--   * @{#CONTROLLABLE.OptionROEEvadeFirePossible}
--
-- ## 5.2) Reaction On Thread:
--
--   * @{#CONTROLLABLE.OptionROTNoReaction}
--   * @{#CONTROLLABLE.OptionROTPassiveDefense}
--   * @{#CONTROLLABLE.OptionROTEvadeFire}
--   * @{#CONTROLLABLE.OptionROTVertical}
--
-- To test whether an ROT option is valid for a specific controllable, use:
--
--   * @{#CONTROLLABLE.OptionROTNoReactionPossible}
--   * @{#CONTROLLABLE.OptionROTPassiveDefensePossible}
--   * @{#CONTROLLABLE.OptionROTEvadeFirePossible}
--   * @{#CONTROLLABLE.OptionROTVerticalPossible}
--
-- ## 5.3) Alarm state:
--
--   * @{#CONTROLLABLE.OptionAlarmStateAuto}
--   * @{#CONTROLLABLE.OptionAlarmStateGreen}
--   * @{#CONTROLLABLE.OptionAlarmStateRed}
--
-- ## 5.4) Jettison weapons:
--
--   * @{#CONTROLLABLE.OptionAllowJettisonWeaponsOnThreat}
--   * @{#CONTROLLABLE.OptionKeepWeaponsOnThreat}
--
-- @field #CONTROLLABLE
CONTROLLABLE = {
  ClassName = "CONTROLLABLE",
  ControllableName = "",
  WayPointFunctions = {},
}

--- Create a new CONTROLLABLE from a DCSControllable
-- @param #CONTROLLABLE self
-- @param #string ControllableName The DCS Controllable name
-- @return #CONTROLLABLE self
function CONTROLLABLE:New( ControllableName )
  local self = BASE:Inherit( self, POSITIONABLE:New( ControllableName ) ) -- #CONTROLLABLE
  --self:F( ControllableName )
  self.ControllableName = ControllableName

  self.TaskScheduler = SCHEDULER:New( self )
  return self
end

-- DCS Controllable methods support.

--- Get the controller for the CONTROLLABLE.
-- @param #CONTROLLABLE self
-- @return DCS#Controller
function CONTROLLABLE:_GetController()
  local DCSControllable = self:GetDCSObject()

  if DCSControllable then
    local ControllableController = DCSControllable:getController()
    return ControllableController
  end

  return nil
end

-- Get methods


--- Returns the health. Dead controllables have health <= 1.0.
-- @param #CONTROLLABLE self
-- @return #number The controllable health value (unit or group average).
-- @return #nil The controllable is not existing or alive.
function CONTROLLABLE:GetLife()
  self:F2( self.ControllableName )

  local DCSControllable = self:GetDCSObject()

  if DCSControllable then
    local UnitLife = 0
    local Units = self:GetUnits()
    if #Units == 1 then
      local Unit = Units[1] -- Wrapper.Unit#UNIT
      UnitLife = Unit:GetLife()
    else
      local UnitLifeTotal = 0
      for UnitID, Unit in pairs( Units ) do
        local Unit = Unit -- Wrapper.Unit#UNIT
        UnitLifeTotal = UnitLifeTotal + Unit:GetLife()
      end
      UnitLife = UnitLifeTotal / #Units
    end
    return UnitLife
  end

  return nil
end

--- Returns the initial health.
-- @param #CONTROLLABLE self
-- @return #number The controllable health value (unit or group average).
-- @return #nil The controllable is not existing or alive.
function CONTROLLABLE:GetLife0()
  self:F2( self.ControllableName )

  local DCSControllable = self:GetDCSObject()

  if DCSControllable then
    local UnitLife = 0
    local Units = self:GetUnits()
    if #Units == 1 then
      local Unit = Units[1] -- Wrapper.Unit#UNIT
      UnitLife = Unit:GetLife0()
    else
      local UnitLifeTotal = 0
      for UnitID, Unit in pairs( Units ) do
        local Unit = Unit -- Wrapper.Unit#UNIT
        UnitLifeTotal = UnitLifeTotal + Unit:GetLife0()
      end
      UnitLife = UnitLifeTotal / #Units
    end
    return UnitLife
  end

  return nil
end

--- Returns relative minimum amount of fuel (from 0.0 to 1.0) a unit or group has in its internal tanks.
-- This method returns nil to ensure polymorphic behaviour! This method needs to be overridden by GROUP or UNIT.
-- @param #CONTROLLABLE self
-- @return #nil The CONTROLLABLE is not existing or alive.
function CONTROLLABLE:GetFuelMin()
  self:F( self.ControllableName )

  return nil
end

--- Returns relative average amount of fuel (from 0.0 to 1.0) a unit or group has in its internal tanks.
-- This method returns nil to ensure polymorphic behaviour! This method needs to be overridden by GROUP or UNIT.
-- @param #CONTROLLABLE self
-- @return #nil The CONTROLLABLE is not existing or alive.
function CONTROLLABLE:GetFuelAve()
  self:F( self.ControllableName )

  return nil
end

--- Returns relative amount of fuel (from 0.0 to 1.0) the unit has in its internal tanks.
-- This method returns nil to ensure polymorphic behaviour! This method needs to be overridden by GROUP or UNIT.
-- @param #CONTROLLABLE self
-- @return #nil The CONTROLLABLE is not existing or alive.
function CONTROLLABLE:GetFuel()
  self:F( self.ControllableName )

  return nil
end


-- Tasks

--- Clear all tasks from the controllable.
-- @param #CONTROLLABLE self
-- @return #CONTROLLABLE
function CONTROLLABLE:ClearTasks()

  local DCSControllable = self:GetDCSObject()

  if DCSControllable then
    local Controller = self:_GetController()
    env.info("FF clearing tasks!")
    Controller:resetTask()
    return self
  end

  return nil
end


--- Popping current Task from the controllable.
-- @param #CONTROLLABLE self
-- @return Wrapper.Controllable#CONTROLLABLE self
function CONTROLLABLE:PopCurrentTask()
  self:F2()

  local DCSControllable = self:GetDCSObject()

  if DCSControllable then
    local Controller = self:_GetController()
    Controller:popTask()
    return self
  end

  return nil
end

--- Pushing Task on the queue from the controllable.
-- @param #CONTROLLABLE self
-- @return Wrapper.Controllable#CONTROLLABLE self
function CONTROLLABLE:PushTask( DCSTask, WaitTime )
  self:F2()

  local DCSControllable = self:GetDCSObject()

  if DCSControllable then

    local DCSControllableName = self:GetName()

    -- When a controllable SPAWNs, it takes about a second to get the controllable in the simulator. Setting tasks to unspawned controllables provides unexpected results.
    -- Therefore we schedule the functions to set the mission and options for the Controllable.
    -- Controller:pushTask( DCSTask )

    local function PushTask( Controller, DCSTask )
      if self and self:IsAlive() then
        local Controller = self:_GetController()
        Controller:pushTask( DCSTask )
      else
        BASE:E( { DCSControllableName .. " is not alive anymore.", DCSTask = DCSTask } )
      end
    end

    if not WaitTime or WaitTime == 0 then
      PushTask( self, DCSTask )
    else
      self.TaskScheduler:Schedule( self, PushTask, { DCSTask }, WaitTime )
    end

    return self
  end

  return nil
end

--- Clearing the Task Queue and Setting the Task on the queue from the controllable.
-- @param #CONTROLLABLE self
-- @param DCS#Task DCSTask DCS Task array.
-- @param #number WaitTime Time in seconds, before the task is set.
-- @return Wrapper.Controllable#CONTROLLABLE self
function CONTROLLABLE:SetTask( DCSTask, WaitTime )
  self:F( { "SetTask", WaitTime, DCSTask = DCSTask } )

  local DCSControllable = self:GetDCSObject()

  if DCSControllable then

    local DCSControllableName = self:GetName()

    self:T2( "Controllable Name = " .. DCSControllableName )

    -- When a controllable SPAWNs, it takes about a second to get the controllable in the simulator. Setting tasks to unspawned controllables provides unexpected results.
    -- Therefore we schedule the functions to set the mission and options for the Controllable.
    -- Controller.setTask( Controller, DCSTask )

    local function SetTask( Controller, DCSTask )
      if self and self:IsAlive() then
        local Controller = self:_GetController()
        --self:I( "Before SetTask" )
        Controller:setTask( DCSTask )
        -- AI_FORMATION class (used by RESCUEHELO) calls SetTask twice per second! hence spamming the DCS log file ==> setting this to trace.
        self:T( { ControllableName = self:GetName(), DCSTask = DCSTask } )
      else
        BASE:E( { DCSControllableName .. " is not alive anymore.", DCSTask = DCSTask } )
      end
    end

    if not WaitTime or WaitTime == 0 then
      SetTask( self, DCSTask )
      -- See above.
      self:T( { ControllableName = self:GetName(), DCSTask = DCSTask } )
    else
      self.TaskScheduler:Schedule( self, SetTask, { DCSTask }, WaitTime )
    end

    return self
  end

  return nil
end

--- Checking the Task Queue of the controllable. Returns false if no task is on the queue. true if there is a task.
-- @param #CONTROLLABLE self
-- @return Wrapper.Controllable#CONTROLLABLE self
function CONTROLLABLE:HasTask() --R2.2

  local HasTaskResult = false

  local DCSControllable = self:GetDCSObject()

  if DCSControllable then

    local Controller = self:_GetController()
    HasTaskResult = Controller:hasTask()
  end

  return HasTaskResult
end


--- Return a condition section for a controlled task.
-- @param #CONTROLLABLE self
-- @param DCS#Time time DCS mission time.
-- @param #string userFlag Name of the user flag.
-- @param #boolean userFlagValue User flag value *true* or *false*. Could also be numeric, i.e. either 0=*false* or 1=*true*. Other numeric values don't work!
-- @param #string condition Lua string.
-- @param DCS#Time duration Duration in seconds.
-- @param #number lastWayPoint Last waypoint.
-- return DCS#Task
function CONTROLLABLE:TaskCondition( time, userFlag, userFlagValue, condition, duration, lastWayPoint )
  self:F2( { time, userFlag, userFlagValue, condition, duration, lastWayPoint } )

--[[
 StopCondition = {
   time = Time,
   userFlag = string,
   userFlagValue = boolean,
   condition = string,
   duration = Time,
   lastWaypoint = number,
 }
--]]

  local DCSStopCondition = {}
  DCSStopCondition.time = time
  DCSStopCondition.userFlag = userFlag
  DCSStopCondition.userFlagValue = userFlagValue
  DCSStopCondition.condition = condition
  DCSStopCondition.duration = duration
  DCSStopCondition.lastWayPoint = lastWayPoint

  self:T3( { DCSStopCondition } )
  return DCSStopCondition
end

--- Return a Controlled Task taking a Task and a TaskCondition.
-- @param #CONTROLLABLE self
-- @param DCS#Task DCSTask
-- @param DCS#DCSStopCondition DCSStopCondition
-- @return DCS#Task
function CONTROLLABLE:TaskControlled( DCSTask, DCSStopCondition )
  self:F2( { DCSTask, DCSStopCondition } )

  local DCSTaskControlled

  DCSTaskControlled = {
    id = 'ControlledTask',
    params = {
      task = DCSTask,
      stopCondition = DCSStopCondition
    }
  }

  self:T3( { DCSTaskControlled } )
  return DCSTaskControlled
end

--- Return a Combo Task taking an array of Tasks.
-- @param #CONTROLLABLE self
-- @param DCS#TaskArray DCSTasks Array of @{DCSTasking.Task#Task}
-- @return DCS#Task
function CONTROLLABLE:TaskCombo( DCSTasks )
  self:F2( { DCSTasks } )

  local DCSTaskCombo

  DCSTaskCombo = {
    id = 'ComboTask',
    params = {
      tasks = DCSTasks
    }
  }

  for TaskID, Task in ipairs( DCSTasks ) do
    self:T( Task )
  end

  self:T3( { DCSTaskCombo } )
  return DCSTaskCombo
end

--- Return a WrappedAction Task taking a Command.
-- @param #CONTROLLABLE self
-- @param DCS#Command DCSCommand
-- @return DCS#Task
function CONTROLLABLE:TaskWrappedAction( DCSCommand, Index )
  self:F2( { DCSCommand } )

  local DCSTaskWrappedAction

  DCSTaskWrappedAction = {
    id = "WrappedAction",
    enabled = true,
    number = Index or 1,
    auto = false,
    params = {
      action = DCSCommand,
    },
  }

  self:T3( { DCSTaskWrappedAction } )
  return DCSTaskWrappedAction
end

--- Set a Task at a Waypoint using a Route list.
-- @param #CONTROLLABLE self
-- @param #table Waypoint The Waypoint!
-- @param DCS#Task Task The Task structure to be executed!
-- @return DCS#Task
function CONTROLLABLE:SetTaskWaypoint( Waypoint, Task )

  Waypoint.task = self:TaskCombo( { Task } )

  self:F( { Waypoint.task } )
  return Waypoint.task
end




--- Executes a command action for the CONTROLLABLE.
-- @param #CONTROLLABLE self
-- @param DCS#Command DCSCommand The command to be executed.
-- @return #CONTROLLABLE self
function CONTROLLABLE:SetCommand( DCSCommand )
  self:F2( DCSCommand )

  local DCSControllable = self:GetDCSObject()

  if DCSControllable then
    local Controller = self:_GetController()
    Controller:setCommand( DCSCommand )
    return self
  end

  return nil
end

--- Perform a switch waypoint command
-- @param #CONTROLLABLE self
-- @param #number FromWayPoint
-- @param #number ToWayPoint
-- @return DCS#Task
-- @usage
-- --- This test demonstrates the use(s) of the SwitchWayPoint method of the GROUP class.
-- HeliGroup = GROUP:FindByName( "Helicopter" )
--
-- --- Route the helicopter back to the FARP after 60 seconds.
-- -- We use the SCHEDULER class to do this.
-- SCHEDULER:New( nil,
--   function( HeliGroup )
--    local CommandRTB = HeliGroup:CommandSwitchWayPoint( 2, 8 )
--    HeliGroup:SetCommand( CommandRTB )
--  end, { HeliGroup }, 90
-- )
function CONTROLLABLE:CommandSwitchWayPoint( FromWayPoint, ToWayPoint )
  self:F2( { FromWayPoint, ToWayPoint } )

  local CommandSwitchWayPoint = {
    id = 'SwitchWaypoint',
    params = {
      fromWaypointIndex = FromWayPoint,
      goToWaypointIndex = ToWayPoint,
    },
  }

  self:T3( { CommandSwitchWayPoint } )
  return CommandSwitchWayPoint
end

--- Create a stop route command, which returns a string containing the command.
-- Use the result in the method @{#CONTROLLABLE.SetCommand}().
-- A value of true will make the ground group stop, a value of false will make it continue.
-- Note that this can only work on GROUP level, although individual UNITs can be commanded, the whole GROUP will react.
--
-- Example missions:
--
--   * GRP-310
--
-- @param #CONTROLLABLE self
-- @param #boolean StopRoute true if the ground unit needs to stop, false if it needs to continue to move.
-- @return DCS#Task
function CONTROLLABLE:CommandStopRoute( StopRoute )
  self:F2( { StopRoute } )

  local CommandStopRoute = {
    id = 'StopRoute',
    params = {
      value = StopRoute,
    },
  }

  self:T3( { CommandStopRoute } )
  return CommandStopRoute
end


--- Give an uncontrolled air controllable the start command.
-- @param #CONTROLLABLE self
-- @param #number delay (Optional) Delay before start command in seconds.
-- @return #CONTROLLABLE self
function CONTROLLABLE:StartUncontrolled(delay)
  if delay and delay>0 then
    SCHEDULER:New(nil, CONTROLLABLE.StartUncontrolled, {self}, delay)
  else
    self:SetCommand({id='Start', params={}})
  end
  return self
end

--- Give the CONTROLLABLE the command to activate a beacon. See [DCS_command_activateBeacon](https://wiki.hoggitworld.com/view/DCS_command_activateBeacon) on Hoggit.
-- For specific beacons like TACAN use the more convenient @{#BEACON} class.
-- Note that a controllable can only have one beacon activated at a time with the execption of ICLS.
-- @param #CONTROLLABLE self
-- @param Core.Radio#BEACON.Type Type Beacon type (VOR, DME, TACAN, RSBN, ILS etc).
-- @param Core.Radio#BEACON.System System Beacon system (VOR, DME, TACAN, RSBN, ILS etc).
-- @param #number Frequency Frequency in Hz the beacon is running on. Use @{#UTILS.TACANToFrequency} to generate a frequency for TACAN beacons.
-- @param #number UnitID The ID of the unit the beacon is attached to. Usefull if more units are in one group.
-- @param #number Channel Channel the beacon is using. For, e.g. TACAN beacons.
-- @param #string ModeChannel The TACAN mode of the beacon, i.e. "X" or "Y".
-- @param #boolean AA If true, create and Air-Air beacon. IF nil, automatically set if CONTROLLABLE depending on whether unit is and aircraft or not.
-- @param #string Callsign Morse code identification callsign.
-- @param #boolean Bearing If true, beacon provides bearing information - if supported by the unit the beacon is attached to.
-- @param #number Delay (Optional) Delay in seconds before the beacon is activated.
-- @return #CONTROLLABLE self
function CONTROLLABLE:CommandActivateBeacon(Type, System, Frequency, UnitID, Channel, ModeChannel, AA, Callsign, Bearing, Delay)

  AA=AA or self:IsAir()
  UnitID=UnitID or self:GetID()

  -- Command
  local CommandActivateBeacon= {
    id = "ActivateBeacon",
    params = {
      ["type"] = Type,
      ["system"] = System,
      ["frequency"] = Frequency,
      ["unitId"] = UnitID,
      ["channel"] = Channel,
      ["modeChannel"] = ModeChannel,
      ["AA"] = AA,
      ["callsign"] = Callsign,
      ["bearing"] = Bearing,
    }
  }

  if Delay and Delay>0 then
    SCHEDULER:New(nil, self.CommandActivateBeacon, {self, Type, System, Frequency, UnitID, Channel, ModeChannel, AA, Callsign, Bearing}, Delay)
  else
    self:SetCommand(CommandActivateBeacon)
  end

  return self
end

--- Activate ICLS system of the CONTROLLABLE. The controllable should be an aircraft carrier!
-- @param #CONTROLLABLE self
-- @param #number Channel ICLS channel.
-- @param #number UnitID The ID of the unit the ICLS system is attached to. Useful if more units are in one group.
-- @param #string Callsign Morse code identification callsign.
-- @param #number Delay (Optional) Delay in seconds before the ICLS is deactivated.
-- @return #CONTROLLABLE self
function CONTROLLABLE:CommandActivateICLS(Channel, UnitID, Callsign, Delay)
  self:F()

  -- Command to activate ICLS system.
  local CommandActivateICLS= {
    id = "ActivateICLS",
    params= {
      ["type"] = BEACON.Type.ICLS,
      ["channel"] = Channel,
      ["unitId"] = UnitID,
      ["callsign"] = Callsign,
    }
  }

  if Delay and Delay>0 then
    SCHEDULER:New(nil, self.CommandActivateICLS, {self}, Delay)
  else
    self:SetCommand(CommandActivateICLS)
  end

  return self
end


--- Deactivate the active beacon of the CONTROLLABLE.
-- @param #CONTROLLABLE self
-- @param #number Delay (Optional) Delay in seconds before the beacon is deactivated.
-- @return #CONTROLLABLE self
function CONTROLLABLE:CommandDeactivateBeacon(Delay)
  self:F()

  -- Command to deactivate
  local CommandDeactivateBeacon={id='DeactivateBeacon', params={}}

  if Delay and Delay>0 then
    SCHEDULER:New(nil, self.CommandActivateBeacon, {self}, Delay)
  else
    self:SetCommand(CommandDeactivateBeacon)
  end

  return self
end

--- Deactivate the ICLS of the CONTROLLABLE.
-- @param #CONTROLLABLE self
-- @param #number Delay (Optional) Delay in seconds before the ICLS is deactivated.
-- @return #CONTROLLABLE self
function CONTROLLABLE:CommandDeactivateICLS(Delay)
  self:F()

  -- Command to deactivate
  local CommandDeactivateICLS={id='DeactivateICLS', params={}}

  if Delay and Delay>0 then
    SCHEDULER:New(nil, self.CommandDeactivateICLS, {self}, Delay)
  else
    self:SetCommand(CommandDeactivateICLS)
  end

  return self
end

--- Set callsign of the CONTROLLABLE. See [DCS command setCallsign](https://wiki.hoggitworld.com/view/DCS_command_setCallsign)
-- @param #CONTROLLABLE self
-- @param DCS#CALLSIGN CallName Number corresponding the the callsign identifier you wish this group to be called.
-- @param #number CallNumber The number value the group will be referred to as. Only valid numbers are 1-9. For example Uzi **5**-1. Default 1.
-- @param #number Delay (Optional) Delay in seconds before the callsign is set. Default is immediately.
-- @return #CONTROLLABLE self
function CONTROLLABLE:CommandSetCallsign(CallName, CallNumber, Delay)
  self:F()

  -- Command to set the callsign.
  local CommandSetCallsign={id='SetCallsign', params={callname=CallName, callnumber=CallNumber or 1}}

  if Delay and Delay>0 then
    SCHEDULER:New(nil, self.CommandSetCallsign, {self, CallName, CallNumber}, Delay)
  else
    self:SetCommand(CommandSetCallsign)
  end

  return self
end

--- Set EPLRS of the CONTROLLABLE on/off. See [DCS command EPLRS](https://wiki.hoggitworld.com/view/DCS_command_eplrs)
-- @param #CONTROLLABLE self
-- @param #boolean SwitchOnOff If true (or nil) switch EPLRS on. If false switch off.
-- @param #number Delay (Optional) Delay in seconds before the callsign is set. Default is immediately.
-- @return #CONTROLLABLE self
function CONTROLLABLE:CommandEPLRS(SwitchOnOff, Delay)
  self:F()

  if SwitchOnOff==nil then
    SwitchOnOff=true
  end

  -- ID
  local _id=self:GetID()

  -- Command to set the callsign.
  local CommandEPLRS={id='EPLRS', params={value=SwitchOnOff, groupId=_id}}

  if Delay and Delay>0 then
    SCHEDULER:New(nil, self.CommandEPLRS, {self, SwitchOnOff}, Delay)
  else
    self:T(string.format("EPLRS=%s for controllable %s (id=%s)", tostring(SwitchOnOff), tostring(self:GetName()), tostring(_id)))
    self:SetCommand(CommandEPLRS)
  end

  return self
end

--- Set EPLRS data link on/off.
-- @param #CONTROLLABLE self
-- @param #boolean SwitchOnOff If true (or nil) switch EPLRS on. If false switch off.
-- @param #number idx Task index. Default 1.
-- @return #table Task wrapped action.
function CONTROLLABLE:TaskEPLRS(SwitchOnOff, idx)

  -- ID
  local _id=self:GetID()

  -- Command to set the callsign.
  local CommandEPLRS={id='EPLRS', params={value=SwitchOnOff, groupId=_id}}

  return self:TaskWrappedAction(CommandEPLRS, idx or 1)

end


-- TASKS FOR AIR CONTROLLABLES

--- (AIR) Attack a Controllable.
-- @param #CONTROLLABLE self
-- @param Wrapper.Controllable#CONTROLLABLE AttackGroup The Controllable to be attacked.
-- @param #number WeaponType (optional) Bitmask of weapon types those allowed to use. If parameter is not defined that means no limits on weapon usage.
-- @param DCS#AI.Task.WeaponExpend WeaponExpend (optional) Determines how much weapon will be released at each attack. If parameter is not defined the unit / controllable will choose expend on its own discretion.
-- @param #number AttackQty (optional) This parameter limits maximal quantity of attack. The aicraft/controllable will not make more attack than allowed even if the target controllable not destroyed and the aicraft/controllable still have ammo. If not defined the aircraft/controllable will attack target until it will be destroyed or until the aircraft/controllable will run out of ammo.
-- @param DCS#Azimuth Direction (optional) Desired ingress direction from the target to the attacking aircraft. Controllable/aircraft will make its attacks from the direction. Of course if there is no way to attack from the direction due the terrain controllable/aircraft will choose another direction.
-- @param DCS#Distance Altitude (optional) Desired attack start altitude. Controllable/aircraft will make its attacks from the altitude. If the altitude is too low or too high to use weapon aircraft/controllable will choose closest altitude to the desired attack start altitude. If the desired altitude is defined controllable/aircraft will not attack from safe altitude.
-- @param #boolean AttackQtyLimit (optional) The flag determines how to interpret attackQty parameter. If the flag is true then attackQty is a limit on maximal attack quantity for "AttackGroup" and "AttackUnit" tasks. If the flag is false then attackQty is a desired attack quantity for "Bombing" and "BombingRunway" tasks.
-- @return DCS#Task The DCS task structure.
function CONTROLLABLE:TaskAttackGroup( AttackGroup, WeaponType, WeaponExpend, AttackQty, Direction, Altitude, AttackQtyLimit )
  self:F2( { self.ControllableName, AttackGroup, WeaponType, WeaponExpend, AttackQty, Direction, Altitude, AttackQtyLimit } )

  --  AttackGroup = {
  --   id = 'AttackGroup',
  --   params = {
  --     groupId = Group.ID,
  --     weaponType = number,
  --     expend = enum AI.Task.WeaponExpend,
  --     attackQty = number,
  --     directionEnabled = boolean,
  --     direction = Azimuth,
  --     altitudeEnabled = boolean,
  --     altitude = Distance,
  --     attackQtyLimit = boolean,
  --   }
  -- }

  local DirectionEnabled = nil
  if Direction then
    DirectionEnabled = true
  else
    DirectionEnabled = false
    Direction=0
  end

  local AltitudeEnabled = nil
  if Altitude then
    AltitudeEnabled = true
  else
    AltitudeEnabled = false
    Altitude=0
  end

  local DCSTask
  DCSTask = { id = 'AttackGroup',
    params = {
      groupId          = AttackGroup:GetID(),
      weaponType       = WeaponType,
      expend           = WeaponExpend,
      attackQty        = AttackQty,
      directionEnabled = DirectionEnabled,
      direction        = Direction,
      altitudeEnabled  = AltitudeEnabled,
      altitude         = Altitude,
      attackQtyLimit   = AttackQtyLimit,
    },
  },

  self:T3( { DCSTask } )
  return DCSTask
end

--- (AIR) Attack the Unit.
-- @param #CONTROLLABLE self
-- @param Wrapper.Unit#UNIT AttackUnit The UNIT to be attacked
-- @param #boolean GroupAttack (Optional) If true, all units in the group will attack the Unit when found. Default false.
-- @param DCS#AI.Task.WeaponExpend WeaponExpend (Optional) Determines how many weapons will be released at each attack. If parameter is not defined the unit / controllable will choose expend on its own discretion.
-- @param #number AttackQty (Optional) Limits maximal quantity of attack. The aicraft/controllable will not make more attacks than allowed even if the target controllable not destroyed and the aicraft/controllable still have ammo. If not defined the aircraft/controllable will attack target until it will be destroyed or until the aircraft/controllable will run out of ammo.
-- @param DCS#Azimuth Direction (Optional) Desired ingress direction from the target to the attacking aircraft. Controllable/aircraft will make its attacks from the direction.
-- @param #number Altitude (Optional) The (minimum) altitude in meters from where to attack. Default is altitude of unit to attack but at least 1000 m.
-- @param #number WeaponType (optional) The WeaponType. See [DCS Enumerator Weapon Type](https://wiki.hoggitworld.com/view/DCS_enum_weapon_flag) on Hoggit.
-- @return DCS#Task The DCS task structure.
function CONTROLLABLE:TaskAttackUnit(AttackUnit, GroupAttack, WeaponExpend, AttackQty, Direction, Altitude, WeaponType)
  self:F2({self.ControllableName, AttackUnit, GroupAttack, WeaponExpend, AttackQty, Direction, Altitude, WeaponType})

  local DCSTask
  DCSTask = {
    id = 'AttackUnit',
    params = {
      unitId           = AttackUnit:GetID(),
      groupAttack      = GroupAttack or false,
      expend           = WeaponExpend or "Auto",
      directionEnabled = Direction and true or false,
      direction        = math.rad(Direction or 0),
      altitudeEnabled  = Altitude and true or false,
      altitude         = Altitude or math.max(1000, AttackUnit:GetAltitude()),
      attackQtyLimit   = AttackQty and true or false,
      attackQty        = AttackQty,
      weaponType       = WeaponType
    }
  }

  self:T3( DCSTask )

  return DCSTask
end


--- (AIR) Delivering weapon at the point on the ground.
-- @param #CONTROLLABLE self
-- @param DCS#Vec2 Vec2 2D-coordinates of the point to deliver weapon at.
-- @param #boolean GroupAttack (optional) If true, all units in the group will attack the Unit when found.
-- @param DCS#AI.Task.WeaponExpend WeaponExpend (optional) Determines how much weapon will be released at each attack. If parameter is not defined the unit / controllable will choose expend on its own discretion.
-- @param #number AttackQty (optional) This parameter limits maximal quantity of attack. The aicraft/controllable will not make more attack than allowed even if the target controllable not destroyed and the aicraft/controllable still have ammo. If not defined the aircraft/controllable will attack target until it will be destroyed or until the aircraft/controllable will run out of ammo.
-- @param DCS#Azimuth Direction (optional) Desired ingress direction from the target to the attacking aircraft. Controllable/aircraft will make its attacks from the direction. Of course if there is no way to attack from the direction due the terrain controllable/aircraft will choose another direction.
-- @param #number Altitude (optional) The altitude from where to attack.
-- @param #number WeaponType (optional) The WeaponType.
-- @param #boolean Divebomb (optional) Perform dive bombing. Default false.
-- @return DCS#Task The DCS task structure.
function CONTROLLABLE:TaskBombing( Vec2, GroupAttack, WeaponExpend, AttackQty, Direction, Altitude, WeaponType, Divebomb )
  self:F( { self.ControllableName, Vec2, GroupAttack, WeaponExpend, AttackQty, Direction, Altitude, WeaponType, Divebomb } )

  local _groupattack=false
  if GroupAttack then
    _groupattack=GroupAttack
  end

  local _direction=0
  local _directionenabled=false
  if Direction then
    _direction=math.rad(Direction)
    _directionenabled=true
  end

  local _altitude=5000
  local _altitudeenabled=false
  if Altitude then
    _altitude=Altitude
    _altitudeenabled=true
  end

  local _attacktype=nil
  if Divebomb then
    _attacktype="Dive"
  end


  local DCSTask
  DCSTask = {
    id = 'Bombing',
    params = {
      x                = Vec2.x,
      y                = Vec2.y,
      groupAttack      = _groupattack,
      expend           = WeaponExpend or "Auto",
      attackQtyLimit   = false,
      attackQty        = AttackQty or 1,
      directionEnabled = _directionenabled,
      direction        = _direction,
      altitudeEnabled  = _altitudeenabled,
      altitude         = _altitude,
      weaponType       =  WeaponType,
      attackType       = _attacktype,
      },
  }

  self:F( { TaskBombing=DCSTask } )
  return DCSTask
end

--- (AIR) Attacking the map object (building, structure, etc).
-- @param #CONTROLLABLE self
-- @param DCS#Vec2 Vec2 2D-coordinates of the point to deliver weapon at.
-- @param #boolean GroupAttack (Optional) If true, all units in the group will attack the Unit when found.
-- @param DCS#AI.Task.WeaponExpend WeaponExpend (Optional) Determines how much weapon will be released at each attack. If parameter is not defined the unit / controllable will choose expend on its own discretion.
-- @param #number AttackQty (Optional) This parameter limits maximal quantity of attack. The aicraft/controllable will not make more attack than allowed even if the target controllable not destroyed and the aicraft/controllable still have ammo. If not defined the aircraft/controllable will attack target until it will be destroyed or until the aircraft/controllable will run out of ammo.
-- @param DCS#Azimuth Direction (Optional) Desired ingress direction from the target to the attacking aircraft. Controllable/aircraft will make its attacks from the direction. Of course if there is no way to attack from the direction due the terrain controllable/aircraft will choose another direction.
-- @param #number Altitude (Optional) The altitude [meters] from where to attack. Default 30 m.
-- @param #number WeaponType (Optional) The WeaponType. Default Auto=1073741822.
-- @return DCS#Task The DCS task structure.
function CONTROLLABLE:TaskAttackMapObject( Vec2, GroupAttack, WeaponExpend, AttackQty, Direction, Altitude, WeaponType )
  self:F2( { self.ControllableName, Vec2, GroupAttack, WeaponExpend, AttackQty, Direction, Altitude, WeaponType } )

  local DCSTask
  DCSTask = {
    id = 'AttackMapObject',
    params = {
      point            = Vec2,
      x                = Vec2.x,
      y                = Vec2.y,
      groupAttack      = GroupAttack or false,
      expend           = WeaponExpend or "Auto",
      attackQtyLimit   = AttackQty and true or false,
      attackQty        = AttackQty,
      directionEnabled = Direction and true or false,
      direction        = Direction,
      altitudeEnabled  = Altitude and true or false,
      altitude         = Altitude or 30,
      weaponType       = WeaponType or 1073741822,
    },
  },

  self:T3( { DCSTask } )
  return DCSTask
end


--- (AIR) Delivering weapon via CarpetBombing (all bombers in formation release at same time) at the point on the ground.
-- @param #CONTROLLABLE self
-- @param DCS#Vec2 Vec2 2D-coordinates of the point to deliver weapon at.
-- @param #boolean GroupAttack (optional) If true, all units in the group will attack the Unit when found.
-- @param DCS#AI.Task.WeaponExpend WeaponExpend (optional) Determines how much weapon will be released at each attack. If parameter is not defined the unit / controllable will choose expend on its own discretion.
-- @param #number AttackQty (optional) This parameter limits maximal quantity of attack. The aicraft/controllable will not make more attack than allowed even if the target controllable not destroyed and the aicraft/controllable still have ammo. If not defined the aircraft/controllable will attack target until it will be destroyed or until the aircraft/controllable will run out of ammo.
-- @param DCS#Azimuth Direction (optional) Desired ingress direction from the target to the attacking aircraft. Controllable/aircraft will make its attacks from the direction. Of course if there is no way to attack from the direction due the terrain controllable/aircraft will choose another direction.
-- @param #number Altitude (optional) The altitude from where to attack.
-- @param #number WeaponType (optional) The WeaponType.
-- @param #number CarpetLength (optional) default to 500 m. 
-- @return DCS#Task The DCS task structure. 
function CONTROLLABLE:TaskCarpetBombing(Vec2, GroupAttack, WeaponExpend, AttackQty, Direction, Altitude, WeaponType, CarpetLength)
  self:F2( { self.ControllableName, Vec2, GroupAttack, WeaponExpend, AttackQty, Direction, Altitude, WeaponType, CarpetLength } )
  
  local _groupattack=false
  if GroupAttack then
    _groupattack=GroupAttack
  end
  
  local _direction=0
  local _directionenabled=false
  if Direction then
    _direction=math.rad(Direction)
    _directionenabled=true
  end
  
  local _altitude=0
  local _altitudeenabled=false
  if Altitude then
    _altitude=Altitude
    _altitudeenabled=true
  end
  
  -- default to 500m
  local _carpetLength = 500
  if CarpetLength then
     _carpetLength = CarpetLength
  end
  
  local _weaponexpend = "Auto"
  if WeaponExpend then 
      _weaponexpend = WeaponExpend
  end
  
  -- Build Task Structure
  local DCSTask
  DCSTask = { 
    id = 'CarpetBombing',
    params = {
      attackType       = "Carpet",
      point            = Vec2,
      x                = Vec2.x,
      y                = Vec2.y,      
      groupAttack      = _groupattack,
      carpetLength     = _carpetLength,
      weaponType       = WeaponType,
      expend           = "All",
      attackQtyLimit   = false, --AttackQty and true or false,
      attackQty        = AttackQty or  1,
      directionEnabled = _directionenabled,
      direction        = _direction, 
      altitudeEnabled  = _altitudeenabled,
      altitude         = _altitude
      }
  }
  
  return DCSTask
end



--- (AIR) Following another airborne controllable. 
-- The unit / controllable will follow lead unit of another controllable, wingmens of both controllables will continue following their leaders. 
-- Used to support CarpetBombing Task 
-- @param #CONTROLLABLE self
-- @param #CONTROLLABLE FollowControllable The controllable to be followed.
-- @param DCS#Vec3 Vec3 Position of the unit / lead unit of the controllable relative lead unit of another controllable in frame reference oriented by course of lead unit of another controllable. If another controllable is on land the unit / controllable will orbit around.
-- @param #number LastWaypointIndex Detach waypoint of another controllable. Once reached the unit / controllable Follow task is finished.
-- @return DCS#Task The DCS task structure.
function CONTROLLABLE:TaskFollowBigFormation(FollowControllable, Vec3, LastWaypointIndex )
    
  local DCSTask = { 
    id = 'FollowBigFormation',
    params = {
      groupId          = FollowControllable:GetID(),
      pos              = Vec3,      
      lastWptIndexFlag = LastWaypointIndex and true or false,
      lastWptIndex     = LastWaypointIndex
    }
  }
    
  return DCSTask
end


--- (AIR) Move the controllable to a Vec2 Point, wait for a defined duration and embark a controllable.
-- @param #CONTROLLABLE self
-- @param DCS#Vec2 Vec2 The point where to wait. Needs to have x and y components.
-- @param Core.Set#SET_GROUP GroupSetForEmparking Set of groups to embark.
-- @param #number Duration (Optional) The maximum duration in seconds to wait until all groups have embarked.
-- @param Core.Set#SET_GROUP (Optional) DistributionGroupSet Set of groups identifying the groups needing to board specific helicopters.
-- @return DCS#Task The DCS task structure.
function CONTROLLABLE:TaskEmbarking(Vec2, GroupSetForEmbarking, Duration, DistributionGroupSet)

  -- Table of group IDs for embarking.
  local g4e={}
  
  if GroupSetForEmbarking then
    for _,_group in pairs(GroupSetForEmbarking:GetSet()) do
      local group=_group --Wrapper.Group#GROUP
      table.insert(g4e, group:GetID())
    end
  else
    self:E("ERROR: No groups for embarking specified!")
    return nil
  end
  
  
  
  local DCSTask = {
    id = 'Embarking',
    params = {
      Vec2               = Vec2,
      x                  = Vec2.x,
      y                  = Vec2.y,
      groupsForEmbarking = g4e,
      durationFlag       = Duration and true or false,            
      duration           = Duration,
      distributionFlag   = DistributionGroupSet and true or false,
      distribution       = Distribution,
    }
  }

  self:T3( { DCSTask } )
  return DCSTask
end



--- (AIR) Move the controllable to a Vec2 Point, wait for a defined duration and embark a controllable.
-- @param #CONTROLLABLE self
-- @param DCS#Vec2 Vec2 The point where to wait.
-- @param #number Duration The duration in seconds to wait.
-- @param #CONTROLLABLE EmbarkingControllable The controllable to be embarked.
-- @return DCS#Task The DCS task structure
function CONTROLLABLE:TaskDisembarking(Vec2, Duration, EmbarkingControllable)
 
  -- Table of group IDs for embarking.
  local g4e={}
  
  if GroupSetForEmbarking then
    for _,_group in pairs(GroupSetForEmbarking:GetSet()) do
      local group=_group --Wrapper.Group#GROUP
      table.insert(g4e, group:GetID())
    end
  else
    self:E("ERROR: No groups for embarking specified!")
    return nil
  end 
 
  
  local DCSTask =  {
    id = 'Disembarking',       
    params = {
      point              = Vec2,
      x                  = Vec2.x,
      y                  = Vec2.y,
      duration           = Duration,
      groupsForEmbarking = { EmbarkingControllable:GetID() },
      durationFlag       = durationflag,
      distributionFlag   = false,
      distribution       = {},
    }
  }

  return DCSTask
end

----

--- (AIR) Orbit at a specified position at a specified alititude during a specified duration with a specified speed.
-- @param #CONTROLLABLE self
-- @param DCS#Vec2 Point The point to hold the position.
-- @param #number Altitude The altitude [m] to hold the position.
-- @param #number Speed The speed [m/s] flying when holding the position.
-- @return #CONTROLLABLE self
function CONTROLLABLE:TaskOrbitCircleAtVec2( Point, Altitude, Speed )
  self:F2( { self.ControllableName, Point, Altitude, Speed } )

  local LandHeight = land.getHeight( Point )

  self:T3( { LandHeight } )

  local DCSTask = {
    id = 'Orbit',
    params = {
      pattern  = AI.Task.OrbitPattern.CIRCLE,
      point    = Point,
      speed    = Speed,
      altitude = Altitude + LandHeight
    }
  }

  return DCSTask
end

--- (AIR) Orbit at a position with at a given altitude and speed. Optionally, a race track pattern can be specified.
-- @param #CONTROLLABLE self
-- @param Core.Point#COORDINATE Coord Coordinate at which the CONTROLLABLE orbits.
-- @param #number Altitude Altitude in meters of the orbit pattern. Default y component of Coord.
-- @param #number Speed Speed [m/s] flying the orbit pattern. Default 128 m/s = 250 knots.
-- @param Core.Point#COORDINATE CoordRaceTrack (Optional) If this coordinate is specified, the CONTROLLABLE will fly a race-track pattern using this and the initial coordinate.
-- @return #CONTROLLABLE self
function CONTROLLABLE:TaskOrbit(Coord, Altitude, Speed, CoordRaceTrack)

  local Pattern=AI.Task.OrbitPattern.CIRCLE

  local P1=Coord:GetVec2()
  local P2=nil
  if CoordRaceTrack then
    Pattern=AI.Task.OrbitPattern.RACE_TRACK
    P2=CoordRaceTrack:GetVec2()
  end

  local Task = {
    id = 'Orbit',
    params = {
      pattern  = Pattern,
      point    = P1,
      point2   = P2,
      speed    = Speed or UTILS.KnotsToMps(250),
      altitude = Altitude or Coord.y,
    }
  }

  return Task
end

--- (AIR) Orbit at the current position of the first unit of the controllable at a specified alititude.
-- @param #CONTROLLABLE self
-- @param #number Altitude The altitude [m] to hold the position.
-- @param #number Speed The speed [m/s] flying when holding the position.
-- @param Core.Point#COORDINATE Coordinate (Optional) The coordinate where to orbit. If the coordinate is not given, then the current position of the controllable is used.
-- @return #CONTROLLABLE self
function CONTROLLABLE:TaskOrbitCircle( Altitude, Speed, Coordinate )
  self:F2( { self.ControllableName, Altitude, Speed } )

  local DCSControllable = self:GetDCSObject()

  if DCSControllable then
    local OrbitVec2 = Coordinate and Coordinate:GetVec2() or self:GetVec2()
    return self:TaskOrbitCircleAtVec2( OrbitVec2, Altitude, Speed )
  end

  return nil
end



--- (AIR) Hold position at the current position of the first unit of the controllable.
-- @param #CONTROLLABLE self
-- @param #number Duration The maximum duration in seconds to hold the position.
-- @return #CONTROLLABLE self
function CONTROLLABLE:TaskHoldPosition()
  self:F2( { self.ControllableName } )

  return self:TaskOrbitCircle( 30, 10 )
end


--- (AIR) Delivering weapon on the runway. See [hoggit](https://wiki.hoggitworld.com/view/DCS_task_bombingRunway)
--
-- Make sure the aircraft has the following role:
--
-- * CAS
-- * Ground Attack
-- * Runway Attack
-- * Anti-Ship Strike
-- * AFAC
-- * Pinpoint Strike
--
-- @param #CONTROLLABLE self
-- @param Wrapper.Airbase#AIRBASE Airbase Airbase to attack.
-- @param #number WeaponType (optional) Bitmask of weapon types those allowed to use. See [DCS enum weapon flag](https://wiki.hoggitworld.com/view/DCS_enum_weapon_flag). Default 2147485694 = AnyBomb (GuidedBomb + AnyUnguidedBomb).
-- @param DCS#AI.Task.WeaponExpend WeaponExpend Enum AI.Task.WeaponExpend that defines how much munitions the AI will expend per attack run. Default "ALL".
-- @param #number AttackQty Number of times the group will attack if the target. Default 1.
-- @param DCS#Azimuth Direction (optional) Desired ingress direction from the target to the attacking aircraft. Controllable/aircraft will make its attacks from the direction. Of course if there is no way to attack from the direction due the terrain controllable/aircraft will choose another direction.
-- @param #boolean GroupAttack (optional) Flag indicates that the target must be engaged by all aircrafts of the controllable. Has effect only if the task is assigned to a group and not to a single aircraft.
-- @return DCS#Task The DCS task structure.
function CONTROLLABLE:TaskBombingRunway(Airbase, WeaponType, WeaponExpend, AttackQty, Direction, GroupAttack)
  self:F2( { self.ControllableName, Airbase, WeaponType, WeaponExpend, AttackQty, Direction, GroupAttack } )

<<<<<<< HEAD
--  BombingRunway = {
--    id = 'BombingRunway',
--    params = {
--      runwayId = AirdromeId,
--      weaponType = number,
--      expend = enum AI.Task.WeaponExpend,
--      attackQty = number,
--      direction = Azimuth,
--      groupAttack = boolean,
--    }
--  }

  -- Defaults.
  WeaponType=WeaponType or 2147485694
  WeaponExpend=WeaponExpend or AI.Task.WeaponExpend.ALL
  AttackQty=AttackQty or 1
  
  if Direction then
    Direction=math.rad(Direction)
  end

  local DCSTask
  DCSTask = { id = 'BombingRunway',
=======
  local DCSTask = {
    id = 'BombingRunway',
>>>>>>> 04da941c
    params = {
    runwayId    = Airbase:GetID(),
    weaponType  = WeaponType or ENUMS.WeaponFlag.AnyBomb,
    expend      = WeaponExpend or AI.Task.WeaponExpend.ALL,
    attackQty   = AttackQty or 1,
    direction   = Direction and math.rad(Direction) or nil,
    groupAttack = GroupAttack,
    },
  }

  return DCSTask
end


--- (AIR) Refueling from the nearest tanker. No parameters.
-- @param #CONTROLLABLE self
-- @return DCS#Task The DCS task structure.
function CONTROLLABLE:TaskRefueling()

  local DCSTask={id='Refueling', params={}}
  
  return DCSTask
end


--- (AIR HELICOPTER) Landing at the ground. For helicopters only.
-- @param #CONTROLLABLE self
-- @param DCS#Vec2 Point The point where to land.
-- @param #number Duration The duration in seconds to stay on the ground.
-- @return #CONTROLLABLE self
function CONTROLLABLE:TaskLandAtVec2(Vec2, Duration)

  local DCSTask = {
    id = 'Land',
    params = {
      point        = Vec2,
      durationFlag = Duration and true or false,
      duration     = Duration,
    },
  }
  return DCSTask
end

--- (AIR) Land the controllable at a @{Core.Zone#ZONE_RADIUS).
-- @param #CONTROLLABLE self
-- @param Core.Zone#ZONE Zone The zone where to land.
-- @param #number Duration The duration in seconds to stay on the ground.
-- @return #CONTROLLABLE self
function CONTROLLABLE:TaskLandAtZone( Zone, Duration, RandomPoint )
  self:F2( { self.ControllableName, Zone, Duration, RandomPoint } )

  local Point
  if RandomPoint then
    Point = Zone:GetRandomVec2()
  else
    Point = Zone:GetVec2()
  end

  local DCSTask = self:TaskLandAtVec2( Point, Duration )

  self:T3( DCSTask )
  return DCSTask
end



--- (AIR) Following another airborne controllable.
-- The unit / controllable will follow lead unit of another controllable, wingmens of both controllables will continue following their leaders.
-- If another controllable is on land the unit / controllable will orbit around.
-- @param #CONTROLLABLE self
-- @param Wrapper.Controllable#CONTROLLABLE FollowControllable The controllable to be followed.
-- @param DCS#Vec3 Vec3 Position of the unit / lead unit of the controllable relative lead unit of another controllable in frame reference oriented by course of lead unit of another controllable. If another controllable is on land the unit / controllable will orbit around.
-- @param #number LastWaypointIndex Detach waypoint of another controllable. Once reached the unit / controllable Follow task is finished.
-- @return DCS#Task The DCS task structure.
function CONTROLLABLE:TaskFollow( FollowControllable, Vec3, LastWaypointIndex )
  self:F2( { self.ControllableName, FollowControllable, Vec3, LastWaypointIndex } )

--  Follow = {
--    id = 'Follow',
--    params = {
--      groupId = Group.ID,
--      pos = Vec3,
--      lastWptIndexFlag = boolean,
--      lastWptIndex = number
--    }
--  }

  local LastWaypointIndexFlag = false
  local lastWptIndexFlagChangedManually = false
  if LastWaypointIndex then
    LastWaypointIndexFlag = true
    lastWptIndexFlagChangedManually = true
  end

  local DCSTask
  DCSTask = {
    id = 'Follow',
    params = {
      groupId = FollowControllable:GetID(),
      pos = Vec3,
      lastWptIndexFlag = LastWaypointIndexFlag,
      lastWptIndex = LastWaypointIndex,
      lastWptIndexFlagChangedManually = lastWptIndexFlagChangedManually,
    }
  }

  self:T3( { DCSTask } )
  return DCSTask
end


--- (AIR) Escort another airborne controllable.
-- The unit / controllable will follow lead unit of another controllable, wingmens of both controllables will continue following their leaders.
-- The unit / controllable will also protect that controllable from threats of specified types.
-- @param #CONTROLLABLE self
-- @param Wrapper.Controllable#CONTROLLABLE FollowControllable The controllable to be escorted.
-- @param DCS#Vec3 Vec3 Position of the unit / lead unit of the controllable relative lead unit of another controllable in frame reference oriented by course of lead unit of another controllable. If another controllable is on land the unit / controllable will orbit around.
-- @param #number LastWaypointIndex Detach waypoint of another controllable. Once reached the unit / controllable Follow task is finished.
-- @param #number EngagementDistance Maximal distance from escorted controllable to threat. If the threat is already engaged by escort escort will disengage if the distance becomes greater than 1.5 * engagementDistMax.
-- @param DCS#AttributeNameArray TargetTypes Array of AttributeName that is contains threat categories allowed to engage.
-- @return DCS#Task The DCS task structure.
function CONTROLLABLE:TaskEscort( FollowControllable, Vec3, LastWaypointIndex, EngagementDistance, TargetTypes )
  self:F2( { self.ControllableName, FollowControllable, Vec3, LastWaypointIndex, EngagementDistance, TargetTypes } )

--  Escort = {
--    id = 'Escort',
--    params = {
--      groupId = Group.ID,
--      pos = Vec3,
--      lastWptIndexFlag = boolean,
--      lastWptIndex = number,
--      engagementDistMax = Distance,
--      targetTypes = array of AttributeName,
--    }
--  }

  local LastWaypointIndexFlag = false
  if LastWaypointIndex then
    LastWaypointIndexFlag = true
  end

  TargetTypes=TargetTypes or {}

  local DCSTask
  DCSTask = { id = 'Escort',
    params = {
      groupId = FollowControllable:GetID(),
      pos = Vec3,
      lastWptIndexFlag = LastWaypointIndexFlag,
      lastWptIndex = LastWaypointIndex,
      engagementDistMax = EngagementDistance,
      targetTypes = TargetTypes,
    },
  },

  self:T3( { DCSTask } )
  return DCSTask
end


-- GROUND TASKS

--- (GROUND) Fire at a VEC2 point until ammunition is finished.
-- @param #CONTROLLABLE self
-- @param DCS#Vec2 Vec2 The point to fire at.
-- @param DCS#Distance Radius The radius of the zone to deploy the fire at.
-- @param #number AmmoCount (optional) Quantity of ammunition to expand (omit to fire until ammunition is depleted).
-- @param #number WeaponType (optional) Enum for weapon type ID. This value is only required if you want the group firing to use a specific weapon, for instance using the task on a ship to force it to fire guided missiles at targets within cannon range. See http://wiki.hoggit.us/view/DCS_enum_weapon_flag
-- @return DCS#Task The DCS task structure.
function CONTROLLABLE:TaskFireAtPoint( Vec2, Radius, AmmoCount, WeaponType )
  self:F2( { self.ControllableName, Vec2, Radius, AmmoCount, WeaponType } )

  -- FireAtPoint = {
  --   id = 'FireAtPoint',
  --   params = {
  --     point = Vec2,
  --     radius = Distance,
  --     expendQty = number,
  --     expendQtyEnabled = boolean,
  --   }
  -- }

  local DCSTask
  DCSTask = {
    id = 'FireAtPoint',
    params = {
      point = Vec2,
      zoneRadius = Radius,
      expendQty = 100, -- dummy value
      expendQtyEnabled = false,
    }
  }

  if AmmoCount then
    DCSTask.params.expendQty = AmmoCount
    DCSTask.params.expendQtyEnabled = true
  end

  if WeaponType then
    DCSTask.params.weaponType=WeaponType
  end

  self:T3( { DCSTask } )
  return DCSTask
end

--- (GROUND) Hold ground controllable from moving.
-- @param #CONTROLLABLE self
-- @return DCS#Task The DCS task structure.
function CONTROLLABLE:TaskHold()
  local DCSTask = {id = 'Hold', params = {}}
  return DCSTask
end


-- TASKS FOR AIRBORNE AND GROUND UNITS/CONTROLLABLES

--- (AIR + GROUND) The task makes the controllable/unit a FAC and orders the FAC to control the target (enemy ground controllable) destruction.
-- The killer is player-controlled allied CAS-aircraft that is in contact with the FAC.
-- If the task is assigned to the controllable lead unit will be a FAC.
-- @param #CONTROLLABLE self
-- @param Wrapper.Controllable#CONTROLLABLE AttackGroup Target CONTROLLABLE.
-- @param #number WeaponType Bitmask of weapon types those allowed to use. If parameter is not defined that means no limits on weapon usage.
-- @param DCS#AI.Task.Designation Designation (optional) Designation type.
-- @param #boolean Datalink (optional) Allows to use datalink to send the target information to attack aircraft. Enabled by default.
-- @return DCS#Task The DCS task structure.
function CONTROLLABLE:TaskFAC_AttackGroup( AttackGroup, WeaponType, Designation, Datalink )
  self:F2( { self.ControllableName, AttackGroup, WeaponType, Designation, Datalink } )

  local DCSTask = {
    id = 'FAC_AttackGroup',
    params = {
      groupId     = AttackGroup:GetID(),
      weaponType  = WeaponType,
      designation = Designation,
      datalink    = Datalink,
    }
  }

  self:T3( { DCSTask } )
  return DCSTask
end

-- EN-ACT_ROUTE TASKS FOR AIRBORNE CONTROLLABLES

--- (AIR) Engaging targets of defined types.
-- @param #CONTROLLABLE self
-- @param DCS#Distance Distance Maximal distance from the target to a route leg. If the target is on a greater distance it will be ignored.
-- @param DCS#AttributeNameArray TargetTypes Array of target categories allowed to engage.
-- @param #number Priority All enroute tasks have the priority parameter. This is a number (less value - higher priority) that determines actions related to what task will be performed first. Default 0.
-- @return DCS#Task The DCS task structure.
function CONTROLLABLE:EnRouteTaskEngageTargets( Distance, TargetTypes, Priority )
  self:F2( { self.ControllableName, Distance, TargetTypes, Priority } )

  local DCSTask = {
    id = 'EngageTargets',
    params = {
      maxDistEnabled = Distance and true or false,    
      maxDist        = Distance,
      targetTypes    = TargetTypes or {"Air"},
      priority       = Priority or 0,
    }
  }

  self:T3( { DCSTask } )
  return DCSTask
end



--- (AIR) Engaging a targets of defined types at circle-shaped zone.
-- @param #CONTROLLABLE self
-- @param DCS#Vec2 Vec2 2D-coordinates of the zone.
-- @param DCS#Distance Radius Radius of the zone.
-- @param DCS#AttributeNameArray (Optional) TargetTypes Array of target categories allowed to engage. Default {"Air"}.
-- @param #number Priority (Optional) All en-route tasks have the priority parameter. This is a number (less value - higher priority) that determines actions related to what task will be performed first. Default 0.
-- @return DCS#Task The DCS task structure.
function CONTROLLABLE:EnRouteTaskEngageTargetsInZone( Vec2, Radius, TargetTypes, Priority )
  self:F2( { self.ControllableName, Vec2, Radius, TargetTypes, Priority } )

  local DCSTask = {
    id = 'EngageTargetsInZone',
    params = {
<<<<<<< HEAD
      point = Vec2,
      zoneRadius = Radius,
      targetTypes = TargetTypes or {"Air"},
      priority = Priority or 0
=======
      point       = Vec2,
      zoneRadius  = Radius,
      targetTypes = TargetTypes or {"Air"},
      priority    = Priority or 0
>>>>>>> 04da941c
    }
  }

  self:T3( { DCSTask } )
  return DCSTask
end


--- (AIR) Engaging a controllable. The task does not assign the target controllable to the unit/controllable to attack now; it just allows the unit/controllable to engage the target controllable as well as other assigned targets.
-- @param #CONTROLLABLE self
-- @param Wrapper.Controllable#CONTROLLABLE AttackGroup The Controllable to be attacked.
-- @param #number Priority All en-route tasks have the priority parameter. This is a number (less value - higher priority) that determines actions related to what task will be performed first.
-- @param #number WeaponType (optional) Bitmask of weapon types those allowed to use. If parameter is not defined that means no limits on weapon usage.
-- @param DCS#AI.Task.WeaponExpend WeaponExpend (optional) Determines how much weapon will be released at each attack. If parameter is not defined the unit / controllable will choose expend on its own discretion.
-- @param #number AttackQty (optional) This parameter limits maximal quantity of attack. The aicraft/controllable will not make more attack than allowed even if the target controllable not destroyed and the aicraft/controllable still have ammo. If not defined the aircraft/controllable will attack target until it will be destroyed or until the aircraft/controllable will run out of ammo.
-- @param DCS#Azimuth Direction (optional) Desired ingress direction from the target to the attacking aircraft. Controllable/aircraft will make its attacks from the direction. Of course if there is no way to attack from the direction due the terrain controllable/aircraft will choose another direction.
-- @param DCS#Distance Altitude (optional) Desired attack start altitude. Controllable/aircraft will make its attacks from the altitude. If the altitude is too low or too high to use weapon aircraft/controllable will choose closest altitude to the desired attack start altitude. If the desired altitude is defined controllable/aircraft will not attack from safe altitude.
-- @param #boolean AttackQtyLimit (optional) The flag determines how to interpret attackQty parameter. If the flag is true then attackQty is a limit on maximal attack quantity for "AttackGroup" and "AttackUnit" tasks. If the flag is false then attackQty is a desired attack quantity for "Bombing" and "BombingRunway" tasks.
-- @return DCS#Task The DCS task structure.
function CONTROLLABLE:EnRouteTaskEngageGroup( AttackGroup, Priority, WeaponType, WeaponExpend, AttackQty, Direction, Altitude, AttackQtyLimit )
  self:F2( { self.ControllableName, AttackGroup, Priority, WeaponType, WeaponExpend, AttackQty, Direction, Altitude, AttackQtyLimit } )

  --  EngageControllable  = {
  --   id = 'EngageControllable ',
  --   params = {
  --     groupId = Group.ID,
  --     weaponType = number,
  --     expend = enum AI.Task.WeaponExpend,
  --     attackQty = number,
  --     directionEnabled = boolean,
  --     direction = Azimuth,
  --     altitudeEnabled = boolean,
  --     altitude = Distance,
  --     attackQtyLimit = boolean,
  --     priority = number,
  --   }
  -- }

  local DirectionEnabled = nil
  if Direction then
    DirectionEnabled = true
  end

  local AltitudeEnabled = nil
  if Altitude then
    AltitudeEnabled = true
  end

  local DCSTask
  DCSTask = { id = 'EngageControllable',
    params = {
      groupId = AttackGroup:GetID(),
      weaponType = WeaponType,
      expend = WeaponExpend,
      attackQty = AttackQty,
      directionEnabled = DirectionEnabled,
      direction = Direction,
      altitudeEnabled = AltitudeEnabled,
      altitude = Altitude,
      attackQtyLimit = AttackQtyLimit,
      priority = Priority,
    },
  },

  self:T3( { DCSTask } )
  return DCSTask
end


--- (AIR) Search and attack the Unit.
-- @param #CONTROLLABLE self
-- @param Wrapper.Unit#UNIT EngageUnit The UNIT.
-- @param #number Priority (optional) All en-route tasks have the priority parameter. This is a number (less value - higher priority) that determines actions related to what task will be performed first.
-- @param #boolean GroupAttack (optional) If true, all units in the group will attack the Unit when found.
-- @param DCS#AI.Task.WeaponExpend WeaponExpend (optional) Determines how much weapon will be released at each attack. If parameter is not defined the unit / controllable will choose expend on its own discretion.
-- @param #number AttackQty (optional) This parameter limits maximal quantity of attack. The aicraft/controllable will not make more attack than allowed even if the target controllable not destroyed and the aicraft/controllable still have ammo. If not defined the aircraft/controllable will attack target until it will be destroyed or until the aircraft/controllable will run out of ammo.
-- @param DCS#Azimuth Direction (optional) Desired ingress direction from the target to the attacking aircraft. Controllable/aircraft will make its attacks from the direction. Of course if there is no way to attack from the direction due the terrain controllable/aircraft will choose another direction.
-- @param DCS#Distance Altitude (optional) Desired altitude to perform the unit engagement.
-- @param #boolean Visible (optional) Unit must be visible.
-- @param #boolean ControllableAttack (optional) Flag indicates that the target must be engaged by all aircrafts of the controllable. Has effect only if the task is assigned to a controllable, not to a single aircraft.
-- @return DCS#Task The DCS task structure.
function CONTROLLABLE:EnRouteTaskEngageUnit( EngageUnit, Priority, GroupAttack, WeaponExpend, AttackQty, Direction, Altitude, Visible, ControllableAttack )
  self:F2( { self.ControllableName,          EngageUnit, Priority, GroupAttack, WeaponExpend, AttackQty, Direction, Altitude, Visible, ControllableAttack } )

  --  EngageUnit = {
  --    id = 'EngageUnit',
  --    params = {
  --      unitId = Unit.ID,
  --      weaponType = number,
  --      expend = enum AI.Task.WeaponExpend
  --      attackQty = number,
  --      direction = Azimuth,
  --      attackQtyLimit = boolean,
  --      controllableAttack = boolean,
  --      priority = number,
  --    }
  --  }

  local DCSTask
  DCSTask = { id = 'EngageUnit',
    params = {
      unitId = EngageUnit:GetID(),
      priority = Priority or 1,
      groupAttack = GroupAttack or false,
      visible = Visible or false,
      expend = WeaponExpend or "Auto",
      directionEnabled = Direction and true or false,
      direction = Direction,
      altitudeEnabled = Altitude and true or false,
      altitude = Altitude,
      attackQtyLimit = AttackQty and true or false,
      attackQty = AttackQty,
      controllableAttack = ControllableAttack,
    },
  },

  self:T3( { DCSTask } )
  return DCSTask
end



--- (AIR) Aircraft will act as an AWACS for friendly units (will provide them with information about contacts). No parameters.
-- @param #CONTROLLABLE self
-- @return DCS#Task The DCS task structure.
function CONTROLLABLE:EnRouteTaskAWACS( )
  self:F2( { self.ControllableName } )
  
  local DCSTask = {id = 'AWACS', params = {}}

  self:T3( { DCSTask } )
  return DCSTask
end


--- (AIR) Aircraft will act as a tanker for friendly units. No parameters.
-- @param #CONTROLLABLE self
-- @return DCS#Task The DCS task structure.
function CONTROLLABLE:EnRouteTaskTanker( )
  self:F2( { self.ControllableName } )

  local DCSTask = {id = 'Tanker', params = {}}

  self:T3( { DCSTask } )
  return DCSTask
end


-- En-route tasks for ground units/controllables

--- (GROUND) Ground unit (EW-radar) will act as an EWR for friendly units (will provide them with information about contacts). No parameters.
-- @param #CONTROLLABLE self
-- @return DCS#Task The DCS task structure.
function CONTROLLABLE:EnRouteTaskEWR( )
  self:F2( { self.ControllableName } )

  local DCSTask = {id = 'EWR', params = {}}

  self:T3( { DCSTask } )
  return DCSTask
end


-- En-route tasks for airborne and ground units/controllables

--- (AIR + GROUND) The task makes the controllable/unit a FAC and lets the FAC to choose the target (enemy ground controllable) as well as other assigned targets.
-- The killer is player-controlled allied CAS-aircraft that is in contact with the FAC.
-- If the task is assigned to the controllable lead unit will be a FAC.
-- @param #CONTROLLABLE self
-- @param Wrapper.Controllable#CONTROLLABLE AttackGroup Target CONTROLLABLE.
-- @param #number Priority All en-route tasks have the priority parameter. This is a number (less value - higher priority) that determines actions related to what task will be performed first.
-- @param #number WeaponType Bitmask of weapon types those allowed to use. If parameter is not defined that means no limits on weapon usage.
-- @param DCS#AI.Task.Designation Designation (optional) Designation type.
-- @param #boolean Datalink (optional) Allows to use datalink to send the target information to attack aircraft. Enabled by default.
-- @return DCS#Task The DCS task structure.
function CONTROLLABLE:EnRouteTaskFAC_EngageGroup( AttackGroup, Priority, WeaponType, Designation, Datalink )
  self:F2( { self.ControllableName, AttackGroup, WeaponType, Priority, Designation, Datalink } )

--  FAC_EngageControllable  = {
--    id = 'FAC_EngageControllable',
--    params = {
--      groupId = Group.ID,
--      weaponType = number,
--      designation = enum AI.Task.Designation,
--      datalink = boolean,
--      priority = number,
--    }
--  }

  local DCSTask
  DCSTask = { id = 'FAC_EngageControllable',
    params = {
      groupId = AttackGroup:GetID(),
      weaponType = WeaponType,
      designation = Designation,
      datalink = Datalink,
      priority = Priority,
    }
  }

  self:T3( { DCSTask } )
  return DCSTask
end


--- (AIR + GROUND) The task makes the controllable/unit a FAC and lets the FAC to choose a targets (enemy ground controllable) around as well as other assigned targets.
-- The killer is player-controlled allied CAS-aircraft that is in contact with the FAC.
-- If the task is assigned to the controllable lead unit will be a FAC.
-- @param #CONTROLLABLE self
-- @param DCS#Distance Radius  The maximal distance from the FAC to a target.
-- @param #number Priority All en-route tasks have the priority parameter. This is a number (less value - higher priority) that determines actions related to what task will be performed first.
-- @return DCS#Task The DCS task structure.
function CONTROLLABLE:EnRouteTaskFAC( Radius, Priority )
  self:F2( { self.ControllableName, Radius, Priority } )

--  FAC = {
--    id = 'FAC',
--    params = {
--      radius = Distance,
--      priority = number
--    }
--  }

  local DCSTask
  DCSTask = { id = 'FAC',
    params = {
      radius = Radius,
      priority = Priority
    }
  }

  self:T3( { DCSTask } )
  return DCSTask
end



--[[
--- Used in conjunction with the embarking task for a transport helicopter group. The Ground units will move to the specified location and wait to be picked up by a helicopter.
-- The helicopter will then fly them to their dropoff point defined by another task for the ground forces; DisembarkFromTransport task.
-- The controllable has to be an infantry group!
-- @param #CONTROLLABLE self
-- @param Core.Point#COORDINATE Coordinate Coordinates where AI is expecting to be picked up.
-- @param #number Radius Radius in meters.
-- @return #table Embark to transport task.
function CONTROLLABLE:TaskEmbarkToTransport(Coordinate, Radius)

  local EmbarkToTransport = {
   id="EmbarkToTransport",
   params={
       x=Coordinate.x,
       y=Coordinate.z,
       zoneRadius=Radius,
       --selectedType="UH-1H",
     }
   }

  self:E(EmbarkToTransport)
  return EmbarkToTransport
end

--- Used in conjunction with the EmbarkToTransport task for a ground infantry group, the controlled helicopter flight will land at the specified coordinates,
-- pick up boarding troops and transport them to that groups DisembarkFromTransport task.
-- The CONTROLLABLE has to be a helicopter group!
-- @param #CONTROLLABLE self
-- @param Core.Set#SET_GROUP GroupSet Set of groups to be embarked by the controllable.
-- @param Core.Point#COORDINATE Coordinate Coordinate of embarking.
-- @param #number Duration Duration of embarking in seconds.
-- @return #table Embarking task.
function CONTROLLABLE:TaskEmbarking(GroupSet, Coordinate, Duration)

  -- Create table of group IDs.
  local gids={}
  for _,_group in pairs(GroupSet:GetAliveSet()) do
    local group=_group --Wrapper.Group#GROUP
    table.insert(gids, group:GetID())
  end

  -- Group ID of controllable.
  local id=self:GetID()

  -- Distribution
  local distribution={}
  distribution[id]=gids

  local durationFlag=false
  if Duration then
    durationFlag=true
  else
    Duration=300
  end

  local DCStask={
    id="Embarking",
    params={
      selectedTransport=self:GetID(),
      distributionFlag=true,
      distribution=distribution,
      groupsForEmbarking=gids,
      durationFlag=durationFlag,
      distribution=distribution,
      duration=Duration,
      x=Coordinate.x,
      y=Coordinate.z,
    }
  }

  self:E(DCStask)

  return DCStask
end

--- Specifies the location an infantry group that is being transported by helicopters will be unloaded at. Used in conjunction with the EmbarkToTransport task.
-- The CONTROLLABLE has to be an infantry group!
-- @param #CONTROLLABLE self
-- @param Core.Point#COORDINATE Coordinate Coordinates where AI is expecting to be picked up.
-- @param #number Radius Radius in meters.
-- @return #table Embark to transport task.
function CONTROLLABLE:TaskDisembarkFromTransport(Coordinate, Radius)

  local DisembarkFromTransport={
   id="DisembarkFromTransport",
   params = {
     x=Coordinate.x,
     y=Coordinate.y,
     zoneRadius=Radius,
   }}

  return DisembarkFromTransport
end
]]

--- (AIR) Move the controllable to a Vec2 Point, wait for a defined duration and embark a controllable.
-- @param #CONTROLLABLE self
-- @param DCS#Vec2 Point The point where to wait.
-- @param #number Duration The duration in seconds to wait.
-- @param #CONTROLLABLE EmbarkingControllable The controllable to be embarked.
-- @return DCS#Task The DCS task structure
function CONTROLLABLE:TaskEmbarking( Point, Duration, EmbarkingControllable )
  self:F2( { self.ControllableName, Point, Duration, EmbarkingControllable.DCSControllable } )

  local DCSTask
  DCSTask =  { id = 'Embarking',
    params = { x = Point.x,
      y = Point.y,
      duration = Duration,
      controllablesForEmbarking = { EmbarkingControllable.ControllableID },
      durationFlag = true,
      distributionFlag = false,
      distribution = {},
    }
  }

  self:T3( { DCSTask } )
  return DCSTask
end

--- (GROUND) Embark to a Transport landed at a location.
-- Move to a defined Vec2 Point, and embark to a controllable when arrived within a defined Radius.
-- @param #CONTROLLABLE self
-- @param DCS#Vec2 Point The point where to wait.
-- @param #number Radius The radius of the embarking zone around the Point.
-- @return DCS#Task The DCS task structure.
function CONTROLLABLE:TaskEmbarkToTransport( Point, Radius )
  self:F2( { self.ControllableName, Point, Radius } )

  local DCSTask --DCS#Task
  DCSTask = { id = 'EmbarkToTransport',
    params = { x = Point.x,
      y = Point.y,
      zoneRadius = Radius,
    }
  }

  self:T3( { DCSTask } )
  return DCSTask
end


--- This creates a Task element, with an action to call a function as part of a Wrapped Task.
-- This Task can then be embedded at a Waypoint by calling the method @{#CONTROLLABLE.SetTaskWaypoint}.
-- @param #CONTROLLABLE self
-- @param #string FunctionString The function name embedded as a string that will be called.
-- @param ... The variable arguments passed to the function when called! These arguments can be of any type!
-- @return #CONTROLLABLE
-- @usage
--
--  local ZoneList = {
--    ZONE:New( "ZONE1" ),
--    ZONE:New( "ZONE2" ),
--    ZONE:New( "ZONE3" ),
--    ZONE:New( "ZONE4" ),
--    ZONE:New( "ZONE5" )
--  }
--
--  GroundGroup = GROUP:FindByName( "Vehicle" )
--
--  --- @param Wrapper.Group#GROUP GroundGroup
--  function RouteToZone( Vehicle, ZoneRoute )
--
--    local Route = {}
--
--    Vehicle:E( { ZoneRoute = ZoneRoute } )
--
--    Vehicle:MessageToAll( "Moving to zone " .. ZoneRoute:GetName(), 10 )
--
--    -- Get the current coordinate of the Vehicle
--    local FromCoord = Vehicle:GetCoordinate()
--
--    -- Select a random Zone and get the Coordinate of the new Zone.
--    local RandomZone = ZoneList[ math.random( 1, #ZoneList ) ] -- Core.Zone#ZONE
--    local ToCoord = RandomZone:GetCoordinate()
--
--    -- Create a "ground route point", which is a "point" structure that can be given as a parameter to a Task
--    Route[#Route+1] = FromCoord:WaypointGround( 72 )
--    Route[#Route+1] = ToCoord:WaypointGround( 60, "Vee" )
--
--    local TaskRouteToZone = Vehicle:TaskFunction( "RouteToZone", RandomZone )
--
--    Vehicle:SetTaskWaypoint( Route[#Route], TaskRouteToZone ) -- Set for the given Route at Waypoint 2 the TaskRouteToZone.
--
--    Vehicle:Route( Route, math.random( 10, 20 ) ) -- Move after a random seconds to the Route. See the Route method for details.
--
--  end
--
--    RouteToZone( GroundGroup, ZoneList[1] )
--
function CONTROLLABLE:TaskFunction( FunctionString, ... )

  local DCSTask

  local DCSScript = {}
  DCSScript[#DCSScript+1] = "local MissionControllable = GROUP:Find( ... ) "
  --DCSScript[#DCSScript+1] = "env.info( 'TaskFunction: ' .. ( MissionControllable and MissionControllable:GetName() ) or 'No Group' )"

  if arg and arg.n > 0 then
    local ArgumentKey = '_' .. tostring( arg ):match("table: (.*)")
    self:SetState( self, ArgumentKey, arg )
    DCSScript[#DCSScript+1] = "local Arguments = MissionControllable:GetState( MissionControllable, '" .. ArgumentKey .. "' ) "
    DCSScript[#DCSScript+1] = FunctionString .. "( MissionControllable, unpack( Arguments ) )"
  else
    DCSScript[#DCSScript+1] = FunctionString .. "( MissionControllable )"
  end

  DCSTask = self:TaskWrappedAction(self:CommandDoScript(table.concat( DCSScript )))

  self:T( DCSTask )

  return DCSTask

end



--- (AIR + GROUND) Return a mission task from a mission template.
-- @param #CONTROLLABLE self
-- @param #table TaskMission A table containing the mission task.
-- @return DCS#Task
function CONTROLLABLE:TaskMission( TaskMission )
  self:F2( Points )

  local DCSTask
  DCSTask = { id = 'Mission', params = { TaskMission, }, }

  self:T3( { DCSTask } )
  return DCSTask
end


do -- Patrol methods

  --- (GROUND) Patrol iteratively using the waypoints the for the (parent) group.
  -- @param #CONTROLLABLE self
  -- @return #CONTROLLABLE
  function CONTROLLABLE:PatrolRoute()

    local PatrolGroup = self -- Wrapper.Group#GROUP

    if not self:IsInstanceOf( "GROUP" ) then
      PatrolGroup = self:GetGroup() -- Wrapper.Group#GROUP
    end

    self:F( { PatrolGroup = PatrolGroup:GetName() } )

    if PatrolGroup:IsGround() or PatrolGroup:IsShip() then

      local Waypoints = PatrolGroup:GetTemplateRoutePoints()

      -- Calculate the new Route.
      local FromCoord = PatrolGroup:GetCoordinate()
      local From = FromCoord:WaypointGround( 120 )

      table.insert( Waypoints, 1, From )

      local TaskRoute = PatrolGroup:TaskFunction( "CONTROLLABLE.PatrolRoute" )

      self:F({Waypoints = Waypoints})
      local Waypoint = Waypoints[#Waypoints]
      PatrolGroup:SetTaskWaypoint( Waypoint, TaskRoute ) -- Set for the given Route at Waypoint 2 the TaskRouteToZone.

      PatrolGroup:Route( Waypoints ) -- Move after a random seconds to the Route. See the Route method for details.
    end
  end

  --- (GROUND) Patrol randomly to the waypoints the for the (parent) group.
  -- A random waypoint will be picked and the group will move towards that point.
  -- @param #CONTROLLABLE self
  -- @param #number Speed Speed in km/h.
  -- @param #string Formation The formation the group uses.
  -- @param Core.Point#COORDINATE ToWaypoint The waypoint where the group should move to.
  -- @return #CONTROLLABLE
  function CONTROLLABLE:PatrolRouteRandom( Speed, Formation, ToWaypoint )

    local PatrolGroup = self -- Wrapper.Group#GROUP

    if not self:IsInstanceOf( "GROUP" ) then
      PatrolGroup = self:GetGroup() -- Wrapper.Group#GROUP
    end

    self:F( { PatrolGroup = PatrolGroup:GetName() } )

    if PatrolGroup:IsGround() or PatrolGroup:IsShip() then

      local Waypoints = PatrolGroup:GetTemplateRoutePoints()

      -- Calculate the new Route.
      local FromCoord = PatrolGroup:GetCoordinate()
      local FromWaypoint = 1
      if ToWaypoint then
        FromWaypoint = ToWaypoint
      end

      -- Loop until a waypoint has been found that is not the same as the current waypoint.
      -- Otherwise the object zon't move or drive in circles and the algorithm would not do exactly
      -- what it is supposed to do, which is making groups drive around.
      local ToWaypoint
      repeat
        -- Select a random waypoint and check if it is not the same waypoint as where the object is about.
        ToWaypoint = math.random( 1, #Waypoints )
      until( ToWaypoint ~= FromWaypoint )
      self:F( { FromWaypoint = FromWaypoint, ToWaypoint = ToWaypoint } )

      local  Waypoint = Waypoints[ToWaypoint] -- Select random waypoint.
      local ToCoord = COORDINATE:NewFromVec2( { x = Waypoint.x, y = Waypoint.y } )
      -- Create a "ground route point", which is a "point" structure that can be given as a parameter to a Task
      local Route = {}
      Route[#Route+1] = FromCoord:WaypointGround( 0 )
      Route[#Route+1] = ToCoord:WaypointGround( Speed, Formation )


      local TaskRouteToZone = PatrolGroup:TaskFunction( "CONTROLLABLE.PatrolRouteRandom", Speed, Formation, ToWaypoint )

      PatrolGroup:SetTaskWaypoint( Route[#Route], TaskRouteToZone ) -- Set for the given Route at Waypoint 2 the TaskRouteToZone.

      PatrolGroup:Route( Route, 1 ) -- Move after a random seconds to the Route. See the Route method for details.
    end
  end

  --- (GROUND) Patrol randomly to the waypoints the for the (parent) group.
  -- A random waypoint will be picked and the group will move towards that point.
  -- @param #CONTROLLABLE self
  -- @param #table ZoneList Table of zones.
  -- @param #number Speed Speed in km/h the group moves at.
  -- @param #string Formation (Optional) Formation the group should use.
  -- @param #number DelayMin Delay in seconds before the group progresses to the next route point. Default 1 sec.
  -- @param #number DelayMax Max. delay in seconds. Actual delay is randomly chosen between DelayMin and DelayMax. Default equal to DelayMin.
  -- @return #CONTROLLABLE
  function CONTROLLABLE:PatrolZones( ZoneList, Speed, Formation, DelayMin, DelayMax )

    if not type( ZoneList ) == "table" then
      ZoneList = { ZoneList }
    end

    local PatrolGroup = self -- Wrapper.Group#GROUP

    if not self:IsInstanceOf( "GROUP" ) then
      PatrolGroup = self:GetGroup() -- Wrapper.Group#GROUP
    end
    
    DelayMin=DelayMin or 1
    if not DelayMax or DelayMax<DelayMin then
      DelayMax=DelayMin
    end
      
    local Delay=math.random(DelayMin, DelayMax)

    self:F( { PatrolGroup = PatrolGroup:GetName() } )

    if PatrolGroup:IsGround() or PatrolGroup:IsShip() then

      -- Calculate the new Route.
      local FromCoord = PatrolGroup:GetCoordinate()

      -- Select a random Zone and get the Coordinate of the new Zone.
      local RandomZone = ZoneList[ math.random( 1, #ZoneList ) ] -- Core.Zone#ZONE
      local ToCoord = RandomZone:GetRandomCoordinate( 10 )

      -- Create a "ground route point", which is a "point" structure that can be given as a parameter to a Task
      local Route = {}
      Route[#Route+1] = FromCoord:WaypointGround( 20 )
      Route[#Route+1] = ToCoord:WaypointGround( Speed, Formation )


      local TaskRouteToZone = PatrolGroup:TaskFunction( "CONTROLLABLE.PatrolZones", ZoneList, Speed, Formation, DelayMin, DelayMax )

      PatrolGroup:SetTaskWaypoint( Route[#Route], TaskRouteToZone ) -- Set for the given Route at Waypoint 2 the TaskRouteToZone.

      PatrolGroup:Route( Route, Delay ) -- Move after a random seconds to the Route. See the Route method for details.
    end
  end

end


--- Return a Misson task to follow a given route defined by Points.
-- @param #CONTROLLABLE self
-- @param #table Points A table of route points.
-- @return DCS#Task
function CONTROLLABLE:TaskRoute( Points )
  self:F2( Points )

  local DCSTask
  DCSTask = { id = 'Mission', params = { route = { points = Points, }, }, }

  self:T3( { DCSTask } )
  return DCSTask
end

do -- Route methods

  --- (AIR + GROUND) Make the Controllable move to fly to a given point.
  -- @param #CONTROLLABLE self
  -- @param DCS#Vec3 Point The destination point in Vec3 format.
  -- @param #number Speed The speed [m/s] to travel.
  -- @return #CONTROLLABLE self
  function CONTROLLABLE:RouteToVec2( Point, Speed )
    self:F2( { Point, Speed } )

    local ControllablePoint = self:GetUnit( 1 ):GetVec2()

    local PointFrom = {}
    PointFrom.x = ControllablePoint.x
    PointFrom.y = ControllablePoint.y
    PointFrom.type = "Turning Point"
    PointFrom.action = "Turning Point"
    PointFrom.speed = Speed
    PointFrom.speed_locked = true
    PointFrom.properties = {
      ["vnav"] = 1,
      ["scale"] = 0,
      ["angle"] = 0,
      ["vangle"] = 0,
      ["steer"] = 2,
    }


    local PointTo = {}
    PointTo.x = Point.x
    PointTo.y = Point.y
    PointTo.type = "Turning Point"
    PointTo.action = "Fly Over Point"
    PointTo.speed = Speed
    PointTo.speed_locked = true
    PointTo.properties = {
      ["vnav"] = 1,
      ["scale"] = 0,
      ["angle"] = 0,
      ["vangle"] = 0,
      ["steer"] = 2,
    }


    local Points = { PointFrom, PointTo }

    self:T3( Points )

    self:Route( Points )

    return self
  end

  --- (AIR + GROUND) Make the Controllable move to a given point.
  -- @param #CONTROLLABLE self
  -- @param DCS#Vec3 Point The destination point in Vec3 format.
  -- @param #number Speed The speed [m/s] to travel.
  -- @return #CONTROLLABLE self
  function CONTROLLABLE:RouteToVec3( Point, Speed )
    self:F2( { Point, Speed } )

    local ControllableVec3 = self:GetUnit( 1 ):GetVec3()

    local PointFrom = {}
    PointFrom.x = ControllableVec3.x
    PointFrom.y = ControllableVec3.z
    PointFrom.alt = ControllableVec3.y
    PointFrom.alt_type = "BARO"
    PointFrom.type = "Turning Point"
    PointFrom.action = "Turning Point"
    PointFrom.speed = Speed
    PointFrom.speed_locked = true
    PointFrom.properties = {
      ["vnav"] = 1,
      ["scale"] = 0,
      ["angle"] = 0,
      ["vangle"] = 0,
      ["steer"] = 2,
    }


    local PointTo = {}
    PointTo.x = Point.x
    PointTo.y = Point.z
    PointTo.alt = Point.y
    PointTo.alt_type = "BARO"
    PointTo.type = "Turning Point"
    PointTo.action = "Fly Over Point"
    PointTo.speed = Speed
    PointTo.speed_locked = true
    PointTo.properties = {
      ["vnav"] = 1,
      ["scale"] = 0,
      ["angle"] = 0,
      ["vangle"] = 0,
      ["steer"] = 2,
    }


    local Points = { PointFrom, PointTo }

    self:T3( Points )

    self:Route( Points )

    return self
  end



  --- Make the controllable to follow a given route.
  -- @param #CONTROLLABLE self
  -- @param #table Route A table of Route Points.
  -- @param #number DelaySeconds (Optional) Wait for the specified seconds before executing the Route. Default is one second.
  -- @return #CONTROLLABLE The CONTROLLABLE.
  function CONTROLLABLE:Route( Route, DelaySeconds )
    self:F2( Route )

    local DCSControllable = self:GetDCSObject()
    if DCSControllable then
      local RouteTask = self:TaskRoute( Route ) -- Create a RouteTask, that will route the CONTROLLABLE to the Route.
      self:SetTask( RouteTask, DelaySeconds or 1 ) -- Execute the RouteTask after the specified seconds (default is 1).
      return self
    end

    return nil
  end

  --- Make the controllable to push follow a given route.
  -- @param #CONTROLLABLE self
  -- @param #table Route A table of Route Points.
  -- @param #number DelaySeconds (Optional) Wait for the specified seconds before executing the Route. Default is one second.
  -- @return #CONTROLLABLE The CONTROLLABLE.
  function CONTROLLABLE:RoutePush( Route, DelaySeconds )
    self:F2( Route )

    local DCSControllable = self:GetDCSObject()
    if DCSControllable then
      local RouteTask = self:TaskRoute( Route ) -- Create a RouteTask, that will route the CONTROLLABLE to the Route.
      self:PushTask( RouteTask, DelaySeconds or 1 ) -- Execute the RouteTask after the specified seconds (default is 1).
      return self
    end

    return nil
  end


  --- Stops the movement of the vehicle on the route.
  -- @param #CONTROLLABLE self
  -- @return #CONTROLLABLE
  function CONTROLLABLE:RouteStop()
    self:F(self:GetName() .. " RouteStop")

    local CommandStop = self:CommandStopRoute( true )
    self:SetCommand( CommandStop )

  end

  --- Resumes the movement of the vehicle on the route.
  -- @param #CONTROLLABLE self
  -- @return #CONTROLLABLE
  function CONTROLLABLE:RouteResume()
    self:F( self:GetName() .. " RouteResume")

    local CommandResume = self:CommandStopRoute( false )
    self:SetCommand( CommandResume )

  end

  --- Make the GROUND Controllable to drive towards a specific point.
  -- @param #CONTROLLABLE self
  -- @param Core.Point#COORDINATE ToCoordinate A Coordinate to drive to.
  -- @param #number Speed (optional) Speed in km/h. The default speed is 20 km/h.
  -- @param #string Formation (optional) The route point Formation, which is a text string that specifies exactly the Text in the Type of the route point, like "Vee", "Echelon Right".
  -- @param #number DelaySeconds Wait for the specified seconds before executing the Route.
  -- @param #function WaypointFunction (Optional) Function called when passing a waypoint. First parameters of the function are the @{CONTROLLABLE} object, the number of the waypoint and the total number of waypoints.
  -- @param #table WaypointFunctionArguments (Optional) List of parameters passed to the *WaypointFunction*.
  -- @return #CONTROLLABLE The CONTROLLABLE.
  function CONTROLLABLE:RouteGroundTo( ToCoordinate, Speed, Formation, DelaySeconds, WaypointFunction, WaypointFunctionArguments )

    local FromCoordinate = self:GetCoordinate()

    local FromWP = FromCoordinate:WaypointGround(Speed, Formation)
    local ToWP = ToCoordinate:WaypointGround( Speed, Formation )

    local route={FromWP, ToWP}

    -- Add passing waypoint function.
    if WaypointFunction then
      local N=#route
      for n,waypoint in pairs(route) do
        waypoint.task = {}
        waypoint.task.id = "ComboTask"
        waypoint.task.params = {}
        waypoint.task.params.tasks = {self:TaskFunction("CONTROLLABLE.___PassingWaypoint", n, N, WaypointFunction, unpack(WaypointFunctionArguments or {}))}      
      end
    end

    self:Route( route, DelaySeconds )

    return self
  end

  --- Make the GROUND Controllable to drive towards a specific point using (mostly) roads.
  -- @param #CONTROLLABLE self
  -- @param Core.Point#COORDINATE ToCoordinate A Coordinate to drive to.
  -- @param #number Speed (Optional) Speed in km/h. The default speed is 20 km/h.
  -- @param #number DelaySeconds (Optional) Wait for the specified seconds before executing the Route. Default is one second.
  -- @param #string OffRoadFormation (Optional) The formation at initial and final waypoint. Default is "Off Road".
  -- @param #function WaypointFunction (Optional) Function called when passing a waypoint. First parameters of the function are the @{CONTROLLABLE} object, the number of the waypoint and the total number of waypoints.
  -- @param #table WaypointFunctionArguments (Optional) List of parameters passed to the *WaypointFunction*.
  -- @return #CONTROLLABLE The CONTROLLABLE.
  function CONTROLLABLE:RouteGroundOnRoad( ToCoordinate, Speed, DelaySeconds, OffRoadFormation, WaypointFunction, WaypointFunctionArguments )

    -- Defaults.
    Speed=Speed or 20
    DelaySeconds=DelaySeconds or 1
    OffRoadFormation=OffRoadFormation or "Off Road"

    -- Get the route task.
    local route=self:TaskGroundOnRoad(ToCoordinate, Speed, OffRoadFormation, nil, nil, WaypointFunction, WaypointFunctionArguments)

    -- Route controllable to destination.
    self:Route( route, DelaySeconds )

    return self
  end

  --- Make the TRAIN Controllable to drive towards a specific point using railroads.
  -- @param #CONTROLLABLE self
  -- @param Core.Point#COORDINATE ToCoordinate A Coordinate to drive to.
  -- @param #number Speed (Optional) Speed in km/h. The default speed is 20 km/h.
  -- @param #number DelaySeconds (Optional) Wait for the specified seconds before executing the Route. Default is one second.
  -- @param #function WaypointFunction (Optional) Function called when passing a waypoint. First parameters of the function are the @{CONTROLLABLE} object, the number of the waypoint and the total number of waypoints.
  -- @param #table WaypointFunctionArguments (Optional) List of parameters passed to the *WaypointFunction*.
  -- @return #CONTROLLABLE The CONTROLLABLE.
  function CONTROLLABLE:RouteGroundOnRailRoads( ToCoordinate, Speed, DelaySeconds, WaypointFunction, WaypointFunctionArguments )

    -- Defaults.
    Speed=Speed or 20
    DelaySeconds=DelaySeconds or 1

    -- Get the route task.
    local route=self:TaskGroundOnRailRoads(ToCoordinate, Speed, WaypointFunction, WaypointFunctionArguments )

    -- Route controllable to destination.
    self:Route( route, DelaySeconds )

    return self
  end



  --- Make a task for a GROUND Controllable to drive towards a specific point using (mostly) roads.
  -- @param #CONTROLLABLE self
  -- @param Core.Point#COORDINATE ToCoordinate A Coordinate to drive to.
  -- @param #number Speed (Optional) Speed in km/h. The default speed is 20 km/h.
  -- @param #string OffRoadFormation (Optional) The formation at initial and final waypoint. Default is "Off Road".
  -- @param #boolean Shortcut (Optional) If true, controllable will take the direct route if the path on road is 10x longer or path on road is less than 5% of total path.
  -- @param Core.Point#COORDINATE FromCoordinate (Optional) Explicit initial coordinate. Default is the position of the controllable.
  -- @param #function WaypointFunction (Optional) Function called when passing a waypoint. First parameters of the function are the @{CONTROLLABLE} object, the number of the waypoint and the total number of waypoints.
  -- @param #table WaypointFunctionArguments (Optional) List of parameters passed to the *WaypointFunction*.
  -- @return DCS#Task Task.
  -- @return #boolean If true, path on road is possible. If false, task will route the group directly to its destination.
  function CONTROLLABLE:TaskGroundOnRoad( ToCoordinate, Speed, OffRoadFormation, Shortcut, FromCoordinate, WaypointFunction, WaypointFunctionArguments )
    self:I({ToCoordinate=ToCoordinate, Speed=Speed, OffRoadFormation=OffRoadFormation, WaypointFunction=WaypointFunction, Args=WaypointFunctionArguments})

    -- Defaults.
    Speed=Speed or 20
    OffRoadFormation=OffRoadFormation or "Off Road"

    -- Initial (current) coordinate.
    FromCoordinate = FromCoordinate or self:GetCoordinate()

    -- Get path and path length on road including the end points (From and To).
    local PathOnRoad, LengthOnRoad, GotPath =FromCoordinate:GetPathOnRoad(ToCoordinate, true)

    -- Get the length only(!) on the road.
    local _,LengthRoad=FromCoordinate:GetPathOnRoad(ToCoordinate, false)

    -- Off road part of the rout: Total=OffRoad+OnRoad.
    local LengthOffRoad
    local LongRoad

    -- Calculate the direct distance between the initial and final points.
    local LengthDirect=FromCoordinate:Get2DDistance(ToCoordinate)

    if GotPath and LengthRoad then

      -- Off road part of the rout: Total=OffRoad+OnRoad.
      LengthOffRoad=LengthOnRoad-LengthRoad

      -- Length on road is 10 times longer than direct route or path on road is very short (<5% of total path).
      LongRoad=LengthOnRoad and ((LengthOnRoad > LengthDirect*10) or (LengthRoad/LengthOnRoad*100<5))

      -- Debug info.
      self:T(string.format("Length on road   = %.3f km", LengthOnRoad/1000))
      self:T(string.format("Length directly  = %.3f km", LengthDirect/1000))
      self:T(string.format("Length fraction  = %.3f km", LengthOnRoad/LengthDirect))
      self:T(string.format("Length only road = %.3f km", LengthRoad/1000))
      self:T(string.format("Length off road  = %.3f km", LengthOffRoad/1000))
      self:T(string.format("Percent on road  = %.1f", LengthRoad/LengthOnRoad*100))

    end

    -- Route, ground waypoints along road.
    local route={}
    local canroad=false

    -- Check if a valid path on road could be found.
    if GotPath and LengthRoad and LengthDirect > 2000 then -- if the length of the movement is less than 1 km, drive directly.
      -- Check whether the road is very long compared to direct path.
      if LongRoad and Shortcut then

        -- Road is long ==> we take the short cut.
        
        table.insert(route, FromCoordinate:WaypointGround(Speed, OffRoadFormation))
        table.insert(route, ToCoordinate:WaypointGround(Speed, OffRoadFormation))

      else

        -- Create waypoints.
        table.insert(route, FromCoordinate:WaypointGround(Speed, OffRoadFormation))
        table.insert(route, PathOnRoad[2]:WaypointGround(Speed, "On Road"))
        table.insert(route, PathOnRoad[#PathOnRoad-1]:WaypointGround(Speed, "On Road"))

        -- Add the final coordinate because the final might not be on the road.
        local dist=ToCoordinate:Get2DDistance(PathOnRoad[#PathOnRoad-1])
        if dist>10 then
          table.insert(route, ToCoordinate:WaypointGround(Speed, OffRoadFormation))
          table.insert(route, ToCoordinate:GetRandomCoordinateInRadius(10,5):WaypointGround(5, OffRoadFormation))
          table.insert(route, ToCoordinate:GetRandomCoordinateInRadius(10,5):WaypointGround(5, OffRoadFormation))
        end

      end

      canroad=true
    else

      -- No path on road could be found (can happen!) ==> Route group directly from A to B.
      table.insert(route, FromCoordinate:WaypointGround(Speed, OffRoadFormation))
      table.insert(route, ToCoordinate:WaypointGround(Speed, OffRoadFormation))

    end
    
    -- Add passing waypoint function.
    if WaypointFunction then
      local N=#route
      for n,waypoint in pairs(route) do
        waypoint.task = {}
        waypoint.task.id = "ComboTask"
        waypoint.task.params = {}
        waypoint.task.params.tasks = {self:TaskFunction("CONTROLLABLE.___PassingWaypoint", n, N, WaypointFunction, unpack(WaypointFunctionArguments or {}))}      
      end
    end
    
    return route, canroad
  end

  --- Make a task for a TRAIN Controllable to drive towards a specific point using railroad.
  -- @param #CONTROLLABLE self
  -- @param Core.Point#COORDINATE ToCoordinate A Coordinate to drive to.
  -- @param #number Speed (Optional) Speed in km/h. The default speed is 20 km/h.
  -- @param #function WaypointFunction (Optional) Function called when passing a waypoint. First parameters of the function are the @{CONTROLLABLE} object, the number of the waypoint and the total number of waypoints.
  -- @param #table WaypointFunctionArguments (Optional) List of parameters passed to the *WaypointFunction*.
  -- @return Task
  function CONTROLLABLE:TaskGroundOnRailRoads(ToCoordinate, Speed, WaypointFunction, WaypointFunctionArguments )
    self:F2({ToCoordinate=ToCoordinate, Speed=Speed})

    -- Defaults.
    Speed=Speed or 20

    -- Current coordinate.
    local FromCoordinate = self:GetCoordinate()

    -- Get path and path length on railroad.
    local PathOnRail, LengthOnRail=FromCoordinate:GetPathOnRoad(ToCoordinate, false, true)

    -- Debug info.
    self:T(string.format("Length on railroad = %.3f km", LengthOnRail/1000))

    -- Route, ground waypoints along road.
    local route={}

    -- Check if a valid path on railroad could be found.
    if PathOnRail then

      table.insert(route, PathOnRail[1]:WaypointGround(Speed, "On Railroad"))
      table.insert(route, PathOnRail[2]:WaypointGround(Speed, "On Railroad"))

    end
    
    -- Add passing waypoint function.
    if WaypointFunction then
      local N=#route
      for n,waypoint in pairs(route) do
        waypoint.task = {}
        waypoint.task.id = "ComboTask"
        waypoint.task.params = {}
        waypoint.task.params.tasks = {self:TaskFunction("CONTROLLABLE.___PassingWaypoint", n, N, WaypointFunction, unpack(WaypointFunctionArguments or {}))}      
      end
    end

    return route
  end

  --- Task function when controllable passes a waypoint.
  -- @param #CONTROLLABLE controllable The controllable object.
  -- @param #number n Current waypoint number passed.
  -- @param #number N Total number of waypoints.
  -- @param #function waypointfunction Function called when a waypoint is passed.
  function CONTROLLABLE.___PassingWaypoint(controllable, n, N, waypointfunction, ...)
    waypointfunction(controllable, n, N, ...)
  end


  --- Make the AIR Controllable fly towards a specific point.
  -- @param #CONTROLLABLE self
  -- @param Core.Point#COORDINATE ToCoordinate A Coordinate to drive to.
  -- @param Core.Point#COORDINATE.RoutePointAltType AltType The altitude type.
  -- @param Core.Point#COORDINATE.RoutePointType Type The route point type.
  -- @param Core.Point#COORDINATE.RoutePointAction Action The route point action.
  -- @param #number Speed (optional) Speed in km/h. The default speed is 500 km/h.
  -- @param #number DelaySeconds Wait for the specified seconds before executing the Route.
  -- @return #CONTROLLABLE The CONTROLLABLE.
  function CONTROLLABLE:RouteAirTo( ToCoordinate, AltType, Type, Action, Speed, DelaySeconds )

    local FromCoordinate = self:GetCoordinate()
    local FromWP = FromCoordinate:WaypointAir()

    local ToWP = ToCoordinate:WaypointAir( AltType, Type, Action, Speed )

    self:Route( { FromWP, ToWP }, DelaySeconds )

    return self
  end


  --- (AIR + GROUND) Route the controllable to a given zone.
  -- The controllable final destination point can be randomized.
  -- A speed can be given in km/h.
  -- A given formation can be given.
  -- @param #CONTROLLABLE self
  -- @param Core.Zone#ZONE Zone The zone where to route to.
  -- @param #boolean Randomize Defines whether to target point gets randomized within the Zone.
  -- @param #number Speed The speed in m/s. Default is 5.555 m/s = 20 km/h.
  -- @param Base#FORMATION Formation The formation string.
  function CONTROLLABLE:TaskRouteToZone( Zone, Randomize, Speed, Formation )
    self:F2( Zone )

    local DCSControllable = self:GetDCSObject()

    if DCSControllable then

      local ControllablePoint = self:GetVec2()

      local PointFrom = {}
      PointFrom.x = ControllablePoint.x
      PointFrom.y = ControllablePoint.y
      PointFrom.type = "Turning Point"
      PointFrom.action = Formation or "Cone"
      PointFrom.speed = 20 / 3.6


      local PointTo = {}
      local ZonePoint

      if Randomize then
        ZonePoint = Zone:GetRandomVec2()
      else
        ZonePoint = Zone:GetVec2()
      end

      PointTo.x = ZonePoint.x
      PointTo.y = ZonePoint.y
      PointTo.type = "Turning Point"

      if Formation then
        PointTo.action = Formation
      else
        PointTo.action = "Cone"
      end

      if Speed then
        PointTo.speed = Speed
      else
        PointTo.speed = 20 / 3.6
      end

      local Points = { PointFrom, PointTo }

      self:T3( Points )

      self:Route( Points )

      return self
    end

    return nil
  end

  --- (GROUND) Route the controllable to a given Vec2.
  -- A speed can be given in km/h.
  -- A given formation can be given.
  -- @param #CONTROLLABLE self
  -- @param DCS#Vec2 Vec2 The Vec2 where to route to.
  -- @param #number Speed The speed in m/s. Default is 5.555 m/s = 20 km/h.
  -- @param Base#FORMATION Formation The formation string.
  function CONTROLLABLE:TaskRouteToVec2( Vec2, Speed, Formation )

    local DCSControllable = self:GetDCSObject()

    if DCSControllable then

      local ControllablePoint = self:GetVec2()

      local PointFrom = {}
      PointFrom.x = ControllablePoint.x
      PointFrom.y = ControllablePoint.y
      PointFrom.type = "Turning Point"
      PointFrom.action = Formation or "Cone"
      PointFrom.speed = 20 / 3.6


      local PointTo = {}

      PointTo.x = Vec2.x
      PointTo.y = Vec2.y
      PointTo.type = "Turning Point"

      if Formation then
        PointTo.action = Formation
      else
        PointTo.action = "Cone"
      end

      if Speed then
        PointTo.speed = Speed
      else
        PointTo.speed = 20 / 3.6
      end

      local Points = { PointFrom, PointTo }

      self:T3( Points )

      self:Route( Points )

      return self
    end

    return nil
  end

end -- Route methods

-- Commands

--- Do Script command
-- @param #CONTROLLABLE self
-- @param #string DoScript
-- @return DCS#DCSCommand
function CONTROLLABLE:CommandDoScript( DoScript )

  local DCSDoScript = {
    id = "Script",
    params = {
      command = DoScript,
    },
  }

  self:T3( DCSDoScript )
  return DCSDoScript
end


--- Return the mission template of the controllable.
-- @param #CONTROLLABLE self
-- @return #table The MissionTemplate
-- TODO: Rework the method how to retrieve a template ...
function CONTROLLABLE:GetTaskMission()
  self:F2( self.ControllableName )

  return routines.utils.deepCopy( _DATABASE.Templates.Controllables[self.ControllableName].Template )
end

--- Return the mission route of the controllable.
-- @param #CONTROLLABLE self
-- @return #table The mission route defined by points.
function CONTROLLABLE:GetTaskRoute()
  self:F2( self.ControllableName )

  return routines.utils.deepCopy( _DATABASE.Templates.Controllables[self.ControllableName].Template.route.points )
end



--- Return the route of a controllable by using the @{Core.Database#DATABASE} class.
-- @param #CONTROLLABLE self
-- @param #number Begin The route point from where the copy will start. The base route point is 0.
-- @param #number End The route point where the copy will end. The End point is the last point - the End point. The last point has base 0.
-- @param #boolean Randomize Randomization of the route, when true.
-- @param #number Radius When randomization is on, the randomization is within the radius.
function CONTROLLABLE:CopyRoute( Begin, End, Randomize, Radius )
  self:F2( { Begin, End } )

  local Points = {}

  -- Could be a Spawned Controllable
  local ControllableName = string.match( self:GetName(), ".*#" )
  if ControllableName then
    ControllableName = ControllableName:sub( 1, -2 )
  else
    ControllableName = self:GetName()
  end

  self:T3( { ControllableName } )

  local Template = _DATABASE.Templates.Controllables[ControllableName].Template

  if Template then
    if not Begin then
      Begin = 0
    end
    if not End then
      End = 0
    end

    for TPointID = Begin + 1, #Template.route.points - End do
      if Template.route.points[TPointID] then
        Points[#Points+1] = routines.utils.deepCopy( Template.route.points[TPointID] )
        if Randomize then
          if not Radius then
            Radius = 500
          end
          Points[#Points].x = Points[#Points].x + math.random( Radius * -1, Radius )
          Points[#Points].y = Points[#Points].y + math.random( Radius * -1, Radius )
        end
      end
    end
    return Points
  else
    error( "Template not found for Controllable : " .. ControllableName )
  end

  return nil
end


--- Return the detected targets of the controllable.
-- The optional parametes specify the detection methods that can be applied.
-- If no detection method is given, the detection will use all the available methods by default.
-- @param Wrapper.Controllable#CONTROLLABLE self
-- @param #boolean DetectVisual (optional)
-- @param #boolean DetectOptical (optional)
-- @param #boolean DetectRadar (optional)
-- @param #boolean DetectIRST (optional)
-- @param #boolean DetectRWR (optional)
-- @param #boolean DetectDLINK (optional)
-- @return #table DetectedTargets
function CONTROLLABLE:GetDetectedTargets( DetectVisual, DetectOptical, DetectRadar, DetectIRST, DetectRWR, DetectDLINK )
  self:F2( self.ControllableName )

  local DCSControllable = self:GetDCSObject()
  
  if DCSControllable then
  
    local DetectionVisual = ( DetectVisual and DetectVisual == true ) and Controller.Detection.VISUAL or nil
    local DetectionOptical = ( DetectOptical and DetectOptical == true ) and Controller.Detection.OPTICAL or nil
    local DetectionRadar = ( DetectRadar and DetectRadar == true ) and Controller.Detection.RADAR or nil
    local DetectionIRST = ( DetectIRST and DetectIRST == true ) and Controller.Detection.IRST or nil
    local DetectionRWR = ( DetectRWR and DetectRWR == true ) and Controller.Detection.RWR or nil
    local DetectionDLINK = ( DetectDLINK and DetectDLINK == true ) and Controller.Detection.DLINK or nil


    local Params = {}
    if DetectionVisual then
      Params[#Params+1] = DetectionVisual
    end
    if DetectionOptical then
      Params[#Params+1] = DetectionOptical
    end
    if DetectionRadar then
      Params[#Params+1] = DetectionRadar
    end
    if DetectionIRST then
      Params[#Params+1] = DetectionIRST
    end
    if DetectionRWR then
      Params[#Params+1] = DetectionRWR
    end
    if DetectionDLINK then
      Params[#Params+1] = DetectionDLINK
    end


    self:T2( { DetectionVisual, DetectionOptical, DetectionRadar, DetectionIRST, DetectionRWR, DetectionDLINK } )

    return self:_GetController():getDetectedTargets( Params[1], Params[2], Params[3], Params[4], Params[5], Params[6] )
  end

  return nil
end

--- Check if a target is detected.
-- The optional parametes specify the detection methods that can be applied.
-- If **no** detection method is given, the detection will use **all** the available methods by default.
-- If **at least one** detection method is specified, only the methods set to *true* will be used.
-- @param Wrapper.Controllable#CONTROLLABLE self
-- @param DCS#Object DCSObject The DCS object that is checked.
-- @param Wrapper.Controllable#CONTROLLABLE self
-- @param #boolean DetectVisual (Optional) If *false*, do not include visually detected targets.
-- @param #boolean DetectOptical (Optional) If *false*, do not include optically detected targets.
-- @param #boolean DetectRadar (Optional) If *false*, do not include targets detected by radar.
-- @param #boolean DetectIRST (Optional) If *false*, do not include targets detected by IRST.
-- @param #boolean DetectRWR (Optional) If *false*, do not include targets detected by RWR.
-- @param #boolean DetectDLINK (Optional) If *false*, do not include targets detected by data link.
-- @return #boolean True if target is detected.
-- @return #boolean True if target is visible by line of sight.
-- @return #number Mission time when target was detected.
-- @return #boolean True if target type is known.
-- @return #boolean True if distance to target is known.
-- @return DCS#Vec3 Last known position vector of the target.
-- @return DCS#Vec3 Last known velocity vector of the target.
function CONTROLLABLE:IsTargetDetected( DCSObject, DetectVisual, DetectOptical, DetectRadar, DetectIRST, DetectRWR, DetectDLINK )
  self:F2( self.ControllableName )

  local DCSControllable = self:GetDCSObject()

  if DCSControllable then

    local DetectionVisual = ( DetectVisual and DetectVisual == true ) and Controller.Detection.VISUAL or nil
    local DetectionOptical = ( DetectOptical and DetectOptical == true ) and Controller.Detection.OPTICAL or nil
    local DetectionRadar = ( DetectRadar and DetectRadar == true ) and Controller.Detection.RADAR or nil
    local DetectionIRST = ( DetectIRST and DetectIRST == true ) and Controller.Detection.IRST or nil
    local DetectionRWR = ( DetectRWR and DetectRWR == true ) and Controller.Detection.RWR or nil
    local DetectionDLINK = ( DetectDLINK and DetectDLINK == true ) and Controller.Detection.DLINK or nil

    local Controller = self:_GetController()

    local TargetIsDetected, TargetIsVisible, TargetLastTime, TargetKnowType, TargetKnowDistance, TargetLastPos, TargetLastVelocity
      = Controller:isTargetDetected( DCSObject, DetectionVisual, DetectionOptical, DetectionRadar, DetectionIRST, DetectionRWR, DetectionDLINK )

    return TargetIsDetected, TargetIsVisible, TargetLastTime, TargetKnowType, TargetKnowDistance, TargetLastPos, TargetLastVelocity
  end

  return nil
end

--- Check if a certain UNIT is detected by the controllable.
-- The optional parametes specify the detection methods that can be applied.
-- If **no** detection method is given, the detection will use **all** the available methods by default.
-- If **at least one** detection method is specified, only the methods set to *true* will be used.
-- @param #CONTROLLABLE self
-- @param Wrapper.Unit#UNIT Unit The unit that is supposed to be detected.
-- @param #boolean DetectVisual (Optional) If *false*, do not include visually detected targets.
-- @param #boolean DetectOptical (Optional) If *false*, do not include optically detected targets.
-- @param #boolean DetectRadar (Optional) If *false*, do not include targets detected by radar.
-- @param #boolean DetectIRST (Optional) If *false*, do not include targets detected by IRST.
-- @param #boolean DetectRWR (Optional) If *false*, do not include targets detected by RWR.
-- @param #boolean DetectDLINK (Optional) If *false*, do not include targets detected by data link.
-- @return #boolean True if target is detected.
-- @return #boolean True if target is visible by line of sight.
-- @return #number Mission time when target was detected.
-- @return #boolean True if target type is known.
-- @return #boolean True if distance to target is known.
-- @return DCS#Vec3 Last known position vector of the target.
-- @return DCS#Vec3 Last known velocity vector of the target.
function CONTROLLABLE:IsUnitDetected( Unit, DetectVisual, DetectOptical, DetectRadar, DetectIRST, DetectRWR, DetectDLINK )
  self:F2( self.ControllableName )

  if Unit and Unit:IsAlive() then
    return self:IsTargetDetected(Unit:GetDCSObject(), DetectVisual, DetectOptical, DetectRadar, DetectIRST, DetectRWR, DetectDLINK)
  end

  return nil
end

--- Check if a certain GROUP is detected by the controllable.
-- The optional parametes specify the detection methods that can be applied.
-- If **no** detection method is given, the detection will use **all** the available methods by default.
-- If **at least one** detection method is specified, only the methods set to *true* will be used.
-- @param #CONTROLLABLE self
-- @param Wrapper.Group#GROUP Group The group that is supposed to be detected.
-- @param #boolean DetectVisual (Optional) If *false*, do not include visually detected targets.
-- @param #boolean DetectOptical (Optional) If *false*, do not include optically detected targets.
-- @param #boolean DetectRadar (Optional) If *false*, do not include targets detected by radar.
-- @param #boolean DetectIRST (Optional) If *false*, do not include targets detected by IRST.
-- @param #boolean DetectRWR (Optional) If *false*, do not include targets detected by RWR.
-- @param #boolean DetectDLINK (Optional) If *false*, do not include targets detected by data link.
-- @return #boolean True if any unit of the group is detected.
function CONTROLLABLE:IsGroupDetected( Group, DetectVisual, DetectOptical, DetectRadar, DetectIRST, DetectRWR, DetectDLINK )
  self:F2( self.ControllableName )

  if Group and Group:IsAlive() then
    for _,_unit in pairs(Group:GetUnits()) do
      local unit=_unit --Wrapper.Unit#UNIT
      if unit and unit:IsAlive() then
        
        local isdetected=self:IsUnitDetected(unit, DetectVisual, DetectOptical, DetectRadar, DetectIRST, DetectRWR, DetectDLINK)
        
        if isdetected then
          return true
        end
      end
    end
    return false
  end

  return nil
end


--- Return the detected targets of the controllable.
-- The optional parametes specify the detection methods that can be applied.
-- If **no** detection method is given, the detection will use **all** the available methods by default.
-- If **at least one** detection method is specified, only the methods set to *true* will be used.
-- @param Wrapper.Controllable#CONTROLLABLE self
-- @param #boolean DetectVisual (Optional) If *false*, do not include visually detected targets.
-- @param #boolean DetectOptical (Optional) If *false*, do not include optically detected targets.
-- @param #boolean DetectRadar (Optional) If *false*, do not include targets detected by radar.
-- @param #boolean DetectIRST (Optional) If *false*, do not include targets detected by IRST.
-- @param #boolean DetectRWR (Optional) If *false*, do not include targets detected by RWR.
-- @param #boolean DetectDLINK (Optional) If *false*, do not include targets detected by data link.
-- @return Core.Set#SET_UNIT Set of detected units.
function CONTROLLABLE:GetDetectedUnitSet(DetectVisual, DetectOptical, DetectRadar, DetectIRST, DetectRWR, DetectDLINK)

  -- Get detected DCS units.
  local detectedtargets=self:GetDetectedTargets(DetectVisual, DetectOptical, DetectRadar, DetectIRST, DetectRWR, DetectDLINK)

  local unitset=SET_UNIT:New()
  
  for DetectionObjectID, Detection in pairs(detectedtargets or {}) do
    local DetectedObject=Detection.object -- DCS#Object

    if DetectedObject and DetectedObject:isExist() and DetectedObject.id_<50000000 then
      local unit=UNIT:Find(DetectedObject)
      
      if unit and unit:IsAlive() then
        
        if not unitset:FindUnit(unit:GetName()) then
          unitset:AddUnit(unit)        
        end
        
      end
    end
  end
    
  return unitset
end

--- Return the detected target groups of the controllable as a @{SET_GROUP}.
-- The optional parametes specify the detection methods that can be applied.
-- If no detection method is given, the detection will use all the available methods by default.
-- @param Wrapper.Controllable#CONTROLLABLE self
-- @param #boolean DetectVisual (Optional) If *false*, do not include visually detected targets.
-- @param #boolean DetectOptical (Optional) If *false*, do not include optically detected targets.
-- @param #boolean DetectRadar (Optional) If *false*, do not include targets detected by radar.
-- @param #boolean DetectIRST (Optional) If *false*, do not include targets detected by IRST.
-- @param #boolean DetectRWR (Optional) If *false*, do not include targets detected by RWR.
-- @param #boolean DetectDLINK (Optional) If *false*, do not include targets detected by data link.
-- @return Core.Set#SET_GROUP Set of detected groups.
function CONTROLLABLE:GetDetectedGroupSet(DetectVisual, DetectOptical, DetectRadar, DetectIRST, DetectRWR, DetectDLINK)

  -- Get detected DCS units.
  local detectedtargets=self:GetDetectedTargets(DetectVisual, DetectOptical, DetectRadar, DetectIRST, DetectRWR, DetectDLINK)

  local groupset=SET_GROUP:New()
  
  for DetectionObjectID, Detection in pairs(detectedtargets or {}) do
    local DetectedObject=Detection.object -- DCS#Object

    if DetectedObject and DetectedObject:isExist() and DetectedObject.id_<50000000 then
      local unit=UNIT:Find(DetectedObject)
      
      if unit and unit:IsAlive() then
        local group=unit:GetGroup()
        
        if group and not groupset:FindGroup(group:GetName()) then
          groupset:AddGroup(group)
        end
        
      end
    end
  end
    
  return groupset
end


-- Options

--- Can the CONTROLLABLE hold their weapons?
-- @param #CONTROLLABLE self
-- @return #boolean
function CONTROLLABLE:OptionROEHoldFirePossible()
  self:F2( { self.ControllableName } )

  local DCSControllable = self:GetDCSObject()
  if DCSControllable then
    if self:IsAir() or self:IsGround() or self:IsShip() then
      return true
    end

    return false
  end

  return nil
end

--- Weapons Hold: AI will hold fire under all circumstances.
-- @param Wrapper.Controllable#CONTROLLABLE self
-- @return Wrapper.Controllable#CONTROLLABLE self
function CONTROLLABLE:OptionROEHoldFire()
  self:F2( { self.ControllableName } )

  local DCSControllable = self:GetDCSObject()
  if DCSControllable then
    local Controller = self:_GetController()

    if self:IsAir() then
      Controller:setOption( AI.Option.Air.id.ROE, AI.Option.Air.val.ROE.WEAPON_HOLD )
    elseif self:IsGround() then
      Controller:setOption( AI.Option.Ground.id.ROE, AI.Option.Ground.val.ROE.WEAPON_HOLD )
    elseif self:IsShip() then
      Controller:setOption( AI.Option.Naval.id.ROE, AI.Option.Naval.val.ROE.WEAPON_HOLD )
    end

    return self
  end

  return nil
end

--- Can the CONTROLLABLE attack returning on enemy fire?
-- @param #CONTROLLABLE self
-- @return #boolean
function CONTROLLABLE:OptionROEReturnFirePossible()
  self:F2( { self.ControllableName } )

  local DCSControllable = self:GetDCSObject()
  if DCSControllable then
    if self:IsAir() or self:IsGround() or self:IsShip() then
      return true
    end

    return false
  end

  return nil
end

--- Return Fire: AI will only engage threats that shoot first.
-- @param #CONTROLLABLE self
-- @return #CONTROLLABLE self
function CONTROLLABLE:OptionROEReturnFire()
  self:F2( { self.ControllableName } )

  local DCSControllable = self:GetDCSObject()
  if DCSControllable then
    local Controller = self:_GetController()

    if self:IsAir() then
      Controller:setOption( AI.Option.Air.id.ROE, AI.Option.Air.val.ROE.RETURN_FIRE )
    elseif self:IsGround() then
      Controller:setOption( AI.Option.Ground.id.ROE, AI.Option.Ground.val.ROE.RETURN_FIRE )
    elseif self:IsShip() then
      Controller:setOption( AI.Option.Naval.id.ROE, AI.Option.Naval.val.ROE.RETURN_FIRE )
    end

    return self
  end

  return nil
end

--- Can the CONTROLLABLE attack designated targets?
-- @param #CONTROLLABLE self
-- @return #boolean
function CONTROLLABLE:OptionROEOpenFirePossible()
  self:F2( { self.ControllableName } )

  local DCSControllable = self:GetDCSObject()
  if DCSControllable then
    if self:IsAir() or self:IsGround() or self:IsShip() then
      return true
    end

    return false
  end

  return nil
end

--- Open Fire (Only Designated): AI will engage only targets specified in its taskings.
-- @param #CONTROLLABLE self
-- @return #CONTROLLABLE self
function CONTROLLABLE:OptionROEOpenFire()
  self:F2( { self.ControllableName } )

  local DCSControllable = self:GetDCSObject()
  if DCSControllable then
    local Controller = self:_GetController()

    if self:IsAir() then
      Controller:setOption( AI.Option.Air.id.ROE, AI.Option.Air.val.ROE.OPEN_FIRE )
    elseif self:IsGround() then
      Controller:setOption( AI.Option.Ground.id.ROE, AI.Option.Ground.val.ROE.OPEN_FIRE )
    elseif self:IsShip() then
      Controller:setOption( AI.Option.Naval.id.ROE, AI.Option.Naval.val.ROE.OPEN_FIRE )
    end

    return self
  end

  return nil
end

--- Can the CONTROLLABLE attack priority designated targets? Only for AIR!
-- @param #CONTROLLABLE self
-- @return #boolean
function CONTROLLABLE:OptionROEOpenFireWeaponFreePossible()
  self:F2( { self.ControllableName } )

  local DCSControllable = self:GetDCSObject()
  if DCSControllable then
    if self:IsAir() then
      return true
    end

    return false
  end

  return nil
end

--- Open Fire, Weapons Free (Priority Designated): AI will engage any enemy group it detects, but will prioritize targets specified in the groups tasking.
-- **Only for AIR units!**
-- @param #CONTROLLABLE self
-- @return #CONTROLLABLE self
function CONTROLLABLE:OptionROEOpenFireWeaponFree()
  self:F2( { self.ControllableName } )

  local DCSControllable = self:GetDCSObject()
  if DCSControllable then
    local Controller = self:_GetController()

    if self:IsAir() then
      Controller:setOption( AI.Option.Air.id.ROE, AI.Option.Air.val.ROE.OPEN_FIRE_WEAPON_FREE )
    end

    return self
  end

  return nil
end

--- Can the CONTROLLABLE attack targets of opportunity?
-- @param #CONTROLLABLE self
-- @return #boolean
function CONTROLLABLE:OptionROEWeaponFreePossible()
  self:F2( { self.ControllableName } )

  local DCSControllable = self:GetDCSObject()
  if DCSControllable then
    if self:IsAir() then
      return true
    end

    return false
  end

  return nil
end

--- Weapon free.
-- @param #CONTROLLABLE self
-- @return #CONTROLLABLE self
function CONTROLLABLE:OptionROEWeaponFree()
  self:F2( { self.ControllableName } )

  local DCSControllable = self:GetDCSObject()
  if DCSControllable then
    local Controller = self:_GetController()

    if self:IsAir() then
      Controller:setOption( AI.Option.Air.id.ROE, AI.Option.Air.val.ROE.WEAPON_FREE )
    end

    return self
  end

  return nil
end

--- Can the CONTROLLABLE ignore enemy fire?
-- @param #CONTROLLABLE self
-- @return #boolean
function CONTROLLABLE:OptionROTNoReactionPossible()
  self:F2( { self.ControllableName } )

  local DCSControllable = self:GetDCSObject()
  if DCSControllable then
    if self:IsAir() then
      return true
    end

    return false
  end

  return nil
end


--- No evasion on enemy threats.
-- @param #CONTROLLABLE self
-- @return #CONTROLLABLE self
function CONTROLLABLE:OptionROTNoReaction()
  self:F2( { self.ControllableName } )

  local DCSControllable = self:GetDCSObject()
  if DCSControllable then
    local Controller = self:_GetController()

    if self:IsAir() then
      Controller:setOption( AI.Option.Air.id.REACTION_ON_THREAT, AI.Option.Air.val.REACTION_ON_THREAT.NO_REACTION )
    end

    return self
  end

  return nil
end

--- Can the CONTROLLABLE evade using passive defenses?
-- @param #CONTROLLABLE self
-- @return #boolean
function CONTROLLABLE:OptionROTPassiveDefensePossible()
  self:F2( { self.ControllableName } )

  local DCSControllable = self:GetDCSObject()
  if DCSControllable then
    if self:IsAir() then
      return true
    end

    return false
  end

  return nil
end

--- Evasion passive defense.
-- @param #CONTROLLABLE self
-- @return #CONTROLLABLE self
function CONTROLLABLE:OptionROTPassiveDefense()
  self:F2( { self.ControllableName } )

  local DCSControllable = self:GetDCSObject()
  if DCSControllable then
    local Controller = self:_GetController()

    if self:IsAir() then
      Controller:setOption( AI.Option.Air.id.REACTION_ON_THREAT, AI.Option.Air.val.REACTION_ON_THREAT.PASSIVE_DEFENCE )
    end

    return self
  end

  return nil
end

--- Can the CONTROLLABLE evade on enemy fire?
-- @param #CONTROLLABLE self
-- @return #boolean
function CONTROLLABLE:OptionROTEvadeFirePossible()
  self:F2( { self.ControllableName } )

  local DCSControllable = self:GetDCSObject()
  if DCSControllable then
    if self:IsAir() then
      return true
    end

    return false
  end

  return nil
end


--- Evade on fire.
-- @param #CONTROLLABLE self
-- @return #CONTROLLABLE self
function CONTROLLABLE:OptionROTEvadeFire()
  self:F2( { self.ControllableName } )

  local DCSControllable = self:GetDCSObject()
  if DCSControllable then
    local Controller = self:_GetController()

    if self:IsAir() then
      Controller:setOption( AI.Option.Air.id.REACTION_ON_THREAT, AI.Option.Air.val.REACTION_ON_THREAT.EVADE_FIRE )
    end

    return self
  end

  return nil
end

--- Can the CONTROLLABLE evade on fire using vertical manoeuvres?
-- @param #CONTROLLABLE self
-- @return #boolean
function CONTROLLABLE:OptionROTVerticalPossible()
  self:F2( { self.ControllableName } )

  local DCSControllable = self:GetDCSObject()
  if DCSControllable then
    if self:IsAir() then
      return true
    end

    return false
  end

  return nil
end


--- Evade on fire using vertical manoeuvres.
-- @param #CONTROLLABLE self
-- @return #CONTROLLABLE self
function CONTROLLABLE:OptionROTVertical()
  self:F2( { self.ControllableName } )

  local DCSControllable = self:GetDCSObject()
  if DCSControllable then
    local Controller = self:_GetController()

    if self:IsAir() then
      Controller:setOption( AI.Option.Air.id.REACTION_ON_THREAT, AI.Option.Air.val.REACTION_ON_THREAT.BYPASS_AND_ESCAPE )
    end

    return self
  end

  return nil
end

--- Alarm state to Auto: AI will automatically switch alarm states based on the presence of threats. The AI kind of cheats in this regard.
-- @param #CONTROLLABLE self
-- @return #CONTROLLABLE self
function CONTROLLABLE:OptionAlarmStateAuto()
  self:F2( { self.ControllableName } )

  local DCSControllable = self:GetDCSObject()
  if DCSControllable then
    local Controller = self:_GetController()

    if self:IsGround() then
      Controller:setOption(AI.Option.Ground.id.ALARM_STATE, AI.Option.Ground.val.ALARM_STATE.AUTO)
    elseif self:IsShip() then
      --Controller:setOption(AI.Option.Naval.id.ALARM_STATE, AI.Option.Naval.val.ALARM_STATE.AUTO)
      Controller:setOption(9, 0)
    end

    return self
  end

  return nil
end

--- Alarm state to Green: Group is not combat ready. Sensors are stowed if possible.
-- @param #CONTROLLABLE self
-- @return #CONTROLLABLE self
function CONTROLLABLE:OptionAlarmStateGreen()
  self:F2( { self.ControllableName } )

  local DCSControllable = self:GetDCSObject()
  if DCSControllable then
    local Controller = self:_GetController()

    if self:IsGround() then
      Controller:setOption( AI.Option.Ground.id.ALARM_STATE, AI.Option.Ground.val.ALARM_STATE.GREEN )
    elseif self:IsShip() then
      -- AI.Option.Naval.id.ALARM_STATE does not seem to exist!
      --Controller:setOption( AI.Option.Naval.id.ALARM_STATE, AI.Option.Naval.val.ALARM_STATE.GREEN )
      Controller:setOption(9, 1)
    end

    return self
  end

  return nil
end

--- Alarm state to Red: Group is combat ready and actively searching for targets.
-- @param #CONTROLLABLE self
-- @return #CONTROLLABLE self
function CONTROLLABLE:OptionAlarmStateRed()
  self:F2( { self.ControllableName } )

  local DCSControllable = self:GetDCSObject()
  if DCSControllable then
    local Controller = self:_GetController()

    if self:IsGround() then
      Controller:setOption(AI.Option.Ground.id.ALARM_STATE, AI.Option.Ground.val.ALARM_STATE.RED)
    elseif self:IsShip() then
      --Controller:setOption(AI.Option.Naval.id.ALARM_STATE, AI.Option.Naval.val.ALARM_STATE.RED)
      Controller:setOption(9, 2)
    end

    return self
  end

  return nil
end


--- Set RTB on bingo fuel.
-- @param #CONTROLLABLE self
-- @param #boolean RTB true if RTB on bingo fuel (default), false if no RTB on bingo fuel.
-- Warning! When you switch this option off, the airborne group will continue to fly until all fuel has been consumed, and will crash.
-- @return #CONTROLLABLE self
function CONTROLLABLE:OptionRTBBingoFuel( RTB ) --R2.2
  self:F2( { self.ControllableName } )

  --RTB = RTB or true
  if RTB==nil then
    RTB=true
  end

  local DCSControllable = self:GetDCSObject()
  if DCSControllable then
    local Controller = self:_GetController()

    if self:IsAir() then
      Controller:setOption( AI.Option.Air.id.RTB_ON_BINGO, RTB )
    end

    return self
  end

  return nil
end


--- Set RTB on ammo.
-- @param #CONTROLLABLE self
-- @param #boolean WeaponsFlag Weapons.flag enumerator.
-- @return #CONTROLLABLE self
function CONTROLLABLE:OptionRTBAmmo( WeaponsFlag )
  self:F2( { self.ControllableName } )

  local DCSControllable = self:GetDCSObject()
  if DCSControllable then
    local Controller = self:_GetController()

    if self:IsAir() then
      Controller:setOption( AI.Option.Air.id.RTB_ON_OUT_OF_AMMO, WeaponsFlag )
    end

    return self
  end

  return nil
end


--- Allow to Jettison of weapons upon threat.
-- @param #CONTROLLABLE self
-- @return #CONTROLLABLE self
function CONTROLLABLE:OptionAllowJettisonWeaponsOnThreat()
  self:F2( { self.ControllableName } )

  local DCSControllable = self:GetDCSObject()
  if DCSControllable then
    local Controller = self:_GetController()

    if self:IsAir() then
      Controller:setOption( AI.Option.Air.id.PROHIBIT_JETT, false )
    end

    return self
  end

  return nil
end


--- Keep weapons upon threat.
-- @param #CONTROLLABLE self
-- @return #CONTROLLABLE self
function CONTROLLABLE:OptionKeepWeaponsOnThreat()
  self:F2( { self.ControllableName } )

  local DCSControllable = self:GetDCSObject()
  if DCSControllable then
    local Controller = self:_GetController()

    if self:IsAir() then
      Controller:setOption( AI.Option.Air.id.PROHIBIT_JETT, true )
    end

    return self
  end

  return nil
end




--- Retrieve the controllable mission and allow to place function hooks within the mission waypoint plan.
-- Use the method @{Wrapper.Controllable#CONTROLLABLE:WayPointFunction} to define the hook functions for specific waypoints.
-- Use the method @{Controllable@CONTROLLABLE:WayPointExecute) to start the execution of the new mission plan.
-- Note that when WayPointInitialize is called, the Mission of the controllable is RESTARTED!
-- @param #CONTROLLABLE self
-- @param #table WayPoints If WayPoints is given, then use the route.
-- @return #CONTROLLABLE
function CONTROLLABLE:WayPointInitialize( WayPoints )
  self:F( { WayPoints } )

  if WayPoints then
    self.WayPoints = WayPoints
  else
    self.WayPoints = self:GetTaskRoute()
  end

  return self
end

--- Get the current WayPoints set with the WayPoint functions( Note that the WayPoints can be nil, although there ARE waypoints).
-- @param #CONTROLLABLE self
-- @return #table WayPoints If WayPoints is given, then return the WayPoints structure.
function CONTROLLABLE:GetWayPoints()
  self:F( )

  if self.WayPoints then
    return self.WayPoints
  end

  return nil
end

--- Registers a waypoint function that will be executed when the controllable moves over the WayPoint.
-- @param #CONTROLLABLE self
-- @param #number WayPoint The waypoint number. Note that the start waypoint on the route is WayPoint 1!
-- @param #number WayPointIndex When defining multiple WayPoint functions for one WayPoint, use WayPointIndex to set the sequence of actions.
-- @param #function WayPointFunction The waypoint function to be called when the controllable moves over the waypoint. The waypoint function takes variable parameters.
-- @return #CONTROLLABLE
function CONTROLLABLE:WayPointFunction( WayPoint, WayPointIndex, WayPointFunction, ... )
  self:F2( { WayPoint, WayPointIndex, WayPointFunction } )

  table.insert( self.WayPoints[WayPoint].task.params.tasks, WayPointIndex )
  self.WayPoints[WayPoint].task.params.tasks[WayPointIndex] = self:TaskFunction( WayPointFunction, arg )
  return self
end


--- Executes the WayPoint plan.
-- The function gets a WayPoint parameter, that you can use to restart the mission at a specific WayPoint.
-- Note that when the WayPoint parameter is used, the new start mission waypoint of the controllable will be 1!
-- @param #CONTROLLABLE self
-- @param #number WayPoint The WayPoint from where to execute the mission.
-- @param #number WaitTime The amount seconds to wait before initiating the mission.
-- @return #CONTROLLABLE
function CONTROLLABLE:WayPointExecute( WayPoint, WaitTime )
  self:F( { WayPoint, WaitTime } )

  if not WayPoint then
    WayPoint = 1
  end

  -- When starting the mission from a certain point, the TaskPoints need to be deleted before the given WayPoint.
  for TaskPointID = 1, WayPoint - 1 do
    table.remove( self.WayPoints, 1 )
  end

  self:T3( self.WayPoints )

  self:SetTask( self:TaskRoute( self.WayPoints ), WaitTime )

  return self
end

--- Returns if the Controllable contains AirPlanes.
-- @param #CONTROLLABLE self
-- @return #boolean true if Controllable contains AirPlanes.
function CONTROLLABLE:IsAirPlane()
  self:F2()

  local DCSObject = self:GetDCSObject()

  if DCSObject then
    local Category = DCSObject:getDesc().category
    return Category == Unit.Category.AIRPLANE
  end

  return nil
end

--- Returns if the Controllable contains Helicopters.
-- @param #CONTROLLABLE self
-- @return #boolean true if Controllable contains Helicopters.
function CONTROLLABLE:IsHelicopter()
  self:F2()
  
  local DCSObject = self:GetDCSObject()
  
  if DCSObject then
    local Category = DCSObject:getDesc().category
    return Category == Unit.Category.HELICOPTER
  end
  
  return nil
end

--- Sets Controllable Option for Restriction of Afterburner.
-- @param #CONTROLLABLE self
-- @param #boolean RestrictBurner If true, restrict burner. If false or nil, allow (unrestrict) burner. 
function CONTROLLABLE:OptionRestrictBurner(RestrictBurner)
  self:F2({self.ControllableName})
  
  local DCSControllable = self:GetDCSObject()
  
  if DCSControllable then
    local Controller = self:_GetController()
    
    if Controller then
    
      -- Issue https://github.com/FlightControl-Master/MOOSE/issues/1216
      if RestrictBurner == true then
        if self:IsAir() then
          Controller:setOption(16, true)
        end
      else
        if self:IsAir() then
          Controller:setOption(16, false)
        end
      end
      
    end
  end
  
end<|MERGE_RESOLUTION|>--- conflicted
+++ resolved
@@ -1040,50 +1040,50 @@
 -- @param DCS#Azimuth Direction (optional) Desired ingress direction from the target to the attacking aircraft. Controllable/aircraft will make its attacks from the direction. Of course if there is no way to attack from the direction due the terrain controllable/aircraft will choose another direction.
 -- @param #number Altitude (optional) The altitude from where to attack.
 -- @param #number WeaponType (optional) The WeaponType.
--- @param #number CarpetLength (optional) default to 500 m. 
--- @return DCS#Task The DCS task structure. 
+-- @param #number CarpetLength (optional) default to 500 m.
+-- @return DCS#Task The DCS task structure.
 function CONTROLLABLE:TaskCarpetBombing(Vec2, GroupAttack, WeaponExpend, AttackQty, Direction, Altitude, WeaponType, CarpetLength)
   self:F2( { self.ControllableName, Vec2, GroupAttack, WeaponExpend, AttackQty, Direction, Altitude, WeaponType, CarpetLength } )
-  
+
   local _groupattack=false
   if GroupAttack then
     _groupattack=GroupAttack
   end
-  
+
   local _direction=0
   local _directionenabled=false
   if Direction then
     _direction=math.rad(Direction)
     _directionenabled=true
   end
-  
+
   local _altitude=0
   local _altitudeenabled=false
   if Altitude then
     _altitude=Altitude
     _altitudeenabled=true
   end
-  
+
   -- default to 500m
   local _carpetLength = 500
   if CarpetLength then
      _carpetLength = CarpetLength
   end
-  
+
   local _weaponexpend = "Auto"
-  if WeaponExpend then 
+  if WeaponExpend then
       _weaponexpend = WeaponExpend
   end
-  
+
   -- Build Task Structure
   local DCSTask
-  DCSTask = { 
+  DCSTask = {
     id = 'CarpetBombing',
     params = {
       attackType       = "Carpet",
       point            = Vec2,
       x                = Vec2.x,
-      y                = Vec2.y,      
+      y                = Vec2.y,
       groupAttack      = _groupattack,
       carpetLength     = _carpetLength,
       weaponType       = WeaponType,
@@ -1091,37 +1091,37 @@
       attackQtyLimit   = false, --AttackQty and true or false,
       attackQty        = AttackQty or  1,
       directionEnabled = _directionenabled,
-      direction        = _direction, 
+      direction        = _direction,
       altitudeEnabled  = _altitudeenabled,
       altitude         = _altitude
       }
   }
-  
+
   return DCSTask
 end
 
 
 
---- (AIR) Following another airborne controllable. 
--- The unit / controllable will follow lead unit of another controllable, wingmens of both controllables will continue following their leaders. 
--- Used to support CarpetBombing Task 
+--- (AIR) Following another airborne controllable.
+-- The unit / controllable will follow lead unit of another controllable, wingmens of both controllables will continue following their leaders.
+-- Used to support CarpetBombing Task
 -- @param #CONTROLLABLE self
 -- @param #CONTROLLABLE FollowControllable The controllable to be followed.
 -- @param DCS#Vec3 Vec3 Position of the unit / lead unit of the controllable relative lead unit of another controllable in frame reference oriented by course of lead unit of another controllable. If another controllable is on land the unit / controllable will orbit around.
 -- @param #number LastWaypointIndex Detach waypoint of another controllable. Once reached the unit / controllable Follow task is finished.
 -- @return DCS#Task The DCS task structure.
 function CONTROLLABLE:TaskFollowBigFormation(FollowControllable, Vec3, LastWaypointIndex )
-    
-  local DCSTask = { 
+
+  local DCSTask = {
     id = 'FollowBigFormation',
     params = {
       groupId          = FollowControllable:GetID(),
-      pos              = Vec3,      
+      pos              = Vec3,
       lastWptIndexFlag = LastWaypointIndex and true or false,
       lastWptIndex     = LastWaypointIndex
     }
   }
-    
+
   return DCSTask
 end
 
@@ -1137,7 +1137,7 @@
 
   -- Table of group IDs for embarking.
   local g4e={}
-  
+
   if GroupSetForEmbarking then
     for _,_group in pairs(GroupSetForEmbarking:GetSet()) do
       local group=_group --Wrapper.Group#GROUP
@@ -1147,9 +1147,9 @@
     self:E("ERROR: No groups for embarking specified!")
     return nil
   end
-  
-  
-  
+
+
+
   local DCSTask = {
     id = 'Embarking',
     params = {
@@ -1157,7 +1157,7 @@
       x                  = Vec2.x,
       y                  = Vec2.y,
       groupsForEmbarking = g4e,
-      durationFlag       = Duration and true or false,            
+      durationFlag       = Duration and true or false,
       duration           = Duration,
       distributionFlag   = DistributionGroupSet and true or false,
       distribution       = Distribution,
@@ -1177,10 +1177,10 @@
 -- @param #CONTROLLABLE EmbarkingControllable The controllable to be embarked.
 -- @return DCS#Task The DCS task structure
 function CONTROLLABLE:TaskDisembarking(Vec2, Duration, EmbarkingControllable)
- 
+
   -- Table of group IDs for embarking.
   local g4e={}
-  
+
   if GroupSetForEmbarking then
     for _,_group in pairs(GroupSetForEmbarking:GetSet()) do
       local group=_group --Wrapper.Group#GROUP
@@ -1189,11 +1189,11 @@
   else
     self:E("ERROR: No groups for embarking specified!")
     return nil
-  end 
- 
-  
+  end
+
+
   local DCSTask =  {
-    id = 'Disembarking',       
+    id = 'Disembarking',
     params = {
       point              = Vec2,
       x                  = Vec2.x,
@@ -1323,34 +1323,8 @@
 function CONTROLLABLE:TaskBombingRunway(Airbase, WeaponType, WeaponExpend, AttackQty, Direction, GroupAttack)
   self:F2( { self.ControllableName, Airbase, WeaponType, WeaponExpend, AttackQty, Direction, GroupAttack } )
 
-<<<<<<< HEAD
---  BombingRunway = {
---    id = 'BombingRunway',
---    params = {
---      runwayId = AirdromeId,
---      weaponType = number,
---      expend = enum AI.Task.WeaponExpend,
---      attackQty = number,
---      direction = Azimuth,
---      groupAttack = boolean,
---    }
---  }
-
-  -- Defaults.
-  WeaponType=WeaponType or 2147485694
-  WeaponExpend=WeaponExpend or AI.Task.WeaponExpend.ALL
-  AttackQty=AttackQty or 1
-  
-  if Direction then
-    Direction=math.rad(Direction)
-  end
-
-  local DCSTask
-  DCSTask = { id = 'BombingRunway',
-=======
   local DCSTask = {
     id = 'BombingRunway',
->>>>>>> 04da941c
     params = {
     runwayId    = Airbase:GetID(),
     weaponType  = WeaponType or ENUMS.WeaponFlag.AnyBomb,
@@ -1371,7 +1345,7 @@
 function CONTROLLABLE:TaskRefueling()
 
   local DCSTask={id='Refueling', params={}}
-  
+
   return DCSTask
 end
 
@@ -1608,7 +1582,7 @@
   local DCSTask = {
     id = 'EngageTargets',
     params = {
-      maxDistEnabled = Distance and true or false,    
+      maxDistEnabled = Distance and true or false,
       maxDist        = Distance,
       targetTypes    = TargetTypes or {"Air"},
       priority       = Priority or 0,
@@ -1634,17 +1608,10 @@
   local DCSTask = {
     id = 'EngageTargetsInZone',
     params = {
-<<<<<<< HEAD
-      point = Vec2,
-      zoneRadius = Radius,
-      targetTypes = TargetTypes or {"Air"},
-      priority = Priority or 0
-=======
       point       = Vec2,
       zoneRadius  = Radius,
       targetTypes = TargetTypes or {"Air"},
       priority    = Priority or 0
->>>>>>> 04da941c
     }
   }
 
@@ -1772,7 +1739,7 @@
 -- @return DCS#Task The DCS task structure.
 function CONTROLLABLE:EnRouteTaskAWACS( )
   self:F2( { self.ControllableName } )
-  
+
   local DCSTask = {id = 'AWACS', params = {}}
 
   self:T3( { DCSTask } )
@@ -2223,12 +2190,12 @@
     if not self:IsInstanceOf( "GROUP" ) then
       PatrolGroup = self:GetGroup() -- Wrapper.Group#GROUP
     end
-    
+
     DelayMin=DelayMin or 1
     if not DelayMax or DelayMax<DelayMin then
       DelayMax=DelayMin
     end
-      
+
     local Delay=math.random(DelayMin, DelayMax)
 
     self:F( { PatrolGroup = PatrolGroup:GetName() } )
@@ -2467,7 +2434,7 @@
         waypoint.task = {}
         waypoint.task.id = "ComboTask"
         waypoint.task.params = {}
-        waypoint.task.params.tasks = {self:TaskFunction("CONTROLLABLE.___PassingWaypoint", n, N, WaypointFunction, unpack(WaypointFunctionArguments or {}))}      
+        waypoint.task.params.tasks = {self:TaskFunction("CONTROLLABLE.___PassingWaypoint", n, N, WaypointFunction, unpack(WaypointFunctionArguments or {}))}
       end
     end
 
@@ -2588,7 +2555,7 @@
       if LongRoad and Shortcut then
 
         -- Road is long ==> we take the short cut.
-        
+
         table.insert(route, FromCoordinate:WaypointGround(Speed, OffRoadFormation))
         table.insert(route, ToCoordinate:WaypointGround(Speed, OffRoadFormation))
 
@@ -2617,7 +2584,7 @@
       table.insert(route, ToCoordinate:WaypointGround(Speed, OffRoadFormation))
 
     end
-    
+
     -- Add passing waypoint function.
     if WaypointFunction then
       local N=#route
@@ -2625,10 +2592,10 @@
         waypoint.task = {}
         waypoint.task.id = "ComboTask"
         waypoint.task.params = {}
-        waypoint.task.params.tasks = {self:TaskFunction("CONTROLLABLE.___PassingWaypoint", n, N, WaypointFunction, unpack(WaypointFunctionArguments or {}))}      
+        waypoint.task.params.tasks = {self:TaskFunction("CONTROLLABLE.___PassingWaypoint", n, N, WaypointFunction, unpack(WaypointFunctionArguments or {}))}
       end
     end
-    
+
     return route, canroad
   end
 
@@ -2664,7 +2631,7 @@
       table.insert(route, PathOnRail[2]:WaypointGround(Speed, "On Railroad"))
 
     end
-    
+
     -- Add passing waypoint function.
     if WaypointFunction then
       local N=#route
@@ -2672,7 +2639,7 @@
         waypoint.task = {}
         waypoint.task.id = "ComboTask"
         waypoint.task.params = {}
-        waypoint.task.params.tasks = {self:TaskFunction("CONTROLLABLE.___PassingWaypoint", n, N, WaypointFunction, unpack(WaypointFunctionArguments or {}))}      
+        waypoint.task.params.tasks = {self:TaskFunction("CONTROLLABLE.___PassingWaypoint", n, N, WaypointFunction, unpack(WaypointFunctionArguments or {}))}
       end
     end
 
@@ -2937,9 +2904,9 @@
   self:F2( self.ControllableName )
 
   local DCSControllable = self:GetDCSObject()
-  
+
   if DCSControllable then
-  
+
     local DetectionVisual = ( DetectVisual and DetectVisual == true ) and Controller.Detection.VISUAL or nil
     local DetectionOptical = ( DetectOptical and DetectOptical == true ) and Controller.Detection.OPTICAL or nil
     local DetectionRadar = ( DetectRadar and DetectRadar == true ) and Controller.Detection.RADAR or nil
@@ -3071,9 +3038,9 @@
     for _,_unit in pairs(Group:GetUnits()) do
       local unit=_unit --Wrapper.Unit#UNIT
       if unit and unit:IsAlive() then
-        
+
         local isdetected=self:IsUnitDetected(unit, DetectVisual, DetectOptical, DetectRadar, DetectIRST, DetectRWR, DetectDLINK)
-        
+
         if isdetected then
           return true
         end
@@ -3104,23 +3071,23 @@
   local detectedtargets=self:GetDetectedTargets(DetectVisual, DetectOptical, DetectRadar, DetectIRST, DetectRWR, DetectDLINK)
 
   local unitset=SET_UNIT:New()
-  
+
   for DetectionObjectID, Detection in pairs(detectedtargets or {}) do
     local DetectedObject=Detection.object -- DCS#Object
 
     if DetectedObject and DetectedObject:isExist() and DetectedObject.id_<50000000 then
       local unit=UNIT:Find(DetectedObject)
-      
+
       if unit and unit:IsAlive() then
-        
+
         if not unitset:FindUnit(unit:GetName()) then
-          unitset:AddUnit(unit)        
+          unitset:AddUnit(unit)
         end
-        
+
       end
     end
   end
-    
+
   return unitset
 end
 
@@ -3141,24 +3108,24 @@
   local detectedtargets=self:GetDetectedTargets(DetectVisual, DetectOptical, DetectRadar, DetectIRST, DetectRWR, DetectDLINK)
 
   local groupset=SET_GROUP:New()
-  
+
   for DetectionObjectID, Detection in pairs(detectedtargets or {}) do
     local DetectedObject=Detection.object -- DCS#Object
 
     if DetectedObject and DetectedObject:isExist() and DetectedObject.id_<50000000 then
       local unit=UNIT:Find(DetectedObject)
-      
+
       if unit and unit:IsAlive() then
         local group=unit:GetGroup()
-        
+
         if group and not groupset:FindGroup(group:GetName()) then
           groupset:AddGroup(group)
         end
-        
+
       end
     end
   end
-    
+
   return groupset
 end
 
@@ -3782,30 +3749,30 @@
 -- @return #boolean true if Controllable contains Helicopters.
 function CONTROLLABLE:IsHelicopter()
   self:F2()
-  
+
   local DCSObject = self:GetDCSObject()
-  
+
   if DCSObject then
     local Category = DCSObject:getDesc().category
     return Category == Unit.Category.HELICOPTER
   end
-  
+
   return nil
 end
 
 --- Sets Controllable Option for Restriction of Afterburner.
 -- @param #CONTROLLABLE self
--- @param #boolean RestrictBurner If true, restrict burner. If false or nil, allow (unrestrict) burner. 
+-- @param #boolean RestrictBurner If true, restrict burner. If false or nil, allow (unrestrict) burner.
 function CONTROLLABLE:OptionRestrictBurner(RestrictBurner)
   self:F2({self.ControllableName})
-  
+
   local DCSControllable = self:GetDCSObject()
-  
+
   if DCSControllable then
     local Controller = self:_GetController()
-    
+
     if Controller then
-    
+
       -- Issue https://github.com/FlightControl-Master/MOOSE/issues/1216
       if RestrictBurner == true then
         if self:IsAir() then
@@ -3816,8 +3783,8 @@
           Controller:setOption(16, false)
         end
       end
-      
-    end
-  end
-  
+
+    end
+  end
+
 end