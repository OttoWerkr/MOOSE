--- conflicted
+++ resolved
@@ -174,15 +174,8 @@
 --   * @{#CONTROLLABLE.OptionKeepWeaponsOnThreat}
 --
 -- ## 5.5) Air-2-Air missile attack range:
-<<<<<<< HEAD
 --   * @{#CONTROLLABLE.OptionAAAttackRange}(): Defines the usage of A2A missiles against possible targets .
-=======
---   * @{#CONTROLLABLE.OptionAAAttackRange}(): Defines the usage of A2A missiles against possible targets.
---   
--- ## 5.6) GROUND units attack range:
---   * @{#CONTROLLABLE.OptionEngageRange}(): Engage range limit in percent (a number between 0 and 100). Default 100. Defines the range at which a GROUND unit/group (e.g. a SAM site) is allowed to use its weapons automatically.
->>>>>>> 64c3fb98
--- 
+--
 -- @field #CONTROLLABLE
 CONTROLLABLE = {
   ClassName = "CONTROLLABLE",
@@ -510,7 +503,7 @@
       tasks = DCSTasks
     }
   }
-  
+
   return DCSTaskCombo
 end
 
@@ -808,12 +801,12 @@
 -- @return #CONTROLLABLE self
 function CONTROLLABLE:CommandSetFrequency(Frequency, Modulation, Delay)
 
-  local CommandSetFrequency = { 
-    id = 'SetFrequency', 
-    params = { 
-      frequency = Frequency*1000000, 
-      modulation = Modulation or radio.modulation.AM, 
-    } 
+  local CommandSetFrequency = {
+    id = 'SetFrequency',
+    params = {
+      frequency = Frequency*1000000,
+      modulation = Modulation or radio.modulation.AM,
+    }
   }
 
   if Delay and Delay>0 then
@@ -887,7 +880,7 @@
       groupId          = AttackGroup:GetID(),
       weaponType       = WeaponType or 1073741822,
       expend           = WeaponExpend or "Auto",
-      attackQtyLimit   = AttackQty and true or false,      
+      attackQtyLimit   = AttackQty and true or false,
       attackQty        = AttackQty or 1,
       directionEnabled = Direction and true or false,
       direction        = Direction and math.rad(Direction) or 0,
@@ -927,7 +920,7 @@
       weaponType       = WeaponType or 1073741822,
     }
   }
-  
+
   return DCSTask
 end
 
@@ -1091,7 +1084,7 @@
   -- Distribution
   --local distribution={}
   --distribution[id]=gids
-  
+
   local groupID=self and self:GetID()
 
   local DCSTask = {
@@ -1320,7 +1313,7 @@
       duration     = Duration,
     },
   }
-  
+
   return DCSTask
 end
 
@@ -1802,7 +1795,7 @@
 
   -- DCS task.
   local DCSTask = self:TaskWrappedAction(self:CommandDoScript(table.concat( DCSScript )))
-  
+
   return DCSTask
 end
 
@@ -1979,7 +1972,7 @@
     id = 'Mission',
     params = {
       airborne = self:IsAir(),
-      route = {points = Points}, 
+      route = {points = Points},
     },
   }
 
@@ -2905,9 +2898,9 @@
 function CONTROLLABLE:OptionROE(ROEvalue)
 
   local DCSControllable = self:GetDCSObject()
-  
-  if DCSControllable then
-  
+
+  if DCSControllable then
+
     local Controller = self:_GetController()
 
     if self:IsAir() then
@@ -3471,13 +3464,13 @@
 -- @return #CONTROLLABLE self
 function CONTROLLABLE:OptionProhibitAfterburner(Prohibit)
   self:F2( { self.ControllableName } )
-  
+
   if Prohibit==nil then
     Prohibit=true
   end
 
   if self:IsAir() then
-    self:SetOption(AI.Option.Air.id.PROHIBIT_AB, Prohibit)      
+    self:SetOption(AI.Option.Air.id.PROHIBIT_AB, Prohibit)
   end
 
   return self
@@ -3488,9 +3481,9 @@
 -- @return #CONTROLLABLE self
 function CONTROLLABLE:OptionECM_Never()
   self:F2( { self.ControllableName } )
-  
+
   if self:IsAir() then
-    self:SetOption(AI.Option.Air.id.ECM_USING, 0)      
+    self:SetOption(AI.Option.Air.id.ECM_USING, 0)
   end
 
   return self
@@ -3501,9 +3494,9 @@
 -- @return #CONTROLLABLE self
 function CONTROLLABLE:OptionECM_OnlyLockByRadar()
   self:F2( { self.ControllableName } )
-  
+
   if self:IsAir() then
-    self:SetOption(AI.Option.Air.id.ECM_USING, 1)      
+    self:SetOption(AI.Option.Air.id.ECM_USING, 1)
   end
 
   return self
@@ -3515,9 +3508,9 @@
 -- @return #CONTROLLABLE self
 function CONTROLLABLE:OptionECM_DetectedLockByRadar()
   self:F2( { self.ControllableName } )
-  
+
   if self:IsAir() then
-    self:SetOption(AI.Option.Air.id.ECM_USING, 2)      
+    self:SetOption(AI.Option.Air.id.ECM_USING, 2)
   end
 
   return self
@@ -3528,9 +3521,9 @@
 -- @return #CONTROLLABLE self
 function CONTROLLABLE:OptionECM_AlwaysOn()
   self:F2( { self.ControllableName } )
-  
+
   if self:IsAir() then
-    self:SetOption(AI.Option.Air.id.ECM_USING, 3)      
+    self:SetOption(AI.Option.Air.id.ECM_USING, 3)
   end
 
   return self
@@ -3672,61 +3665,23 @@
 
 --- Sets Controllable Option for A2A attack range for AIR FIGHTER units.
 -- @param #CONTROLLABLE self
-<<<<<<< HEAD
 -- @param #number Defines the range: MAX_RANGE = 0, NEZ_RANGE = 1, HALF_WAY_RMAX_NEZ = 2, TARGET_THREAT_EST = 3, RANDOM_RANGE = 4. Defaults to 3. See: https://wiki.hoggitworld.com/view/DCS_option_missileAttack
-=======
--- @param #number range Defines the range 
--- @usage Range can be one of MAX_RANGE = 0, NEZ_RANGE = 1, HALF_WAY_RMAX_NEZ = 2, TARGET_THREAT_EST = 3, RANDOM_RANGE = 4. Defaults to 3. See: https://wiki.hoggitworld.com/view/DCS_option_missileAttack
->>>>>>> 64c3fb98
 function CONTROLLABLE:OptionAAAttackRange(range)
-  self:F2( { self.ControllableName } ) 
+  self:F2( { self.ControllableName } )
   -- defaults to 3
   local range = range or 3
-<<<<<<< HEAD
-  if range < 0  or range > 4 then 
-    range = 3 
-  end
-=======
   if range < 0  or range > 4 then
     range = 3
-  end       
->>>>>>> 64c3fb98
+  end
   local DCSControllable = self:GetDCSObject()
   if DCSControllable then
     local Controller = self:_GetController()
-    if Controller then 
+    if Controller then
      if self:IsAir() then
-        self:SetOption(AI.Option.Air.val.MISSILE_ATTACK, range)      
+        self:SetOption(AI.Option.Air.val.MISSILE_ATTACK, range)
      end
     end
     return self
   end
   return nil
-<<<<<<< HEAD
-=======
-end
-
---- Defines the range at which a GROUND unit/group is allowed to use its weapons automatically.
--- @param #CONTROLLABLE self
--- @param #number EngageRange Engage range limit in percent (a number between 0 and 100). Default 100.
--- @return #CONTROLLABLE self
-function CONTROLLABLE:OptionEngageRange(EngageRange)
-  self:F2( { self.ControllableName } ) 
-  -- Set default if not specified.
-  EngageRange=EngageRange or 100
-  if EngageRange < 0  or EngageRange > 100 then
-    EngageRange = 100
-  end
-  local DCSControllable = self:GetDCSObject()
-  if DCSControllable then
-    local Controller = self:_GetController()
-    if Controller then 
-     if self:IsGround() then
-        self:SetOption(AI.Option.Ground.id.AC_ENGAGEMENT_RANGE_RESTRICTION, EngageRange)     
-     end
-    end
-   return self
-  end
-  return nil
->>>>>>> 64c3fb98
 end