--- **Wrapper** -- POSITIONABLE wraps DCS classes that are "positionable".
-- 
-- ===
-- 
-- ### Author: **FlightControl**
-- 
-- ### Contributions: 
-- 
-- ===
-- 
-- @module Wrapper.Positionable
-- @image Wrapper_Positionable.JPG

--- @type POSITIONABLE.__ Methods which are not intended for mission designers, but which are used interally by the moose designer :-)
-- @extends Wrapper.Identifiable#IDENTIFIABLE

--- @type POSITIONABLE
-- @extends Wrapper.Identifiable#IDENTIFIABLE


--- Wrapper class to handle the POSITIONABLE objects.
--
--  * Support all DCS APIs.
--  * Enhance with POSITIONABLE specific APIs not in the DCS API set.
--  * Manage the "state" of the POSITIONABLE.
--
-- ## POSITIONABLE constructor
-- 
-- The POSITIONABLE class provides the following functions to construct a POSITIONABLE instance:
--
--  * @{#POSITIONABLE.New}(): Create a POSITIONABLE instance.
-- 
-- ## Get the current speed
-- 
-- There are 3 methods that can be used to determine the speed.
-- Use @{#POSITIONABLE.GetVelocityKMH}() to retrieve the current speed in km/h. Use @{#POSITIONABLE.GetVelocityMPS}() to retrieve the speed in meters per second.
-- The method @{#POSITIONABLE.GetVelocity}() returns the speed vector (a Vec3).
-- 
-- ## Get the current altitude
-- 
-- Altitude can be retrieved using the method @{#POSITIONABLE.GetHeight}() and returns the current altitude in meters from the orthonormal plane.
-- 
-- 
-- @field #POSITIONABLE 
POSITIONABLE = {
  ClassName = "POSITIONABLE",
  PositionableName = "",
}

--- @field #POSITIONABLE.__
POSITIONABLE.__ = {}

--- @field #POSITIONABLE.__.Cargo
POSITIONABLE.__.Cargo = {}


--- A DCSPositionable
-- @type DCSPositionable
-- @field id_ The ID of the controllable in DCS

--- Create a new POSITIONABLE from a DCSPositionable
-- @param #POSITIONABLE self
-- @param #string PositionableName The POSITIONABLE name
-- @return #POSITIONABLE self
function POSITIONABLE:New( PositionableName )
  local self = BASE:Inherit( self, IDENTIFIABLE:New( PositionableName ) )

  self.PositionableName = PositionableName
  return self
end

--- Returns the @{DCS#Position3} position vectors indicating the point and direction vectors in 3D of the POSITIONABLE within the mission.
-- @param Wrapper.Positionable#POSITIONABLE self
-- @return DCS#Position The 3D position vectors of the POSITIONABLE.
-- @return #nil The POSITIONABLE is not existing or alive.  
function POSITIONABLE:GetPositionVec3()
  self:F2( self.PositionableName )

  local DCSPositionable = self:GetDCSObject()
  
  if DCSPositionable then
    local PositionablePosition = DCSPositionable:getPosition().p
    self:T3( PositionablePosition )
    return PositionablePosition
  end
  
  BASE:E( { "Cannot GetPositionVec3", Positionable = self, Alive = self:IsAlive() } )

  return nil
end

--- Returns the @{DCS#Vec2} vector indicating the point in 2D of the POSITIONABLE within the mission.
-- @param Wrapper.Positionable#POSITIONABLE self
-- @return DCS#Vec2 The 2D point vector of the POSITIONABLE.
-- @return #nil The POSITIONABLE is not existing or alive.  
function POSITIONABLE:GetVec2()
  self:F2( self.PositionableName )

  local DCSPositionable = self:GetDCSObject()
  
  if DCSPositionable then
    local PositionableVec3 = DCSPositionable:getPosition().p
    
    local PositionableVec2 = {}
    PositionableVec2.x = PositionableVec3.x
    PositionableVec2.y = PositionableVec3.z
  
    self:T2( PositionableVec2 )
    return PositionableVec2
  end
  
  BASE:E( { "Cannot GetVec2", Positionable = self, Alive = self:IsAlive() } )

  return nil
end

--- Returns a POINT_VEC2 object indicating the point in 2D of the POSITIONABLE within the mission.
-- @param Wrapper.Positionable#POSITIONABLE self
-- @return Core.Point#POINT_VEC2 The 2D point vector of the POSITIONABLE.
-- @return #nil The POSITIONABLE is not existing or alive.  
function POSITIONABLE:GetPointVec2()
  self:F2( self.PositionableName )

  local DCSPositionable = self:GetDCSObject()
  
  if DCSPositionable then
    local PositionableVec3 = DCSPositionable:getPosition().p
    
    local PositionablePointVec2 = POINT_VEC2:NewFromVec3( PositionableVec3 )
  
    --self:F( PositionablePointVec2 )
    return PositionablePointVec2
  end
  
  BASE:E( { "Cannot GetPointVec2", Positionable = self, Alive = self:IsAlive() } )

  return nil
end

--- Returns a POINT_VEC3 object indicating the point in 3D of the POSITIONABLE within the mission.
-- @param Wrapper.Positionable#POSITIONABLE self
-- @return Core.Point#POINT_VEC3 The 3D point vector of the POSITIONABLE.
-- @return #nil The POSITIONABLE is not existing or alive.  
function POSITIONABLE:GetPointVec3()
  self:F2( self.PositionableName )

  local DCSPositionable = self:GetDCSObject()
  
  if DCSPositionable then
    local PositionableVec3 = self:GetPositionVec3()
    
    local PositionablePointVec3 = POINT_VEC3:NewFromVec3( PositionableVec3 )
  
    self:T2( PositionablePointVec3 )
    return PositionablePointVec3
  end

  BASE:E( { "Cannot GetPointVec3", Positionable = self, Alive = self:IsAlive() } )
  
  return nil
end

--- Returns a COORDINATE object indicating the point in 3D of the POSITIONABLE within the mission.
-- @param Wrapper.Positionable#POSITIONABLE self
-- @return Core.Point#COORDINATE The COORDINATE of the POSITIONABLE.
function POSITIONABLE:GetCoordinate()
  self:F2( self.PositionableName )

  local DCSPositionable = self:GetDCSObject()
  
  if DCSPositionable then
    local PositionableVec3 = self:GetPositionVec3()
    
    local PositionableCoordinate = COORDINATE:NewFromVec3( PositionableVec3 )
    PositionableCoordinate:SetHeading( self:GetHeading() )
    PositionableCoordinate:SetVelocity( self:GetVelocityMPS() )
  
    self:T2( PositionableCoordinate )
    return PositionableCoordinate
  end
  
  BASE:E( { "Cannot GetCoordinate", Positionable = self, Alive = self:IsAlive() } )
  
  return nil
end


--- Returns a random @{DCS#Vec3} vector within a range, indicating the point in 3D of the POSITIONABLE within the mission.
-- @param Wrapper.Positionable#POSITIONABLE self
-- @param #number Radius
-- @return DCS#Vec3 The 3D point vector of the POSITIONABLE.
-- @return #nil The POSITIONABLE is not existing or alive.  
-- @usage 
-- -- If Radius is ignored, returns the DCS#Vec3 of first UNIT of the GROUP
function POSITIONABLE:GetRandomVec3( Radius )
  self:F2( self.PositionableName )

  local DCSPositionable = self:GetDCSObject()
  
  if DCSPositionable then
    local PositionablePointVec3 = DCSPositionable:getPosition().p
    
    if Radius then
      local PositionableRandomVec3 = {}
      local angle = math.random() * math.pi*2;
      PositionableRandomVec3.x = PositionablePointVec3.x + math.cos( angle ) * math.random() * Radius;
      PositionableRandomVec3.y = PositionablePointVec3.y
      PositionableRandomVec3.z = PositionablePointVec3.z + math.sin( angle ) * math.random() * Radius;
    
      self:T3( PositionableRandomVec3 )
      return PositionableRandomVec3
    else 
      self:F("Radius is nil, returning the PointVec3 of the POSITIONABLE", PositionablePointVec3)
      return PositionablePointVec3
    end
  end
  
  BASE:E( { "Cannot GetRandomVec3", Positionable = self, Alive = self:IsAlive() } )

  return nil
end

--- Returns the @{DCS#Vec3} vector indicating the 3D vector of the POSITIONABLE within the mission.
-- @param Wrapper.Positionable#POSITIONABLE self
-- @return DCS#Vec3 The 3D point vector of the POSITIONABLE.
-- @return #nil The POSITIONABLE is not existing or alive.  
function POSITIONABLE:GetVec3()
  self:F2( self.PositionableName )

  local DCSPositionable = self:GetDCSObject()
  
  if DCSPositionable then
    local PositionableVec3 = DCSPositionable:getPosition().p
    self:T3( PositionableVec3 )
    return PositionableVec3
  end
  
  BASE:E( { "Cannot GetVec3", Positionable = self, Alive = self:IsAlive() } )

  return nil
end


--- Get the bounding box of the underlying POSITIONABLE DCS Object.
-- @param #POSITIONABLE self
-- @return DCS#Box3 The bounding box of the POSITIONABLE.
-- @return #nil The POSITIONABLE is not existing or alive.  
function POSITIONABLE:GetBoundingBox() --R2.1
  self:F2()

  local DCSPositionable = self:GetDCSObject()
  
  if DCSPositionable then
    local PositionableDesc = DCSPositionable:getDesc() --DCS#Desc
    if PositionableDesc then
      local PositionableBox = PositionableDesc.box
      return PositionableBox
    end
  end
  
  BASE:E( { "Cannot GetBoundingBox", Positionable = self, Alive = self:IsAlive() } )

  return nil
end


--- Get the bounding radius of the underlying POSITIONABLE DCS Object.
-- @param #POSITIONABLE self
-- @return DCS#Distance The bounding radius of the POSITIONABLE.
-- @return #nil The POSITIONABLE is not existing or alive.  
function POSITIONABLE:GetBoundingRadius()
  self:F2()

  local Box = self:GetBoundingBox()
  

  if Box then
    local X = Box.max.x - Box.min.x
    local Z = Box.max.z - Box.min.z
    local CX = X / 2
    local CZ = Z / 2
    return math.max( CX, CZ )
  end
  
  BASE:E( { "Cannot GetBoundingRadius", Positionable = self, Alive = self:IsAlive() } )

  return nil
end

--- Returns the altitude of the POSITIONABLE.
-- @param Wrapper.Positionable#POSITIONABLE self
-- @return DCS#Distance The altitude of the POSITIONABLE.
-- @return #nil The POSITIONABLE is not existing or alive.  
function POSITIONABLE:GetAltitude()
  self:F2()

  local DCSPositionable = self:GetDCSObject()
  
  if DCSPositionable then
    local PositionablePointVec3 = DCSPositionable:getPoint() --DCS#Vec3
    return PositionablePointVec3.y
  end
  
  BASE:E( { "Cannot GetAltitude", Positionable = self, Alive = self:IsAlive() } )

  return nil
end 

--- Returns if the Positionable is located above a runway.
-- @param Wrapper.Positionable#POSITIONABLE self
-- @return #boolean true if Positionable is above a runway.
-- @return #nil The POSITIONABLE is not existing or alive.  
function POSITIONABLE:IsAboveRunway()
  self:F2( self.PositionableName )

  local DCSPositionable = self:GetDCSObject()
  
  if DCSPositionable then
  
    local Vec2 = self:GetVec2()
    local SurfaceType = land.getSurfaceType( Vec2 )
    local IsAboveRunway = SurfaceType == land.SurfaceType.RUNWAY
  
    self:T2( IsAboveRunway )
    return IsAboveRunway
  end

  BASE:E( { "Cannot IsAboveRunway", Positionable = self, Alive = self:IsAlive() } )

  return nil
end


function POSITIONABLE:GetSize()

  local DCSObject = self:GetDCSObject()

  if DCSObject then
    return 1
  else
    return 0
  end
end



--- Returns the POSITIONABLE heading in degrees.
-- @param Wrapper.Positionable#POSITIONABLE self
-- @return #number The POSITIONABLE heading
-- @return #nil The POSITIONABLE is not existing or alive.
function POSITIONABLE:GetHeading()
  local DCSPositionable = self:GetDCSObject()

  if DCSPositionable then

    local PositionablePosition = DCSPositionable:getPosition()
    if PositionablePosition then
      local PositionableHeading = math.atan2( PositionablePosition.x.z, PositionablePosition.x.x )
      if PositionableHeading < 0 then
        PositionableHeading = PositionableHeading + 2 * math.pi
      end
      PositionableHeading = PositionableHeading * 180 / math.pi
      self:T2( PositionableHeading )
      return PositionableHeading
    end
  end
  
  BASE:E( { "Cannot GetHeading", Positionable = self, Alive = self:IsAlive() } )

  return nil
end

-- Is Methods

--- Returns if the unit is of an air category.
-- If the unit is a helicopter or a plane, then this method will return true, otherwise false.
-- @param #POSITIONABLE self
-- @return #boolean Air category evaluation result.
function POSITIONABLE:IsAir()
  self:F2()
  
  local DCSUnit = self:GetDCSObject()
  
  if DCSUnit then
    local UnitDescriptor = DCSUnit:getDesc()
    self:T3( { UnitDescriptor.category, Unit.Category.AIRPLANE, Unit.Category.HELICOPTER } )
    
    local IsAirResult = ( UnitDescriptor.category == Unit.Category.AIRPLANE ) or ( UnitDescriptor.category == Unit.Category.HELICOPTER )
  
    self:T3( IsAirResult )
    return IsAirResult
  end
  
  return nil
end

--- Returns if the unit is of an ground category.
-- If the unit is a ground vehicle or infantry, this method will return true, otherwise false.
-- @param #POSITIONABLE self
-- @return #boolean Ground category evaluation result.
function POSITIONABLE:IsGround()
  self:F2()
  
  local DCSUnit = self:GetDCSObject()
  
  if DCSUnit then
    local UnitDescriptor = DCSUnit:getDesc()
    self:T3( { UnitDescriptor.category, Unit.Category.GROUND_UNIT } )
    
    local IsGroundResult = ( UnitDescriptor.category == Unit.Category.GROUND_UNIT )
  
    self:T3( IsGroundResult )
    return IsGroundResult
  end
  
  return nil
end


--- Returns true if the POSITIONABLE is in the air.
-- Polymorphic, is overridden in GROUP and UNIT.
-- @param Wrapper.Positionable#POSITIONABLE self
-- @return #boolean true if in the air.
-- @return #nil The POSITIONABLE is not existing or alive.  
function POSITIONABLE:InAir()
  self:F2( self.PositionableName )

  return nil
end


--- Returns the a @{Velocity} object from the positionable.
-- @param Wrapper.Positionable#POSITIONABLE self
-- @return Core.Velocity#VELOCITY Velocity The Velocity object.
-- @return #nil The POSITIONABLE is not existing or alive.  
function POSITIONABLE:GetVelocity()
  self:F2( self.PositionableName )

  local DCSPositionable = self:GetDCSObject()
  
  if DCSPositionable then
    local Velocity = VELOCITY:New( self )
    return Velocity
  end
  
  BASE:E( { "Cannot GetVelocity", Positionable = self, Alive = self:IsAlive() } )

  return nil
end


 
--- Returns the POSITIONABLE velocity Vec3 vector.
-- @param Wrapper.Positionable#POSITIONABLE self
-- @return DCS#Vec3 The velocity Vec3 vector
-- @return #nil The POSITIONABLE is not existing or alive.  
function POSITIONABLE:GetVelocityVec3()
  self:F2( self.PositionableName )

  local DCSPositionable = self:GetDCSObject()
  
  if DCSPositionable and DCSPositionable:isExist() then
    local PositionableVelocityVec3 = DCSPositionable:getVelocity()
    self:T3( PositionableVelocityVec3 )
    return PositionableVelocityVec3
  end
  
  BASE:E( { "Cannot GetVelocityVec3", Positionable = self, Alive = self:IsAlive() } )

  return nil
end


--- Returns the POSITIONABLE height in meters.
-- @param Wrapper.Positionable#POSITIONABLE self
-- @return DCS#Vec3 The height of the positionable.
-- @return #nil The POSITIONABLE is not existing or alive.  
function POSITIONABLE:GetHeight() --R2.1
  self:F2( self.PositionableName )

  local DCSPositionable = self:GetDCSObject()
  
  if DCSPositionable then
    local PositionablePosition = DCSPositionable:getPosition()
    if PositionablePosition then
      local PositionableHeight = PositionablePosition.p.y
      self:T2( PositionableHeight )
      return PositionableHeight
    end
  end
  
  return nil
end


--- Returns the POSITIONABLE velocity in km/h.
-- @param Wrapper.Positionable#POSITIONABLE self
-- @return #number The velocity in km/h
function POSITIONABLE:GetVelocityKMH()
  self:F2( self.PositionableName )

  local DCSPositionable = self:GetDCSObject()
  
  if DCSPositionable and DCSPositionable:isExist() then
    local VelocityVec3 = self:GetVelocityVec3()
    local Velocity = ( VelocityVec3.x ^ 2 + VelocityVec3.y ^ 2 + VelocityVec3.z ^ 2 ) ^ 0.5 -- in meters / sec
    local Velocity = Velocity * 3.6 -- now it is in km/h.
    self:T3( Velocity )
    return Velocity
  end
  
  return 0
end

--- Returns the POSITIONABLE velocity in meters per second.
-- @param Wrapper.Positionable#POSITIONABLE self
-- @return #number The velocity in meters per second.
function POSITIONABLE:GetVelocityMPS()
  self:F2( self.PositionableName )

  local DCSPositionable = self:GetDCSObject()
  
  if DCSPositionable and DCSPositionable:isExist() then
    local VelocityVec3 = self:GetVelocityVec3()
    local Velocity = ( VelocityVec3.x ^ 2 + VelocityVec3.y ^ 2 + VelocityVec3.z ^ 2 ) ^ 0.5 -- in meters / sec
    self:T3( Velocity )
    return Velocity
  end
  
  return 0
end


--- Returns the message text with the callsign embedded (if there is one).
-- @param #POSITIONABLE self
-- @param #string Message The message text
-- @param #string Name (optional) The Name of the sender. If not provided, the Name is the type of the Positionable.
-- @return #string The message text
function POSITIONABLE:GetMessageText( Message, Name )

  local DCSObject = self:GetDCSObject()
  if DCSObject then
    local Callsign = string.format( "%s", ( ( Name ~= "" and Name ) or self:GetCallsign() ~= "" and self:GetCallsign() ) or self:GetName() )
    local MessageText = string.format("%s - %s", Callsign, Message )
    return MessageText
  end

  return nil
end


--- Returns a message with the callsign embedded (if there is one).
-- @param #POSITIONABLE self
-- @param #string Message The message text
-- @param DCS#Duration Duration The duration of the message.
-- @param #string Name (optional) The Name of the sender. If not provided, the Name is the type of the Positionable.
-- @return Core.Message#MESSAGE
function POSITIONABLE:GetMessage( Message, Duration, Name ) --R2.1 changed callsign and name and using GetMessageText

  local DCSObject = self:GetDCSObject()
  if DCSObject then
    local MessageText = self:GetMessageText( Message, Name )
    return MESSAGE:New( MessageText, Duration )
  end

  return nil
end

--- Returns a message of a specified type with the callsign embedded (if there is one).
-- @param #POSITIONABLE self
-- @param #string Message The message text
-- @param Core.Message#MESSAGE MessageType MessageType The message type.
-- @param #string Name (optional) The Name of the sender. If not provided, the Name is the type of the Positionable.
-- @return Core.Message#MESSAGE
function POSITIONABLE:GetMessageType( Message, MessageType, Name ) -- R2.2 changed callsign and name and using GetMessageText

  local DCSObject = self:GetDCSObject()
  if DCSObject then
    local MessageText = self:GetMessageText( Message, Name )
    return MESSAGE:NewType( MessageText, MessageType )
  end

  return nil
end

--- Send a message to all coalitions.
-- The message will appear in the message area. The message will begin with the callsign of the group and the type of the first unit sending the message.
-- @param #POSITIONABLE self
-- @param #string Message The message text
-- @param DCS#Duration Duration The duration of the message.
-- @param #string Name (optional) The Name of the sender. If not provided, the Name is the type of the Positionable.
function POSITIONABLE:MessageToAll( Message, Duration, Name )
  self:F2( { Message, Duration } )

  local DCSObject = self:GetDCSObject()
  if DCSObject then
    self:GetMessage( Message, Duration, Name ):ToAll()
  end

  return nil
end

--- Send a message to a coalition.
-- The message will appear in the message area. The message will begin with the callsign of the group and the type of the first unit sending the message.
-- @param #POSITIONABLE self
-- @param #string Message The message text
-- @param DCS#Duration Duration The duration of the message.
-- @param DCS#coalition MessageCoalition The Coalition receiving the message.
-- @param #string Name (optional) The Name of the sender. If not provided, the Name is the type of the Positionable.
function POSITIONABLE:MessageToCoalition( Message, Duration, MessageCoalition, Name )
  self:F2( { Message, Duration } )

  local Name = Name or ""
  
  local DCSObject = self:GetDCSObject()
  if DCSObject then
    self:GetMessage( Message, Duration, Name ):ToCoalition( MessageCoalition )
  end

  return nil
end


--- Send a message to a coalition.
-- The message will appear in the message area. The message will begin with the callsign of the group and the type of the first unit sending the message.
-- @param #POSITIONABLE self
-- @param #string Message The message text
-- @param Core.Message#MESSAGE.Type MessageType The message type that determines the duration.
-- @param DCS#coalition MessageCoalition The Coalition receiving the message.
-- @param #string Name (optional) The Name of the sender. If not provided, the Name is the type of the Positionable.
function POSITIONABLE:MessageTypeToCoalition( Message, MessageType, MessageCoalition, Name )
  self:F2( { Message, MessageType } )

  local Name = Name or ""
  
  local DCSObject = self:GetDCSObject()
  if DCSObject then
    self:GetMessageType( Message, MessageType, Name ):ToCoalition( MessageCoalition )
  end

  return nil
end


--- Send a message to the red coalition.
-- The message will appear in the message area. The message will begin with the callsign of the group and the type of the first unit sending the message.
-- @param #POSITIONABLE self
-- @param #string Message The message text
-- @param DCS#Duration Duration The duration of the message.
-- @param #string Name (optional) The Name of the sender. If not provided, the Name is the type of the Positionable.
function POSITIONABLE:MessageToRed( Message, Duration, Name )
  self:F2( { Message, Duration } )

  local DCSObject = self:GetDCSObject()
  if DCSObject then
    self:GetMessage( Message, Duration, Name ):ToRed()
  end

  return nil
end

--- Send a message to the blue coalition.
-- The message will appear in the message area. The message will begin with the callsign of the group and the type of the first unit sending the message.
-- @param #POSITIONABLE self
-- @param #string Message The message text
-- @param DCS#Duration Duration The duration of the message.
-- @param #string Name (optional) The Name of the sender. If not provided, the Name is the type of the Positionable.
function POSITIONABLE:MessageToBlue( Message, Duration, Name )
  self:F2( { Message, Duration } )

  local DCSObject = self:GetDCSObject()
  if DCSObject then
    self:GetMessage( Message, Duration, Name ):ToBlue()
  end

  return nil
end

--- Send a message to a client.
-- The message will appear in the message area. The message will begin with the callsign of the group and the type of the first unit sending the message.
-- @param #POSITIONABLE self
-- @param #string Message The message text
-- @param DCS#Duration Duration The duration of the message.
-- @param Wrapper.Client#CLIENT Client The client object receiving the message.
-- @param #string Name (optional) The Name of the sender. If not provided, the Name is the type of the Positionable.
function POSITIONABLE:MessageToClient( Message, Duration, Client, Name )
  self:F2( { Message, Duration } )

  local DCSObject = self:GetDCSObject()
  if DCSObject then
    self:GetMessage( Message, Duration, Name ):ToClient( Client )
  end

  return nil
end

--- Send a message to a @{Wrapper.Group}.
-- The message will appear in the message area. The message will begin with the callsign of the group and the type of the first unit sending the message.
-- @param #POSITIONABLE self
-- @param #string Message The message text
-- @param DCS#Duration Duration The duration of the message.
-- @param Wrapper.Group#GROUP MessageGroup The GROUP object receiving the message.
-- @param #string Name (optional) The Name of the sender. If not provided, the Name is the type of the Positionable.
function POSITIONABLE:MessageToGroup( Message, Duration, MessageGroup, Name )
  self:F2( { Message, Duration } )

  local DCSObject = self:GetDCSObject()
  if DCSObject then
    if DCSObject:isExist() then
      if MessageGroup:IsAlive() then
        self:GetMessage( Message, Duration, Name ):ToGroup( MessageGroup )
      else
        BASE:E( { "Message not sent to Group; Group is not alive...", Message = Message, MessageGroup = MessageGroup } )
      end
    else
      BASE:E( { "Message not sent to Group; Positionable is not alive ...", Message = Message, Positionable = self, MessageGroup = MessageGroup } )
    end
  end
  

  return nil
end

--- Send a message of a message type to a @{Wrapper.Group}.
-- The message will appear in the message area. The message will begin with the callsign of the group and the type of the first unit sending the message.
-- @param #POSITIONABLE self
-- @param #string Message The message text
-- @param Core.Message#MESSAGE.Type MessageType The message type that determines the duration.
-- @param Wrapper.Group#GROUP MessageGroup The GROUP object receiving the message.
-- @param #string Name (optional) The Name of the sender. If not provided, the Name is the type of the Positionable.
function POSITIONABLE:MessageTypeToGroup( Message, MessageType, MessageGroup, Name )
  self:F2( { Message, MessageType } )

  local DCSObject = self:GetDCSObject()
  if DCSObject then
    if DCSObject:isExist() then
      self:GetMessageType( Message, MessageType, Name ):ToGroup( MessageGroup )
    end
  end

  return nil
end

--- Send a message to a @{Core.Set#SET_GROUP}.
-- The message will appear in the message area. The message will begin with the callsign of the group and the type of the first unit sending the message.
-- @param #POSITIONABLE self
-- @param #string Message The message text
-- @param DCS#Duration Duration The duration of the message.
-- @param Core.Set#SET_GROUP MessageSetGroup The SET_GROUP collection receiving the message.
-- @param #string Name (optional) The Name of the sender. If not provided, the Name is the type of the Positionable.
function POSITIONABLE:MessageToSetGroup( Message, Duration, MessageSetGroup, Name )  --R2.1
  self:F2( { Message, Duration } )

  local DCSObject = self:GetDCSObject()
  if DCSObject then
    if DCSObject:isExist() then
      MessageSetGroup:ForEachGroup(
        function( MessageGroup )
          self:GetMessage( Message, Duration, Name ):ToGroup( MessageGroup )
        end 
      )
    end
  end

  return nil
end

--- Send a message to the players in the @{Wrapper.Group}.
-- The message will appear in the message area. The message will begin with the callsign of the group and the type of the first unit sending the message.
-- @param #POSITIONABLE self
-- @param #string Message The message text
-- @param DCS#Duration Duration The duration of the message.
-- @param #string Name (optional) The Name of the sender. If not provided, the Name is the type of the Positionable.
function POSITIONABLE:Message( Message, Duration, Name )
  self:F2( { Message, Duration } )

  local DCSObject = self:GetDCSObject()
  if DCSObject then
    self:GetMessage( Message, Duration, Name ):ToGroup( self )
  end

  return nil
end

--- Create a @{Core.Radio#RADIO}, to allow radio transmission for this POSITIONABLE. 
-- Set parameters with the methods provided, then use RADIO:Broadcast() to actually broadcast the message
-- @param #POSITIONABLE self
-- @return Core.Radio#RADIO Radio
function POSITIONABLE:GetRadio() --R2.1
  self:F2(self)
  return RADIO:New(self) 
end

--- Create a @{Core.Radio#BEACON}, to allow this POSITIONABLE to broadcast beacon signals
-- @param #POSITIONABLE self
-- @return Core.Radio#RADIO Radio
function POSITIONABLE:GetBeacon() --R2.1
  self:F2(self)
  return BEACON:New(self) 
end

--- Start Lasing a POSITIONABLE
-- @param #POSITIONABLE self
-- @param #POSITIONABLE Target
-- @param #number LaserCode
-- @param #number Duration
-- @return Core.Spot#SPOT
function POSITIONABLE:LaseUnit( Target, LaserCode, Duration ) --R2.1
  self:F2()

  LaserCode = LaserCode or math.random( 1000, 9999 )

  local RecceDcsUnit = self:GetDCSObject()
  local TargetVec3 = Target:GetVec3()

  self:F("bulding spot")
  self.Spot = SPOT:New( self ) -- Core.Spot#SPOT
  self.Spot:LaseOn( Target, LaserCode, Duration)
  self.LaserCode = LaserCode
  
  return self.Spot
  
end

--- Stop Lasing a POSITIONABLE
-- @param #POSITIONABLE self
-- @return #POSITIONABLE
function POSITIONABLE:LaseOff() --R2.1
  self:F2()

  if self.Spot then
    self.Spot:LaseOff()
    self.Spot = nil
  end

  return self
end

--- Check if the POSITIONABLE is lasing a target
-- @param #POSITIONABLE self
-- @return #boolean true if it is lasing a target
function POSITIONABLE:IsLasing() --R2.1
  self:F2()

  local Lasing = false
  
  if self.Spot then
    Lasing = self.Spot:IsLasing()
  end

  return Lasing
end

--- Get the Spot
-- @param #POSITIONABLE self
-- @return Core.Spot#SPOT The Spot
function POSITIONABLE:GetSpot() --R2.1
  
  return self.Spot
end

--- Get the last assigned laser code
-- @param #POSITIONABLE self
-- @return #number The laser code
function POSITIONABLE:GetLaserCode() --R2.1
  
  return self.LaserCode
end

do -- Cargo

  --- Add cargo.
  -- @param #POSITIONABLE self
  -- @param Core.Cargo#CARGO Cargo
  -- @return #POSITIONABLE
  function POSITIONABLE:AddCargo( Cargo )
    self.__.Cargo[Cargo] = Cargo
    return self
  end
  
  --- Get all contained cargo.
  -- @param #POSITIONABLE self
  -- @return #POSITIONABLE
  function POSITIONABLE:GetCargo()
    return self.__.Cargo
  end
  
  
  
  --- Remove cargo.
  -- @param #POSITIONABLE self
  -- @param Core.Cargo#CARGO Cargo
  -- @return #POSITIONABLE
  function POSITIONABLE:RemoveCargo( Cargo )
    self.__.Cargo[Cargo] = nil
    return self
  end
  
  --- Returns if carrier has given cargo.
  -- @param #POSITIONABLE self
  -- @return Core.Cargo#CARGO Cargo
  function POSITIONABLE:HasCargo( Cargo )
    return self.__.Cargo[Cargo]
  end
  
  --- Clear all cargo.
  -- @param #POSITIONABLE self
  function POSITIONABLE:ClearCargo()
    self.__.Cargo = {}
  end
  
  --- Is cargo bay empty.
  -- @param #POSITIONABLE self
  function POSITIONABLE:IsCargoEmpty()
    local IsEmpty = true
    for _, Cargo in pairs( self.__.Cargo ) do
      IsEmpty = false
      break
    end
    return IsEmpty
  end
  
  --- Get cargo item count.
  -- @param #POSITIONABLE self
  -- @return Core.Cargo#CARGO Cargo
  function POSITIONABLE:CargoItemCount()
    local ItemCount = 0
    for CargoName, Cargo in pairs( self.__.Cargo ) do
      ItemCount = ItemCount + Cargo:GetCount()
    end
    return ItemCount
  end
  
--  --- Get Cargo Bay Free Volume in m3.
--  -- @param #POSITIONABLE self
--  -- @return #number CargoBayFreeVolume
--  function POSITIONABLE:GetCargoBayFreeVolume()
--    local CargoVolume = 0
--    for CargoName, Cargo in pairs( self.__.Cargo ) do
--      CargoVolume = CargoVolume + Cargo:GetVolume()
--    end
--    return self.__.CargoBayVolumeLimit - CargoVolume
--  end
-- 
 
  --- Get Cargo Bay Free Weight in kg.
  -- @param #POSITIONABLE self
  -- @return #number CargoBayFreeWeight
  function POSITIONABLE:GetCargoBayFreeWeight()
  
    -- When there is no cargo bay weight limit set, then calculate this for this positionable!
    if not self.__.CargoBayWeightLimit then
      self:SetCargoBayWeightLimit()
    end
    
    local CargoWeight = 0
    for CargoName, Cargo in pairs( self.__.Cargo ) do
      CargoWeight = CargoWeight + Cargo:GetWeight()
    end
    return self.__.CargoBayWeightLimit - CargoWeight
  end

--  --- Get Cargo Bay Volume Limit in m3.
--  -- @param #POSITIONABLE self
--  -- @param #number VolumeLimit
--  function POSITIONABLE:SetCargoBayVolumeLimit( VolumeLimit )
--    self.__.CargoBayVolumeLimit = VolumeLimit
--  end

  --- Get Cargo Bay Weight Limit in kg.
  -- @param #POSITIONABLE self
  -- @param #number WeightLimit
  function POSITIONABLE:SetCargoBayWeightLimit( WeightLimit )
    if WeightLimit then
      self.__.CargoBayWeightLimit = WeightLimit
    else
      -- If weightlimit is not provided, we will calculate it depending on the type of unit.
      
      -- When an airplane or helicopter, we calculate the weightlimit based on the descriptor.
      if self:IsAir() then
        local Desc = self:GetDesc()
        self:F({Desc=Desc})
        self.__.CargoBayWeightLimit = Desc.massMax - ( Desc.massEmpty + Desc.fuelMassMax )
      else
        local Desc = self:GetDesc()

        local Weights = { 
          ["M1126 Stryker ICV"] = 9,
          ["M-113"] = 9,
          ["AAV7"] = 25,
          ["M2A1_halftrack"] = 9,
          ["BMD-1"] = 9,
          ["BMP-1"] = 8,
          ["BMP-2"] = 7,
          ["BMP-3"] = 8,
          ["Boman"] = 25,
          ["BTR-80"] = 9,
          ["BTR_D"] = 12,
          ["Cobra"] = 8,
          ["LAV-25"] = 6,
          ["M-2 Bradley"] = 6,
          ["M1043 HMMWV Armament"] = 4,
          ["M1045 HMMWV TOW"] = 4,
          ["M1126 Stryker ICV"] = 9,
          ["M1134 Stryker ATGM"] = 9,
          ["Marder"] = 6,
          ["MCV-80"] = 9,
          ["MLRS FDDM"] = 4,
          ["MTLB"] = 25,
          ["TPZ"] = 10,
        }
    
<<<<<<< HEAD
        local CargoBayWeightLimit = ( Weights[Desc.typeName] or 0 ) * 90
=======
        local CargoBayWeightLimit = ( Weights[Desc.typeName] or 0 ) * 95
>>>>>>> 7b338ca9
        self.__.CargoBayWeightLimit = CargoBayWeightLimit
      end
    end
    self:F({CargoBayWeightLimit = self.__.CargoBayWeightLimit})
  end
end --- Cargo

--- Signal a flare at the position of the POSITIONABLE.
-- @param #POSITIONABLE self
-- @param Utilities.Utils#FLARECOLOR FlareColor
function POSITIONABLE:Flare( FlareColor )
  self:F2()
  trigger.action.signalFlare( self:GetVec3(), FlareColor , 0 )
end

--- Signal a white flare at the position of the POSITIONABLE.
-- @param #POSITIONABLE self
function POSITIONABLE:FlareWhite()
  self:F2()
  trigger.action.signalFlare( self:GetVec3(), trigger.flareColor.White , 0 )
end

--- Signal a yellow flare at the position of the POSITIONABLE.
-- @param #POSITIONABLE self
function POSITIONABLE:FlareYellow()
  self:F2()
  trigger.action.signalFlare( self:GetVec3(), trigger.flareColor.Yellow , 0 )
end

--- Signal a green flare at the position of the POSITIONABLE.
-- @param #POSITIONABLE self
function POSITIONABLE:FlareGreen()
  self:F2()
  trigger.action.signalFlare( self:GetVec3(), trigger.flareColor.Green , 0 )
end

--- Signal a red flare at the position of the POSITIONABLE.
-- @param #POSITIONABLE self
function POSITIONABLE:FlareRed()
  self:F2()
  local Vec3 = self:GetVec3()
  if Vec3 then
    trigger.action.signalFlare( Vec3, trigger.flareColor.Red, 0 )
  end
end

--- Smoke the POSITIONABLE.
-- @param #POSITIONABLE self
-- @param Utilities.Utils#SMOKECOLOR SmokeColor The color to smoke to positionable.
-- @param #number Range The range in meters to randomize the smoking around the positionable.
-- @param #number AddHeight The height in meters to add to the altitude of the positionable.
function POSITIONABLE:Smoke( SmokeColor, Range, AddHeight )
  self:F2()
  if Range then
    local Vec3 = self:GetRandomVec3( Range )
    Vec3.y = Vec3.y + AddHeight or 0
    trigger.action.smoke( Vec3, SmokeColor )
  else
    local Vec3 = self:GetVec3()
    Vec3.y = Vec3.y + AddHeight or 0
    trigger.action.smoke( self:GetVec3(), SmokeColor )
  end
  
end

--- Smoke the POSITIONABLE Green.
-- @param #POSITIONABLE self
function POSITIONABLE:SmokeGreen()
  self:F2()
  trigger.action.smoke( self:GetVec3(), trigger.smokeColor.Green )
end

--- Smoke the POSITIONABLE Red.
-- @param #POSITIONABLE self
function POSITIONABLE:SmokeRed()
  self:F2()
  trigger.action.smoke( self:GetVec3(), trigger.smokeColor.Red )
end

--- Smoke the POSITIONABLE White.
-- @param #POSITIONABLE self
function POSITIONABLE:SmokeWhite()
  self:F2()
  trigger.action.smoke( self:GetVec3(), trigger.smokeColor.White )
end

--- Smoke the POSITIONABLE Orange.
-- @param #POSITIONABLE self
function POSITIONABLE:SmokeOrange()
  self:F2()
  trigger.action.smoke( self:GetVec3(), trigger.smokeColor.Orange )
end

--- Smoke the POSITIONABLE Blue.
-- @param #POSITIONABLE self
function POSITIONABLE:SmokeBlue()
  self:F2()
  trigger.action.smoke( self:GetVec3(), trigger.smokeColor.Blue )
end

<|MERGE_RESOLUTION|>--- conflicted
+++ resolved
@@ -1010,11 +1010,7 @@
           ["TPZ"] = 10,
         }
     
-<<<<<<< HEAD
-        local CargoBayWeightLimit = ( Weights[Desc.typeName] or 0 ) * 90
-=======
         local CargoBayWeightLimit = ( Weights[Desc.typeName] or 0 ) * 95
->>>>>>> 7b338ca9
         self.__.CargoBayWeightLimit = CargoBayWeightLimit
       end
     end
