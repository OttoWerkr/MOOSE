--- **Functional** - Simulation of logistic operations.
--
-- ===
--
-- ## Features:
--
--    * Holds (virtual) assets in stock and spawns them upon request.
--    * Manages requests of assets from other warehouses.
--    * Queueing system with optional prioritization of requests.
--    * Realistic transportation of assets between warehouses.
--    * Different means of automatic transportation (planes, helicopters, APCs, self propelled).
--    * Strategic components such as capturing, defending and destroying warehouses and their associated infrastructure.
--    * Intelligent spawning of aircraft on airports (only if enough parking spots are available).
--    * Possibility to hook into events and customize actions.
--    * Persistence of assets. Warehouse assets can be saved and loaded from file.
--    * Can be easily interfaced to other MOOSE classes.
--
-- ===
--
-- ## Youtube Videos:
--
--    * [Warehouse Trailer](https://www.youtube.com/watch?v=e98jzLi5fGk)
--    * [DCS Warehouse Airbase Resources Proof Of Concept](https://www.youtube.com/watch?v=YeuGL0duEgY)
--
-- ===
--
-- ## Missions:
--
-- ===
--
-- The MOOSE warehouse concept simulates the organization and implementation of complex operations regarding the flow of assets between the point of origin and the point of consumption
-- in order to meet requirements of a potential conflict. In particular, this class is concerned with maintaining army supply lines while disrupting those of the enemy, since an armed
-- force without resources and transportation is defenseless.
--
-- ===
--
-- ### Author: **funkyfranky**
-- ### Co-author: FlightControl (cargo dispatcher classes)
--
-- ===
--
-- @module Functional.Warehouse
-- @image Warehouse.JPG

--- WAREHOUSE class.
-- @type WAREHOUSE
-- @field #string ClassName Name of the class.
-- @field #boolean Debug If true, send debug messages to all.
-- @field #boolean Report If true, send status messages to coalition.
-- @field Wrapper.Static#STATIC warehouse The phyical warehouse structure.
-- @field #string alias Alias of the warehouse. Name its called when sending messages.
-- @field Core.Zone#ZONE zone Zone around the warehouse. If this zone is captured, the warehouse and all its assets goes to the capturing coaliton.
-- @field Wrapper.Airbase#AIRBASE airbase Airbase the warehouse belongs to.
-- @field #string airbasename Name of the airbase associated to the warehouse.
-- @field Core.Point#COORDINATE road Closest point to warehouse on road.
-- @field Core.Point#COORDINATE rail Closest point to warehouse on rail.
-- @field Core.Zone#ZONE spawnzone Zone in which assets are spawned.
-- @field #string wid Identifier of the warehouse printed before other output to DCS.log file.
-- @field #number uid Unit identifier of the warehouse. Derived from id of warehouse static element.
-- @field #number markerid ID of the warehouse marker at the airbase.
-- @field #number dTstatus Time interval in seconds of updating the warehouse status and processing new events. Default 30 seconds.
-- @field #number queueid Unit id of each request in the queue. Essentially a running number starting at one and incremented when a new request is added.
-- @field #table stock Table holding all assets in stock. Table entries are of type @{#WAREHOUSE.Assetitem}.
-- @field #table queue Table holding all queued requests. Table entries are of type @{#WAREHOUSE.Queueitem}.
-- @field #table pending Table holding all pending requests, i.e. those that are currently in progress. Table elements are of type @{#WAREHOUSE.Pendingitem}.
-- @field #table transporting Table holding assets currently transporting cargo assets.
-- @field #table delivered Table holding all delivered requests. Table elements are #boolean. If true, all cargo has been delivered.
-- @field #table defending Table holding all defending requests, i.e. self requests that were if the warehouse is under attack. Table elements are of type @{#WAREHOUSE.Pendingitem}.
-- @field Core.Zone#ZONE portzone Zone defining the port of a warehouse. This is where naval assets are spawned.
-- @field #table shippinglanes Table holding the user defined shipping between warehouses.
-- @field #table offroadpaths Table holding user defined paths from one warehouse to another.
-- @field #boolean autodefence When the warehouse is under attack, automatically spawn assets to defend the warehouse.
-- @field #number spawnzonemaxdist Max distance between warehouse and spawn zone. Default 5000 meters.
-- @field #boolean autosave Automatically save assets to file when mission ends.
-- @field #string autosavepath Path where the asset file is saved on auto save.
-- @field #string autosavefile File name of the auto asset save file. Default is auto generated from warehouse id and name.
-- @field #boolean safeparking If true, parking spots for aircraft are considered as occupied if e.g. a client aircraft is parked there. Default false.
-- @field #boolean isunit If true, warehouse is represented by a unit instead of a static.
-- @field #number lowfuelthresh Low fuel threshold. Triggers the event AssetLowFuel if for any unit fuel goes below this number.
-- @field #boolean respawnafterdestroyed If true, warehouse is respawned after it was destroyed. Assets are kept.
-- @field #number respawndelay Delay before respawn in seconds.
-- @extends Core.Fsm#FSM

--- Have your assets at the right place at the right time - or not!
--
-- ===
--
-- # The Warehouse Concept
--
-- The MOOSE warehouse adds a new logistic component to the DCS World. *Assets*, i.e. ground, airborne and naval units, can be transferred from one place
-- to another in a realistic and highly automatic fashion. In contrast to a "DCS warehouse" these assets have a physical representation in game. In particular,
-- this means they can be destroyed during the transport and add more life to the DCS world.
--
-- This comes along with some additional interesting strategic aspects since capturing/defending and destroying/protecting an enemy or your
-- own warehouse becomes of critical importance for the development of a conflict.
--
-- In essence, creating an efficient network of warehouses is vital for the success of a battle or even the whole war. Likewise, of course, cutting off the enemy
-- of important supply lines by capturing or destroying warehouses or their associated infrastructure is equally important.
--
-- ## What is a warehouse?
--
-- A warehouse is an abstract object represented by a physical (static) building that can hold virtual assets in stock.
-- It can (but it must not) be associated with a particular airbase. The associated airbase can be an airdrome, a Helipad/FARP or a ship.
--
-- If another warehouse requests assets, the corresponding troops are spawned at the warehouse and being transported to the requestor or go their
-- by themselfs. Once arrived at the requesting warehouse, the assets go into the stock of the requestor and can be activated/deployed when necessary.
--
-- ## What assets can be stored?
--
-- Any kind of ground, airborne or naval asset can be stored and are spawned upon request.
-- The fact that the assets live only virtually in stock and are put into the game only when needed has a positive impact on the game performance.
-- It also alliviates the problem of limited parking spots at smaller airbases.
--
-- ## What means of transportation are available?
--
-- Firstly, all mobile assets can be send from warehouse to another on their own.
--
-- * Ground vehicles will use the road infrastructure. So a good road connection for both warehouses is important but also off road connections can be added if necessary.
-- * Airborne units get a flightplan from the airbase of the sending warehouse to the airbase of the receiving warehouse. This already implies that for airborne
-- assets both warehouses need an airbase. If either one of the warehouses does not have an associated airbase, direct transportation of airborne assets is not possible.
-- * Naval units can be exchanged between warehouses which possess a port, which can be defined by the user. Also shipping lanes must be specified manually but the user since DCS does not provide these.
-- * Trains (would) use the available railroad infrastructure and both warehouses must have a connection to the railroad. Unfortunately, however, trains are not yet implemented to
-- a reasonable degree in DCS at the moment and hence cannot be used yet.
--
-- Furthermore, ground assets can be transferred between warehouses by transport units. These are APCs, helicopters and airplanes. The transportation process is modeled
-- in a realistic way by using the corresponding cargo dispatcher classes, i.e.
--
-- * @{AI.AI_Cargo_Dispatcher_APC#AI_DISPATCHER_APC}
-- * @{AI.AI_Cargo_Dispatcher_Helicopter#AI_DISPATCHER_HELICOPTER}
-- * @{AI.AI_Cargo_Dispatcher_Airplane#AI_DISPATCHER_AIRPLANE}
--
-- Depending on which cargo dispatcher is used (ground or airbore), similar considerations like in the self propelled case are necessary. Howver, note that
-- the dispatchers as of yet cannot use user defined off road paths for example since they are classes of their own and use a different routing logic.
--
-- ===
--
-- # Creating a Warehouse
--
-- A MOOSE warehouse must be represented in game by a physical *static* object. For example, the mission editor already has warehouse as static object available.
-- This would be a good first choice but any static object will do.
--
-- ![Banner Image](..\Presentations\WAREHOUSE\Warehouse_Static.png)
--
-- The positioning of the warehouse static object is very important for a couple of reasons. Firstly, a warehouse needs a good infrastructure so that spawned assets
-- have a proper road connection or can reach the associated airbase easily.
--
-- ## Constructor and Start
--
-- Once the static warehouse object is placed in the mission editor it can be used as a MOOSE warehouse by the @{#WAREHOUSE.New}(*warehousestatic*, *alias*) constructor,
-- like for example:
--
--     warehouseBatumi=WAREHOUSE:New(STATIC:FindByName("Warehouse Batumi"), "My optional Warehouse Alias")
--     warehouseBatumi:Start()
--
-- The first parameter *warehousestatic* is the static MOOSE object. By default, the name of the warehouse will be the same as the name given to the static object.
-- The second parameter *alias* is optional and can be used to choose a more convenient name if desired. This will be the name the warehouse calls itself when reporting messages.
--
-- Note that a warehouse also needs to be started in order to be in service. This is done with the @{#WAREHOUSE.Start}() or @{#WAREHOUSE.__Start}(*delay*) functions.
-- The warehouse is now fully operational and requests are being processed.
--
-- # Adding Assets
--
-- Assets can be added to the warehouse stock by using the @{#WAREHOUSE.AddAsset}(*group*, *ngroups*, *forceattribute*, *forcecargobay*, *forceweight*, *loadradius*, *skill*, *liveries*, *assignment*) function.
-- The parameter *group* has to be a MOOSE @{Wrapper.Group#GROUP}. This is also the only mandatory parameters. All other parameters are optional and can be used for fine tuning if
-- nessary. The parameter *ngroups* specifies how many clones of this group are added to the stock.
--
--     infrantry=GROUP:FindByName("Some Infantry Group")
--     warehouseBatumi:AddAsset(infantry, 5)
--
-- This will add five infantry groups to the warehouse stock. Note that the group should normally be a late activated template group,
-- which was defined in the mission editor. But you can also add other groups which are already spawned and present in the mission.
--
-- Also note that the coalition of the template group (red, blue or neutral) does not matter. The coalition of the assets is determined by the coalition of the warehouse owner.
-- In other words, it is no problem to add red groups to blue warehouses and vice versa. The assets will automatically have the coalition of the warehouse.
--
-- You can add assets with a delay by using the @{#WAREHOUSE.__AddAsset}(*delay*, *group*, *ngroups*, *forceattribute*, *forcecargobay*, *forceweight*, *loadradius*,  *skill*, *liveries*, *assignment*),
-- where *delay* is the delay in seconds before the asset is added.
--
-- In game, the warehouse will get a mark which is regularly updated and showing the currently available assets in stock.
--
-- ![Banner Image](..\Presentations\WAREHOUSE\Warehouse_Stock-Marker.png)
--
-- ## Optional Parameters for Fine Tuning
--
-- By default, the generalized attribute of the asset is determined automatically from the DCS descriptor attributes. However, this might not always result in the desired outcome.
-- Therefore, it is possible, to force a generalized attribute for the asset with the third optional parameter *forceattribute*, which is of type @{#WAREHOUSE.Attribute}.
--
-- ### Setting the Generalized Attibute
-- For example, a UH-1H Huey has in DCS the attibute of an attack helicopter. But of course, it can also transport cargo. If you want to use it for transportation, you can specify this
-- manually when the asset is added
--
--     warehouseBatumi:AddAsset("Huey", 5, WAREHOUSE.Attribute.AIR_TRANSPORTHELO)
--
-- This becomes important when assets are requested from other warehouses as described below. In this case, the five Hueys are now marked as transport helicopters and
-- not attack helicopters.
--
-- ### Setting the Cargo Bay Weight Limit
-- You can ajust the cargo bay weight limit, in case it is not calculated correctly automatically. For example, the cargo bay of a C-17A is much smaller in DCS than that of a C-130, which is
-- unrealistic. This can be corrected by the *forcecargobay* parmeter which is here set to 77,000 kg
--
--     warehouseBatumi:AddAsset("C-17A", nil, nil, 77000)
--
-- The size of the cargo bay is only important when the group is used as transport carrier for other assets.
--
-- ### Setting the Weight
-- If an asset shall be transported by a carrier it important to note that - as in real life - a carrier can only carry cargo up to a certain weight. The weight of the
-- units is automatically determined from the DCS descriptor table.
-- However, in the current DCS version (2.5.3) a mortar unit has a weight of 5 tons. This confuses the transporter logic, because it appears to be too have for, e.g. all APCs.
--
-- As a workaround, you can manually adjust the weight by the optional *forceweight* parameter:
--
--     warehouseBatumi:AddAsset("Mortar Alpha", nil, nil, nil, 210)
--
--  In this case we set it to 210 kg. Note, the weight value set is meant for *each* unit in the group. Therefore, a group consisting of three mortars will have a total weight
--  of 630 kg. This is important as groups cannot be split between carrier units when transporting, i.e. the total weight of the whole group must be smaller than the
--  cargo bay of the transport carrier.
--
-- ### Setting the Load Radius
-- Boading and loading of cargo into a carrier is modeled in a realistic fashion in the AI\_CARGO\DISPATCHER classes, which are used inernally by the WAREHOUSE class.
-- Meaning that troops (cargo) will board, i.e. run or drive to the carrier, and only once they are in close proximity to the transporter they will be loaded (disappear).
--
-- Unfortunately, there are some situations where problems can occur. For example, in DCS tanks have the strong tentendcy not to drive around obstacles but rather to roll over them.
-- I have seen cases where an aircraft of the same coalition as the tank was in its way and the tank drove right through the plane waiting on a parking spot and destroying it.
--
-- As a workaround it is possible to set a larger load radius so that the cargo units are despawned further away from the carrier via the optional **loadradius** parameter:
--
--     warehouseBatumi:AddAsset("Leopard 2", nil, nil, nil, nil, 250)
--
-- Adding the asset like this will cause the units to be loaded into the carrier already at a distance of 250 meters.
--
-- ### Setting the AI Skill
--
-- By default, the asset has the skill of its template group. The optional parameter *skill* allows to set a different skill when the asset is added. See the
-- [hoggit page](https://wiki.hoggitworld.com/view/DCS_enum_AI) possible values of this enumerator.
-- For example you can use
--
--     warehouseBatumi:AddAsset("Leopard 2", nil, nil, nil, nil, nil, AI.Skill.EXCELLENT)
--
-- do set the skill of the asset to excellent.
--
-- ### Setting Liveries
--
-- By default ,the asset uses the livery of its template group. The optional parameter *liveries* allows to define one or multiple liveries.
-- If multiple liveries are given in form of a table of livery names, each asset gets a random one.
--
-- For example
--
--     warehouseBatumi:AddAsset("Mi-8", nil, nil, nil, nil, nil, nil, "China UN")
--
-- would spawn the asset with a Chinese UN livery.
--
-- Or
--
--     warehouseBatumi:AddAsset("Mi-8", nil, nil, nil, nil, nil, nil, {"China UN", "German"})
--
-- would spawn the asset with either a Chinese UN or German livery. Mind the curly brackets **{}** when you want to specify multiple liveries.
--
-- Four each unit type, the livery names can be found in the DCS root folder under Bazar\Liveries. You have to use the name of the livery subdirectory. The names of the liveries
-- as displayed in the mission editor might be different and won't work in general.
--
-- ### Setting an Assignment
--
-- Assets can be added with a specific assignment given as a text, e.g.
--
--     warehouseBatumi:AddAsset("Mi-8", nil, nil, nil, nil, nil, nil, nil, "Go to Warehouse Kobuleti")
--
-- This is helpful to establish supply chains once an asset has arrived at its (first) destination and is meant to be forwarded to another warehouse.
--
-- ## Retrieving the Asset
--
-- Once a an asset is added to a warehouse, the @{#WAREHOUSE.NewAsset} event is triggered. You can hook into this event with the @{#WAREHOUSE.OnAfterNewAsset}(*asset*, *assignment*) function.
--
-- The first parameter *asset* is a table of type @{#WAREHOUSE.Assetitem} and contains a lot of information about the asset. The seconed parameter *assignment* is optional and is the specific
-- assignment the asset got when it was added.
--
-- Note that the assignment is can also be the assignment that was specified when adding a request (see next section). Once an asset that was requested from another warehouse and an assignment
-- was specified in the @{#WAREHOUSE.AddRequest} function, the assignment can be checked when the asset has arrived and is added to the receiving warehouse.
--
-- ===
--
-- # Requesting Assets
--
-- Assets of the warehouse can be requested by other MOOSE warehouses. A request will first be scrutinized to check if can be fulfilled at all. If the request is valid, it is
-- put into the warehouse queue and processed as soon as possible.
--
-- A request can be added by the @{#WAREHOUSE.AddRequest}(*warehouse*, *AssetDescriptor*, *AssetDescriptorValue*, *nAsset*, *TransportType*, *nTransport*, *Prio*, *Assignment*) function.
-- The parameters are
--
-- * *warehouse*: The requesting MOOSE @{#WAREHOUSE}. Assets will be delivered there.
-- * *AssetDescriptor*: The descriptor to describe the asset "type". See the @{#WAREHOUSE.Descriptor} enumerator. For example, assets requested by their generalized attibute.
-- * *AssetDescriptorValue*: The value of the asset descriptor.
-- * *nAsset*: (Optional) Number of asset group requested. Default is one group.
-- * *TransportType*: (Optional) The transport method used to deliver the assets to the requestor. Default is that assets go to the requesting warehouse on their own.
-- * *nTransport*: (Optional) Number of asset groups used to transport the cargo assets from A to B. Default is one group.
-- * *Prio*: (Optional) A number between 1 (high) and 100 (low) describing the priority of the request. Request with high priority are processed first. Default is 50, i.e. medium priority.
-- * *Assignment*: (Optional) A free to choose string describing the assignment. For self requests, this can be used to assign the spawned groups to specific tasks.
--
-- ## Requesting by Generalized Attribute
--
-- Generalized attributes are similar to [DCS attributes](https://wiki.hoggitworld.com/view/DCS_enum_attributes). However, they are a bit more general and
-- an asset can only have one generalized attribute by which it is characterized.
--
-- For example:
--
--     warehouseBatumi:AddRequest(warehouseKobuleti, WAREHOUSE.Descriptor.ATTRIBUTE, WAREHOUSE.Attribute.GROUND_INFANTRY, 5, WAREHOUSE.TransportType.APC, 2)
--
-- Here, warehouse Kobuleti requests 5 infantry groups from warehouse Batumi. These "cargo" assets should be transported from Batumi to Kobuleti by 2 APCS.
-- Note that the warehouse at Batumi needs to have at least five infantry groups and two APC groups in their stock if the request can be processed.
-- If either to few infantry or APC groups are available when the request is made, the request is held in the warehouse queue until enough cargo and
-- transport assets are available.
--
-- Also note that the above request is for five infantry groups. So any group in stock that has the generalized attribute "GROUND_INFANTRY" can be selected for the request.
--
-- ### Generalized Attributes
--
-- Currently implemented are:
--
-- * @{#WAREHOUSE.Attribute.AIR_TRANSPORTPLANE} Airplane with transport capability. This can be used to transport other assets.
-- * @{#WAREHOUSE.Attribute.AIR_AWACS} Airborne Early Warning and Control System.
-- * @{#WAREHOUSE.Attribute.AIR_FIGHTER} Fighter, interceptor, ... airplane.
-- * @{#WAREHOUSE.Attribute.AIR_BOMBER} Aircraft which can be used for strategic bombing.
-- * @{#WAREHOUSE.Attribute.AIR_TANKER} Airplane which can refuel other aircraft.
-- * @{#WAREHOUSE.Attribute.AIR_TRANSPORTHELO} Helicopter with transport capability. This can be used to transport other assets.
-- * @{#WAREHOUSE.Attribute.AIR_ATTACKHELO} Attack helicopter.
-- * @{#WAREHOUSE.Attribute.AIR_UAV} Unpiloted Aerial Vehicle, e.g. drones.
-- * @{#WAREHOUSE.Attribute.AIR_OTHER} Any airborne unit that does not fall into any other airborne category.
-- * @{#WAREHOUSE.Attribute.GROUND_APC} Infantry carriers, in particular Amoured Personell Carrier. This can be used to transport other assets.
-- * @{#WAREHOUSE.Attribute.GROUND_TRUCK} Unarmed ground vehicles, which has the DCS "Truck" attribute.
-- * @{#WAREHOUSE.Attribute.GROUND_INFANTRY} Ground infantry assets.
-- * @{#WAREHOUSE.Attribute.GROUND_ARTILLERY} Artillery assets.
-- * @{#WAREHOUSE.Attribute.GROUND_TANK} Tanks (modern or old).
-- * @{#WAREHOUSE.Attribute.GROUND_TRAIN} Trains. Not that trains are **not** yet properly implemented in DCS and cannot be used currently.
-- * @{#WAREHOUSE.Attribute.GROUND_EWR} Early Warning Radar.
-- * @{#WAREHOUSE.Attribute.GROUND_AAA} Anti-Aircraft Artillery.
-- * @{#WAREHOUSE.Attribute.GROUND_SAM} Surface-to-Air Missile system or components.
-- * @{#WAREHOUSE.Attribute.GROUND_OTHER} Any ground unit that does not fall into any other ground category.
-- * @{#WAREHOUSE.Attribute.NAVAL_AIRCRAFTCARRIER} Aircraft carrier.
-- * @{#WAREHOUSE.Attribute.NAVAL_WARSHIP} War ship, i.e. cruisers, destroyers, firgates and corvettes.
-- * @{#WAREHOUSE.Attribute.NAVAL_ARMEDSHIP} Any armed ship that is not an aircraft carrier, a cruiser, destroyer, firgatte or corvette.
-- * @{#WAREHOUSE.Attribute.NAVAL_UNARMEDSHIP} Any unarmed naval vessel.
-- * @{#WAREHOUSE.Attribute.NAVAL_OTHER} Any naval unit that does not fall into any other naval category.
-- * @{#WAREHOUSE.Attribute.OTHER_UNKNOWN} Anything that does not fall into any other category.
--
-- ## Requesting a Specific Unit Type
--
-- A more specific request could look like:
--
--     warehouseBatumi:AddRequest(warehouseKobuleti, WAREHOUSE.Descriptor.UNITTYPE, "A-10C", 2)
--
-- Here, Kobuleti requests a specific unit type, in particular two groups of A-10Cs. Note that the spelling is important as it must exacly be the same as
-- what one get's when using the DCS unit type.
--
-- ## Requesting a Specific Group
--
-- An even more specific request would be:
--
--     warehouseBatumi:AddRequest(warehouseKobuleti, WAREHOUSE.Descriptor.GROUPNAME, "Group Name as in ME", 3)
--
-- In this case three groups named "Group Name as in ME" are requested. This explicitly request the groups named like that in the Mission Editor.
--
-- ## Requesting a General Category
--
-- On the other hand, very general and unspecifc requests can be made by the categroy descriptor. The descriptor value parameter can be any [group category](https://wiki.hoggitworld.com/view/DCS_Class_Group), i.e.
--
-- * Group.Category.AIRPLANE for fixed wing aircraft,
-- * Group.Category.HELICOPTER for helicopters,
-- * Group.Category.GROUND for all ground troops,
-- * Group.Category.SHIP for naval assets,
-- * Group.Category.TRAIN for trains (not implemented and not working in DCS yet).
--
-- For example,
--
--     warehouseBatumi:AddRequest(warehouseKobuleti, WAREHOUSE.Descriptor.CATEGORY, Group.Category.GROUND, 10)
--
-- means that Kubuleti requests 10 ground groups and does not care which ones. This could be a mix of infantry, APCs, trucks etc.
--
-- **Note** that these general requests should be made with *great care* due to the fact, that depending on what a warehouse has in stock a lot of different unit types can be spawned.
--
-- ## Requesting Relative Quantities
--
-- In addition to requesting absolute numbers of assets it is possible to request relative amounts of assets currently in stock. To this end the @{#WAREHOUSE.Quantity} enumerator
-- was introduced:
--
-- * @{#WAREHOUSE.Quantity.ALL}
-- * @{#WAREHOUSE.Quantity.HALF}
-- * @{#WAREHOUSE.Quantity.QUARTER}
-- * @{#WAREHOUSE.Quantity.THIRD}
-- * @{#WAREHOUSE.Quantity.THREEQUARTERS}
--
-- For example,
--
--     warehouseBatumi:AddRequest(warehouseKobuleti, WAREHOUSE.Descriptor.CATEGORY, Group.Category.HELICOPTER, WAREHOUSE.Quantity.HALF)
--
-- means that Kobuleti warehouse requests half of all available helicopters which Batumi warehouse currently has in stock.
--
-- # Employing Assets - The Self Request
--
-- Transferring assets from one warehouse to another is important but of course once the the assets are at the "right" place it is equally important that they
-- can be employed for specific tasks and assignments.
--
-- Assets in the warehouses stock can be used for user defined tasks quite easily. They can be spawned into the game by a "***self request***", i.e. the warehouse
-- requests the assets from itself:
--
--     warehouseBatumi:AddRequest(warehouseBatumi, WAREHOUSE.Descriptor.ATTRIBUTE, WAREHOUSE.Attribute.GROUND_INFANTRY, 5)
--
-- Note that the *sending* and *requesting* warehouses are *identical* in this case.
--
-- This would simply spawn five infantry groups in the spawn zone of the Batumi warehouse if/when they are available.
--
-- ## Accessing the Assets
--
-- If a warehouse requests assets from itself, it triggers the event **SelfReqeuest**. The mission designer can capture this event with the associated
-- @{#WAREHOUSE.OnAfterSelfRequest}(*From*, *Event*, *To*, *groupset*, *request*) function.
--
--     --- OnAfterSelfRequest user function. Access groups spawned from the warehouse for further tasking.
--     -- @param #WAREHOUSE self
--     -- @param #string From From state.
--     -- @param #string Event Event.
--     -- @param #string To To state.
--     -- @param Core.Set#SET_GROUP groupset The set of cargo groups that was delivered to the warehouse itself.
--     -- @param #WAREHOUSE.Pendingitem request Pending self request.
--     function WAREHOUSE:OnAfterSelfRequest(From, Event, To, groupset, request)
--       local groupset=groupset --Core.Set#SET_GROUP
--       local request=request   --Functional.Warehouse#WAREHOUSE.Pendingitem
--
--       for _,group in pairs(groupset:GetSetObjects()) do
--         local group=group --Wrapper.Group#GROUP
--         group:SmokeGreen()
--       end
--
--     end
--
-- The variable *groupset* is a @{Core.Set#SET_GROUP} object and holds all asset groups from the request. The code above shows, how the mission designer can access the groups
-- for further tasking. Here, the groups are only smoked but, of course, you can use them for whatever assignment you fancy.
--
-- Note that airborne groups are spawned in **uncontrolled state** and need to be activated first before they can begin with their assigned tasks and missions.
-- This can be done with the @{Wrapper.Controllable#CONTROLLABLE.StartUncontrolled} function as demonstrated in the example section below.
--
-- ===
--
-- # Infrastructure
--
-- A good infrastructure is important for a warehouse to be efficient. Therefore, the location of a warehouse should be chosen with care.
-- This can also help to avoid many DCS related issues such as units getting stuck in buildings, blocking taxi ways etc.
--
-- ## Spawn Zone
--
-- By default, the zone were ground assets are spawned is a circular zone around the physical location of the warehouse with a radius of 200 meters. However, the location of the
-- spawn zone can be set by the @{#WAREHOUSE.SetSpawnZone}(*zone*) functions. It is advisable to choose a zone which is clear of obstacles.
--
-- ![Banner Image](..\Presentations\WAREHOUSE\Warehouse_Batumi.png)
--
-- The parameter *zone* is a MOOSE @{Core.Zone#ZONE} object. So one can, e.g., use trigger zones defined in the mission editor. If a cicular zone is not desired, one
-- can use a polygon zone (see @{Core.Zone#ZONE_POLYGON}).
--
-- ![Banner Image](..\Presentations\WAREHOUSE\Warehouse_SpawnPolygon.png)
--
-- ## Road Connections
--
-- Ground assets will use a road connection to travel from one warehouse to another. Therefore, a proper road connection is necessary.
--
-- By default, the closest point on road to the center of the spawn zone is chosen as road connection automatically. But only, if distance between the spawn zone
-- and the road connection is less than 3 km.
--
-- The user can set the road connection manually with the @{#WAREHOUSE.SetRoadConnection} function. This is only functional for self propelled assets at the moment
-- and not if using the AI dispatcher classes since these have a different logic to find the route.
--
-- ## Off Road Connections
--
-- For ground troops it is also possible to define off road paths between warehouses if no proper road connection is available or should not be used.
--
-- An off road path can be defined via the @{#WAREHOUSE.AddOffRoadPath}(*remotewarehouse*, *group*, *oneway*) function, where
-- *remotewarehouse* is the warehouse to which the path leads.
-- The parameter *group* is a *late activated* template group. The waypoints of this group are used to define the path between the two warehouses.
-- By default, the reverse paths is automatically added to get *from* the remote warehouse *to* this warehouse unless the parameter *oneway* is set to *true*.
--
-- ![Banner Image](..\Presentations\WAREHOUSE\Warehouse_Off-Road_Paths.png)
--
-- **Note** that if an off road connection is defined between two warehouses this becomes the default path, i.e. even if there is a path *on road* possible
-- this will not be used.
--
-- Also note that you can define multiple off road connections between two warehouses. If there are multiple paths defined, the connection is chosen randomly.
-- It is also possible to add the same path multiple times. By this you can influence the probability of the chosen path. For example Path1(A->B) has been
-- added two times while Path2(A->B) was added only once. Hence, the group will choose Path1 with a probability of 66.6 % while Path2 is only chosen with
-- a probability of 33.3 %.
--
-- ## Rail Connections
--
-- A rail connection is automatically defined as the closest point on a railway measured from the center of the spawn zone. But only, if the distance is less than 3 km.
--
-- The mission designer can manually specify a rail connection with the @{#WAREHOUSE.SetRailConnection} function.
--
-- **NOTE** however, that trains in DCS are currently not implemented in a way so that they can be used.
--
-- ## Air Connections
--
-- In order to use airborne assets, a warehouse needs to have an associated airbase. This can be an airdrome, a FARP/HELOPAD or a ship.
--
-- If there is an airbase within 3 km range of the warehouse it is automatically set as the associated airbase. A user can set an airbase manually
-- with the @{#WAREHOUSE.SetAirbase} function. Keep in mind that sometimes ground units need to walk/drive from the spawn zone to the airport
-- to get to their transport carriers.
--
-- ## Naval Connections
--
-- Natively, DCS does not have the concept of a port/habour or shipping lanes. So in order to have a meaningful transfer of naval units between warehouses, these have to be
-- defined by the mission designer.
--
-- ### Defining a Port
--
-- A port in this context is the zone where all naval assets are spawned. This zone can be defined with the function @{#WAREHOUSE.SetPortZone}(*zone*), where the parameter
-- *zone* is a MOOSE zone. So again, this can be create from a trigger zone defined in the mission editor or if a general shape is desired by a @{Core.Zone#ZONE_POLYGON}.
--
-- ![Banner Image](..\Presentations\WAREHOUSE\Warehouse_PortZone.png)
--
-- ### Defining Shipping Lanes
--
-- A shipping lane between to warehouses can be defined by the @{#WAREHOUSE.AddShippingLane}(*remotewarehouse*, *group*, *oneway*) function. The first parameter *remotewarehouse*
-- is the warehouse which should be connected to the present warehouse.
--
-- The parameter *group* should be a late activated group defined in the mission editor. The waypoints of this group are used as waypoints of the shipping lane.
--
-- By default, the reverse lane is automatically added to the remote warehouse. This can be disabled by setting the *oneway* parameter to *true*.
--
-- Similar to off road connections, you can also define multiple shipping lanes between two warehouse ports. If there are multiple lanes defined, one is chosen randomly.
-- It is possible to add the same lane multiple times. By this you can influence the probability of the chosen lane. For example Lane_1(A->B) has been
-- added two times while Lane_2(A->B) was added only once. Therefore, the ships will choose Lane_1 with a probability of 66.6 % while Path_2 is only chosen with
-- a probability of 33.3 %.
--
-- ![Banner Image](..\Presentations\WAREHOUSE\Warehouse_ShippingLane.png)
--
-- ===
--
-- # Why is my request not processed?
--
-- For each request, the warehouse class logic does a lot of consistency and validation checks under the hood.
-- This helps to circumvent a lot of DCS issues and shortcomings. For example, it is checked that enough free
-- parking spots at an airport are available *before* the assets are spawned.
-- However, this also means that sometimes a request is deemed to be *invalid* in which case they are deleted
-- from the queue or considered to be valid but cannot be executed at this very moment.
--
-- ## Invalid Requests
--
-- Invalid request are requests which can **never** be processes because there is some logical or physical argument against it.
-- (Or simply because that feature was not implemented (yet).)
--
-- * All airborne assets need an associated airbase of any kind on the sending *and* receiving warehouse.
-- * Airplanes need an airdrome at the sending and receiving warehouses.
-- * Not enough parking spots of the right terminal type at the sending warehouse. This avoids planes spawning on runways or on top of each other.
-- * No parking spots of the right terminal type at the receiving warehouse. This avoids DCS despawning planes on landing if they have no valid parking spot.
-- * Ground assets need a road connection between both warehouses or an off-road path needs to be added manually.
-- * Ground assets cannot be send directly to ships, i.e. warehouses on ships.
-- * Naval units need a user defined shipping lane between both warehouses.
-- * Warehouses need a user defined port zone to spawn naval assets.
-- * The receiving warehouse is destroyed or stopped.
-- * If transport by airplane, both warehouses must have and airdrome.
-- * If transport by APC, both warehouses must have a road connection.
-- * If transport by helicopter, the sending airbase must have an associated airbase (airdrome or FARP).
--
-- All invalid requests are cancelled and **removed** from the warehouse queue!
--
-- ## Temporarily Unprocessable Requests
--
-- Temporarily unprocessable requests are possible in principle, but cannot be processed at the given time the warehouse checks its queue.
--
-- * No enough parking spaces are available for all requested assets but the airbase has enough parking spots in total so that this request is possible once other aircraft have taken off.
-- * The requesting warehouse is not in state "Running" (could be paused, not yet started or under attack).
-- * Not enough cargo assets available at this moment.
-- * Not enough free parking spots for all cargo or transport airborne assets at the moment.
-- * Not enough transport assets to carry all cargo assets.
--
-- Temporarily unprocessable requests are held in the queue. If at some point in time, the situation changes so that these requests can be processed, they are executed.
--
-- ## Cargo Bay and Weight Limitations
--
-- The transportation of cargo is handled by the AI\_Dispatcher classes. These take the cargo bay of a carrier and the weight of
-- the cargo into account so that a carrier can only load a realistic amount of cargo.
--
-- However, if troops are supposed to be transported between warehouses, there is one important limitations one has to keep in mind.
-- This is that **cargo asset groups cannot be split** and divided into separate carrier units!
--
-- For example, a TPz Fuchs has a cargo bay large enough to carry up to 10 soldiers at once, which is a realistic number.
-- If a group consisting of more than ten soldiers needs to be transported, it cannot be loaded into the APC.
-- Even if two APCs are available, which could in principle carry up to 20 soldiers, a group of, let's say 12 soldiers will not
-- be split into a group of ten soldiers using the first APC and a group two soldiers using the second APC.
--
-- In other words, **there must be at least one carrier unit available that has a cargo bay large enough to load the heaviest cargo group!**
-- The warehouse logic will automatically search all available transport assets for a large enough carrier.
-- But if none is available, the request will be queued until a suitable carrier becomes available.
--
-- The only realistic solution in this case is to either provide a transport carrier with a larger cargo bay or to reduce the number of soldiers
-- in the group.
--
-- A better way would be to have two groups of max. 10 soldiers each and one TPz Fuchs for transport. In this case, the first group is
-- loaded and transported to the receiving warehouse. Once this is done, the carrier will drive back and pick up the remaining
-- group.
--
-- As an artificial workaround one can manually set the cargo bay size to a larger value or alternatively reduce the weight of the cargo
-- when adding the assets via the @{#WAREHOUSE.AddAsset} function. This might even be unavoidable if, for example, a SAM group
-- should be transported since SAM sites only work when all units are in the same group.
--
-- ## Processing Speed
--
-- A warehouse has a limited speed to process requests. Each time the status of the warehouse is updated only one requests is processed.
-- The time interval between status updates is 30 seconds by default and can be adjusted via the @{#WAREHOUSE.SetStatusUpdate}(*interval*) function.
-- However, the status is also updated on other occasions, e.g. when a new request was added.
--
-- ===
--
-- # Strategic Considerations
--
-- Due to the fact that a warehouse holds (or can hold) a lot of valuable assets, it makes a (potentially) juicy target for enemy attacks.
-- There are several interesting situations, which can occur.
--
-- ## Capturing a Warehouses Airbase
--
-- If a warehouse has an associated airbase, it can be captured by the enemy. In this case, the warehouse looses its ability so employ all airborne assets and is also cut-off
-- from supply by airplanes. Supply of ground troops via helicopters is still possible, because they deliver the troops into the spawn zone.
--
-- Technically, the capturing of the airbase is triggered by the DCS [S\_EVENT\_BASE\_CAPTURED](https://wiki.hoggitworld.com/view/DCS_event_base_captured) event.
-- So the capturing takes place when only enemy ground units are in the airbase zone whilst no ground units of the present airbase owner are in that zone.
--
-- The warehouse will also create an event **AirbaseCaptured**, which can be captured by the @{#WAREHOUSE.OnAfterAirbaseCaptured} function. So the warehouse chief can react on
-- this attack and for example deploy ground groups to re-capture its airbase.
--
-- When an airbase is re-captured the event **AirbaseRecaptured** is triggered and can be captured by the @{#WAREHOUSE.OnAfterAirbaseRecaptured} function.
-- This can be used to put the defending assets back into the warehouse stock.
--
-- ## Capturing the Warehouse
--
-- A warehouse can be captured by the enemy coalition. If enemy ground troops enter the warehouse zone the event **Attacked** is triggered which can be captured by the
-- @{#WAREHOUSE.OnAfterAttacked} event. By default the warehouse zone circular zone with a radius of 500 meters located at the center of the physical warehouse.
-- The warehouse zone can be set via the @{#WAREHOUSE.SetWarehouseZone}(*zone*) function. The parameter *zone* must also be a circular zone.
--
-- The @{#WAREHOUSE.OnAfterAttacked} function can be used by the mission designer to react to the enemy attack. For example by deploying some or all ground troops
-- currently in stock to defend the warehouse. Note that the warehouse also has a self defence option which can be enabled by the @{#WAREHOUSE.SetAutoDefenceOn}()
-- function. In this case, the warehouse will automatically spawn all ground troops. If the spawn zone is further away from the warehouse zone, all mobile troops
-- are routed to the warehouse zone. The self request which is triggered on an automatic defence has the assignment "AutoDefence". So you can use this to
-- give orders to the groups that were spawned using the @{#WAREHOUSE.OnAfterSelfRequest} function.
--
-- If only ground troops of the enemy coalition are present in the warehouse zone, the warehouse and all its assets falls into the hands of the enemy.
-- In this case the event **Captured** is triggered which can be captured by the @{#WAREHOUSE.OnAfterCaptured} function.
--
-- The warehouse turns to the capturing coalition, i.e. its physical representation, and all assets as well. In particular, all requests to the warehouse will
-- spawn assets belonging to the new owner.
--
-- If the enemy troops could be defeated, i.e. no more troops of the opposite coalition are in the warehouse zone, the event **Defeated** is triggered and
-- the @{#WAREHOUSE.OnAfterDefeated} function can be used to adapt to the new situation. For example putting back all spawned defender troops back into
-- the warehouse stock. Note that if the automatic defence is enabled, all defenders are automatically put back into the warehouse on the **Defeated** event.
--
-- ## Destroying a Warehouse
--
-- If an enemy destroy the physical warehouse structure, the warehouse will of course stop all its services. In principle, all assets contained in the warehouse are
-- gone as well. So a warehouse should be properly defended.
--
-- Upon destruction of the warehouse, the event **Destroyed** is triggered, which can be captured by the @{#WAREHOUSE.OnAfterDestroyed} function.
-- So the mission designer can intervene at this point and for example choose to spawn all or particular types of assets before the warehouse is gone for good.
--
-- ===
--
-- # Hook in and Take Control
--
-- The Finite State Machine implementation allows mission designers to hook into important events and add their own code.
-- Most of these events have already been mentioned but here is the list at a glance:
--
-- * "NotReadyYet" --> "Start" --> "Running" (Starting the warehouse)
-- * "*" --> "Status" --> "*" (status updated in regular intervals)
-- * "*" --> "AddAsset" --> "*" (adding a new asset to the warehouse stock)
-- * "*" --> "NewAsset" --> "*" (a new asset has been added to the warehouse stock)
-- * "*" --> "AddRequest" --> "*" (adding a request for the warehouse assets)
-- * "Running" --> "Request" --> "*" (a request is processed when the warehouse is running)
-- * "Attacked" --> "Request" --> "*" (a request is processed when the warehouse is attacked)
-- * "*" --> "Arrived" --> "*" (asset group has arrived at its destination)
-- * "*" --> "Delivered" --> "*" (all assets of a request have been delivered)
-- * "Running" --> "SelfRequest" --> "*" (warehouse is requesting asset from itself when running)
-- * "Attacked" --> "SelfRequest" --> "*" (warehouse is requesting asset from itself while under attack)
-- * "*" --> "Attacked" --> "Attacked" (warehouse is being attacked)
-- * "Attacked" --> "Defeated" --> "Running" (an attack was defeated)
-- * "Attacked" --> "Captured" --> "Running" (warehouse was captured by the enemy)
-- * "*" --> "AirbaseCaptured" --> "*" (airbase belonging to the warehouse was captured by the enemy)
-- * "*" --> "AirbaseRecaptured" --> "*" (airbase was re-captured)
-- * "*" --> "AssetSpawned" --> "*" (an asset has been spawned into the world)
-- * "*" --> "AssetLowFuel" --> "*" (an asset is running low on fuel)
-- * "*" --> "AssetDead" --> "*" (a whole asset, i.e. all its units/groups, is dead)
-- * "*" --> "Destroyed" --> "Destroyed" (warehouse was destroyed)
-- * "Running" --> "Pause" --> "Paused" (warehouse is paused)
-- * "Paused" --> "Unpause" --> "Running" (warehouse is unpaused)
-- * "*" --> "Stop" --> "Stopped" (warehouse is stopped)
--
-- The transitions are of the general form "From State" --> "Event" --> "To State". The "*" star denotes that the transition is possible from *any* state.
-- Some transitions, however, are only allowed from certain "From States". For example, no requests can be processed if the warehouse is in "Paused" or "Destroyed" or "Stopped" state.
--
-- Mission designers can capture the events with OnAfterEvent functions, e.g. @{#WAREHOUSE.OnAfterDelivered} or @{#WAREHOUSE.OnAfterAirbaseCaptured}.
--
-- ===
--
-- # Persistence of Assets
--
-- Assets in stock of a warehouse can be saved to a file on your hard drive and then loaded from that file at a later point. This enables to restart the mission
-- and restore the warehouse stock.
--
-- ## Prerequisites
--
-- **Important** By default, DCS does not allow for writing data to files. Therefore, one first has to comment out the line "sanitizeModule('io')", i.e.
--
--     do
--       sanitizeModule('os')
--       --sanitizeModule('io')
--       sanitizeModule('lfs')
--       require = nil
--       loadlib = nil
--     end
--
-- in the file "MissionScripting.lua", which is located in the subdirectory "Scripts" of your DCS installation root directory.
--
-- ### Don't!
--
-- Do not use **semi-colons** or **equal signs** in the group names of your assets as these are used as separators in the saved and loaded files texts.
-- If you do, it will cause problems and give you a headache!
--
-- ## Save Assets
--
-- Saving asset data to file is achieved by the @{WAREHOUSE.Save}(*path*, *filename*) function. The parameter *path* specifies the path on the file system where the
-- warehouse data is saved. If you do not specify a path, the file is saved your the DCS installation root directory.
-- The parameter *filename* is optional and defines the name of the saved file. By default this is automatically created from the warehouse id and name, for example
-- "Warehouse-1234_Batumi.txt".
--
--     warehouseBatumi:Save("D:\\My Warehouse Data\\")
--
-- This will save all asset data to in "D:\\My Warehouse Data\\Warehouse-1234_Batumi.txt".
--
-- ### Automatic Save at Mission End
--
-- The assets can be saved automatically when the mission is ended via the @{WAREHOUSE.SetSaveOnMissionEnd}(*path*, *filename*) function, i.e.
--
--     warehouseBatumi:SetSaveOnMissionEnd("D:\\My Warehouse Data\\")
--
-- ## Load Assets
--
-- Loading assets data from file is achieved by the @{WAREHOUSE.Load}(*path*, *filename*) function. The parameter *path* specifies the path on the file system where the
-- warehouse data is loaded from. If you do not specify a path, the file is loaded from your the DCS installation root directory.
-- The parameter *filename* is optional and defines the name of the file to load. By default this is automatically generated from the warehouse id and name, for example
-- "Warehouse-1234_Batumi.txt".
--
-- Note that the warehouse **must not be started** and in the *Running* state in order to load the assets. In other words, loading should happen after the
-- @{#WAREHOUSE.New} command is specified in the code but before the @{#WAREHOUSE.Start} command is given.
--
-- Loading the assets is done by
--
--     warehouseBatumi:New(STATIC:FindByName("Warehouse Batumi"))
--     warehouseBatumi:Load("D:\\My Warehouse Data\\")
--     warehouseBatumi:Start()
--
-- This sequence loads all assets from file. If a warehouse was captured in the last mission, it also respawns the static warehouse structure with the right coaliton.
-- However, it due to DCS limitations it is not possible to set the airbase coalition. This has to be done manually in the mission editor. Or alternatively, one could
-- spawn some ground units via a self request and let them capture the airbase.
--
-- ===
--
-- # Examples
--
-- This section shows some examples how the WAREHOUSE class is used in practice. This is one of the best ways to explain things, in my opinion.
--
-- But first, let me introduce a convenient way to define several warehouses in a table. This is absolutely *not necessary* but quite handy if you have
-- multiple WAREHOUSE objects in your mission.
--
-- ## Example 0: Setting up a Warehouse Array
--
-- If you have multiple warehouses, you can put them in a table. This makes it easier to access them or to loop over them.
--
--     -- Define Warehouses.
--     local warehouse={}
--     -- Blue warehouses
--     warehouse.Senaki   = WAREHOUSE:New(STATIC:FindByName("Warehouse Senaki"),   "Senaki")   --Functional.Warehouse#WAREHOUSE
--     warehouse.Batumi   = WAREHOUSE:New(STATIC:FindByName("Warehouse Batumi"),   "Batumi")   --Functional.Warehouse#WAREHOUSE
--     warehouse.Kobuleti = WAREHOUSE:New(STATIC:FindByName("Warehouse Kobuleti"), "Kobuleti") --Functional.Warehouse#WAREHOUSE
--     warehouse.Kutaisi  = WAREHOUSE:New(STATIC:FindByName("Warehouse Kutaisi"),  "Kutaisi")  --Functional.Warehouse#WAREHOUSE
--     warehouse.Berlin   = WAREHOUSE:New(STATIC:FindByName("Warehouse Berlin"),   "Berlin")   --Functional.Warehouse#WAREHOUSE
--     warehouse.London   = WAREHOUSE:New(STATIC:FindByName("Warehouse London"),   "London")   --Functional.Warehouse#WAREHOUSE
--     warehouse.Stennis  = WAREHOUSE:New(STATIC:FindByName("Warehouse Stennis"),  "Stennis")  --Functional.Warehouse#WAREHOUSE
--     warehouse.Pampa    = WAREHOUSE:New(STATIC:FindByName("Warehouse Pampa"),    "Pampa")    --Functional.Warehouse#WAREHOUSE
--     -- Red warehouses
--     warehouse.Sukhumi  = WAREHOUSE:New(STATIC:FindByName("Warehouse Sukhumi"),  "Sukhumi")  --Functional.Warehouse#WAREHOUSE
--     warehouse.Gudauta  = WAREHOUSE:New(STATIC:FindByName("Warehouse Gudauta"),  "Gudauta")  --Functional.Warehouse#WAREHOUSE
--     warehouse.Sochi    = WAREHOUSE:New(STATIC:FindByName("Warehouse Sochi"),    "Sochi")    --Functional.Warehouse#WAREHOUSE
--
-- Remarks:
--
-- * I defined the array as local, i.e. local warehouse={}. This is personal preference and sometimes causes trouble with the lua garbage collection. You can also define it as a global array/table!
-- * The "--Functional.Warehouse#WAREHOUSE" at the end is only to have the LDT intellisense working correctly. If you don't use LDT (which you should!), it can be omitted.
--
-- **NOTE** that all examples below need this bit or code at the beginning - or at least the warehouses which are used.
--
-- The example mission is based on the same template mission, which has defined a lot of airborne, ground and naval assets as templates. Only few of those are used here.
--
-- ![Banner Image](..\Presentations\WAREHOUSE\Warehouse_Assets.png)
--
-- ## Example 1: Self Request
--
-- Ground troops are taken from the Batumi warehouse stock and spawned in its spawn zone. After a short delay, they are added back to the warehouse stock.
-- Also a new request is made. Hence, the groups will be spawned, added back to the warehouse, spawned again and so on and so forth...
--
--     -- Start warehouse Batumi.
--     warehouse.Batumi:Start()
--
--     -- Add five groups of infantry as assets.
--     warehouse.Batumi:AddAsset(GROUP:FindByName("Infantry Platoon Alpha"), 5)
--
--     -- Add self request for three infantry at Batumi.
--     warehouse.Batumi:AddRequest(warehouse.Batumi, WAREHOUSE.Descriptor.ATTRIBUTE, WAREHOUSE.Attribute.GROUND_INFANTRY, 3)
--
--
--     --- Self request event. Triggered once the assets are spawned in the spawn zone or at the airbase.
--     function warehouse.Batumi:OnAfterSelfRequest(From, Event, To, groupset, request)
--       local mygroupset=groupset --Core.Set#SET_GROUP
--
--       -- Loop over all groups spawned from that request.
--       for _,group in pairs(mygroupset:GetSetObjects()) do
--         local group=group --Wrapper.Group#GROUP
--
--         -- Gree smoke on spawned group.
--         group:SmokeGreen()
--
--         -- Put asset back to stock after 10 seconds.
--         warehouse.Batumi:__AddAsset(10, group)
--       end
--
--       -- Add new self request after 20 seconds.
--       warehouse.Batumi:__AddRequest(20, warehouse.Batumi, WAREHOUSE.Descriptor.ATTRIBUTE, WAREHOUSE.Attribute.GROUND_INFANTRY, 3)
--
--     end
--
-- ## Example 2: Self propelled Ground Troops
--
-- Warehouse Berlin, which is a FARP near Batumi, requests infantry and troop transports from the warehouse at Batumi.
-- The groups are spawned at Batumi and move by themselves from Batumi to Berlin using the roads.
-- Once the troops have arrived at Berlin, the troops are automatically added to the warehouse stock of Berlin.
-- While on the road, Batumi has requested back two APCs from Berlin. Since Berlin does not have the assets in stock,
-- the request is queued. After the troops have arrived, Berlin is sending back the APCs to Batumi.
--
--     -- Start Warehouse at Batumi.
--     warehouse.Batumi:Start()
--
--     -- Add 20 infantry groups and ten APCs as assets at Batumi.
--     warehouse.Batumi:AddAsset("Infantry Platoon Alpha", 20)
--     warehouse.Batumi:AddAsset("TPz Fuchs", 10)
--
--     -- Start Warehouse Berlin.
--     warehouse.Berlin:Start()
--
--     -- Warehouse Berlin requests 10 infantry groups and 5 APCs from warehouse Batumi.
--     warehouse.Batumi:AddRequest(warehouse.Berlin, WAREHOUSE.Descriptor.ATTRIBUTE, WAREHOUSE.Attribute.GROUND_INFANTRY, 10)
--     warehouse.Batumi:AddRequest(warehouse.Berlin, WAREHOUSE.Descriptor.ATTRIBUTE, WAREHOUSE.Attribute.GROUND_APC, 5)
--
--     -- Request from Batumi for 2 APCs. Initially these are not in stock. When they become available, the request is executed.
--     warehouse.Berlin:AddRequest(warehouse.Batumi, WAREHOUSE.Descriptor.ATTRIBUTE, WAREHOUSE.Attribute.GROUND_APC, 2)
--
-- ## Example 3: Self Propelled Airborne Assets
--
-- Warehouse Senaki receives a high priority request from Kutaisi for one Yak-52s. At the same time, Kobuleti requests half of
-- all available Yak-52s. Request from Kutaisi is first executed and then Kobuleti gets half of the remaining assets.
-- Additionally, London requests one third of all available UH-1H Hueys from Senaki.
-- Once the units have arrived they are added to the stock of the receiving warehouses and can be used for further assignments.
--
--     -- Start warehouses
--     warehouse.Senaki:Start()
--     warehouse.Kutaisi:Start()
--     warehouse.Kobuleti:Start()
--     warehouse.London:Start()
--
--     -- Add assets to Senaki warehouse.
--     warehouse.Senaki:AddAsset("Yak-52", 10)
--     warehouse.Senaki:AddAsset("Huey", 6)
--
--     -- Kusaisi requests 3 Yak-52 form Senaki while Kobuleti wants all the rest.
--     warehouse.Senaki:AddRequest(warehouse.Kutaisi,  WAREHOUSE.Descriptor.GROUPNAME, "Yak-52", 1, nil, nil, 10)
--     warehouse.Senaki:AddRequest(warehouse.Kobuleti, WAREHOUSE.Descriptor.GROUPNAME, "Yak-52", WAREHOUSE.Quantity.HALF,  nil, nil, 70)
--
--     -- FARP London wants 1/3 of the six available Hueys.
--     warehouse.Senaki:AddRequest(warehouse.London,  WAREHOUSE.Descriptor.GROUPNAME, "Huey", WAREHOUSE.Quantity.THIRD)
--
-- ## Example 4: Transport of Assets by APCs
--
-- Warehouse at FARP Berlin requests five infantry groups from Batumi. These assets shall be transported using two APC groups.
-- Infantry and APC are spawned in the spawn zone at Batumi. The APCs have a cargo bay large enough to pick up four of the
-- five infantry groups in the first run and will bring them to Berlin. There, they unboard and walk to the warehouse where they will be added to the stock.
-- Meanwhile the APCs go back to Batumi and one will pick up the last remaining soldiers.
-- Once the APCs have completed their mission, they return to Batumi and are added back to stock.
--
--     -- Start Warehouse at Batumi.
--     warehouse.Batumi:Start()
--
--     -- Start Warehouse Berlin.
--     warehouse.Berlin:Start()
--
--     -- Add 20 infantry groups and five APCs as assets at Batumi.
--     warehouse.Batumi:AddAsset("Infantry Platoon Alpha", 20)
--     warehouse.Batumi:AddAsset("TPz Fuchs", 5)
--
--     -- Warehouse Berlin requests 5 infantry groups from warehouse Batumi using 2 APCs for transport.
--     warehouse.Batumi:AddRequest(warehouse.Berlin, WAREHOUSE.Descriptor.ATTRIBUTE, WAREHOUSE.Attribute.GROUND_INFANTRY, 5, WAREHOUSE.TransportType.APC, 2)
--
--## Example 5: Transport of Assets by Helicopters
--
--  Warehouse at FARP Berlin requests five infantry groups from Batumi. They shall be transported by all available transport helicopters.
--  Note that the UH-1H Huey in DCS is an attack and not a transport helo. So the warehouse logic would be default also
--  register it as an @{#WAREHOUSE.Attribute.AIR_ATTACKHELICOPTER}. In order to use it as a transport we need to force
--  it to be added as transport helo.
--  Also note that even though all (here five) helos are requested, only two of them are employed because this number is sufficient to
--  transport all requested assets in one go.
--
--     -- Start Warehouses.
--     warehouse.Batumi:Start()
--     warehouse.Berlin:Start()
--
--     -- Add 20 infantry groups as assets at Batumi.
--     warehouse.Batumi:AddAsset("Infantry Platoon Alpha", 20)
--
--     -- Add five Hueys for transport. Note that a Huey in DCS is an attack and not a transport helo. So we force this attribute!
--     warehouse.Batumi:AddAsset("Huey", 5, WAREHOUSE.Attribute.AIR_TRANSPORTHELO)
--
--     -- Warehouse Berlin requests 5 infantry groups from warehouse Batumi using all available helos for transport.
--     warehouse.Batumi:AddRequest(warehouse.Berlin, WAREHOUSE.Descriptor.ATTRIBUTE, WAREHOUSE.Attribute.GROUND_INFANTRY, 5, WAREHOUSE.TransportType.HELICOPTER, WAREHOUSE.Quantity.ALL)
--
--## Example 6: Transport of Assets by Airplanes
--
-- Warehoues Kobuleti requests all (three) APCs from Batumi using one airplane for transport.
-- The available C-130 is able to carry one APC at a time. So it has to commute three times between Batumi and Kobuleti to deliver all requested cargo assets.
-- Once the cargo is delivered, the C-130 transport returns to Batumi and is added back to stock.
--
--     -- Start warehouses.
--     warehouse.Batumi:Start()
--     warehouse.Kobuleti:Start()
--
--     -- Add assets to Batumi warehouse.
--     warehouse.Batumi:AddAsset("C-130", 1)
--     warehouse.Batumi:AddAsset("TPz Fuchs", 3)
--
--     warehouse.Batumi:AddRequest(warehouse.Kobuleti, WAREHOUSE.Descriptor.ATTRIBUTE, WAREHOUSE.Attribute.GROUND_APC, WAREHOUSE.Quantity.ALL, WAREHOUSE.TransportType.AIRPLANE)
--
-- ## Example 7: Capturing Airbase and Warehouse
--
-- A red BMP has made it through our defence lines and drives towards our unprotected airbase at Senaki.
-- Once the BMP captures the airbase (DCS [S\_EVENT\_BASE\_CAPTURED](https://wiki.hoggitworld.com/view/DCS_event_base_captured) is evaluated)
-- the warehouse at Senaki lost its air infrastructure and it is not possible any more to spawn airborne units. All requests for airborne units are rejected and cancelled in this case.
--
-- The red BMP then drives further to the warehouse. Once it enters the warehouse zone (500 m radius around the warehouse building), the warehouse is
-- considered to be under attack. This triggers the event **Attacked**. The @{#WAREHOUSE.OnAfterAttacked} function can be used to react to this situation.
-- Here, we only broadcast a distress call and launch a flare. However, it would also be reasonable to spawn all or selected ground troops in order to defend
-- the warehouse. Note, that the warehouse has a self defence option which can be activated via the @{#WAREHOUSE.SetAutoDefenceOn}() function. If activated,
-- *all* ground assets are automatically spawned and assigned to defend the warehouse. Once/if the attack is defeated, these assets go automatically back
-- into the warehouse stock.
--
-- If the red coalition manages to capture our warehouse, all assets go into their possession. Now red tries to steal three F/A-18 flights and send them to
-- Sukhumi. These aircraft will be spawned and begin to taxi. However, ...
--
-- A blue Bradley is in the area and will attempt to recapture the warehouse. It might also catch the red F/A-18s before they take off.
--
--     -- Start warehouses.
--     warehouse.Senaki:Start()
--     warehouse.Sukhumi:Start()
--
--     -- Add some assets.
--     warehouse.Senaki:AddAsset("TPz Fuchs", 5)
--     warehouse.Senaki:AddAsset("Infantry Platoon Alpha", 10)
--     warehouse.Senaki:AddAsset("F/A-18C 2ship", 10)
--
--     -- Enable auto defence, i.e. spawn all group troups into the spawn zone.
--     --warehouse.Senaki:SetAutoDefenceOn()
--
--     -- Activate Red BMP trying to capture the airfield and the warehouse.
--     local red1=GROUP:FindByName("Red BMP-80 Senaki"):Activate()
--
--     -- The red BMP first drives to the airbase which gets captured and changes from blue to red.
--     -- This triggers the "AirbaseCaptured" event where you can hook in and do things.
--     function warehouse.Senaki:OnAfterAirbaseCaptured(From, Event, To, Coalition)
--       -- This request cannot be processed since the warehouse has lost its airbase. In fact it is deleted from the queue.
--       warehouse.Senaki:AddRequest(warehouse.Senaki,WAREHOUSE.Descriptor.CATEGORY, Group.Category.AIRPLANE, 1)
--     end
--
--     -- Now the red BMP also captures the warehouse. This triggers the "Captured" event where you can hook in.
--     -- So now the warehouse and the airbase are both red and aircraft can be spawned again.
--     function warehouse.Senaki:OnAfterCaptured(From, Event, To, Coalition, Country)
--       -- These units will be spawned as red units because the warehouse has just been captured.
--       if Coalition==coalition.side.RED then
--         -- Sukhumi tries to "steals" three F/A-18 from Senaki and brings them to Sukhumi.
--         -- Well, actually the aircraft wont make it because blue1 will kill it on the taxi way leaving a blood bath. But that's life!
--         warehouse.Senaki:AddRequest(warehouse.Sukhumi, WAREHOUSE.Descriptor.CATEGORY, Group.Category.AIRPLANE, 3)
--         warehouse.Senaki.warehouse:SmokeRed()
--       elseif Coalition==coalition.side.BLUE then
--         warehouse.Senaki.warehouse:SmokeBlue()
--       end
--
--       -- Activate a blue vehicle to re-capture the warehouse. It will drive to the warehouse zone and kill the red intruder.
--       local blue1=GROUP:FindByName("blue1"):Activate()
--     end
--
-- ## Example 8: Destroying a Warehouse
--
-- FARP Berlin requests a Huey from Batumi warehouse. This helo is deployed and will be delivered.
-- After 30 seconds into the mission we create and (artificial) big explosion - or a terrorist attack if you like - which completely destroys the
-- the warehouse at Batumi. All assets are gone and requests cannot be processed anymore.
--
--     -- Start Batumi and Berlin warehouses.
--     warehouse.Batumi:Start()
--     warehouse.Berlin:Start()
--
--     -- Add some assets.
--     warehouse.Batumi:AddAsset("Huey", 5, WAREHOUSE.Attribute.AIR_TRANSPORTHELO)
--     warehouse.Berlin:AddAsset("Huey", 5, WAREHOUSE.Attribute.AIR_TRANSPORTHELO)
--
--     -- Big explosion at the warehose. It has a very nice damage model by the way :)
--     local function DestroyWarehouse()
--       warehouse.Batumi:GetCoordinate():Explosion(999)
--     end
--     SCHEDULER:New(nil, DestroyWarehouse, {}, 30)
--
--     -- First request is okay since warehouse is still alive.
--     warehouse.Batumi:AddRequest(warehouse.Berlin, WAREHOUSE.Descriptor.ATTRIBUTE, WAREHOUSE.Attribute.AIR_TRANSPORTHELO, 1)
--
--     -- These requests should both not be processed any more since the warehouse at Batumi is destroyed.
--     warehouse.Batumi:__AddRequest(35, warehouse.Berlin, WAREHOUSE.Descriptor.ATTRIBUTE, WAREHOUSE.Attribute.AIR_TRANSPORTHELO, 1)
--     warehouse.Berlin:__AddRequest(40, warehouse.Batumi, WAREHOUSE.Descriptor.ATTRIBUTE, WAREHOUSE.Attribute.AIR_TRANSPORTHELO, 1)
--
-- ## Example 9: Self Propelled Naval Assets
--
-- Kobuleti requests all naval assets from Batumi.
-- However, before naval assets can be exchanged, both warehouses need a port and at least one shipping lane defined by the user.
-- See the @{#WAREHOUSE.SetPortZone}() and @{#WAREHOUSE.AddShippingLane}() functions.
-- We do not want to spawn them all at once, because this will probably be a disaster
-- in the port zone. Therefore, each ship is spawned with a delay of five minutes.
--
-- Batumi has quite a selection of different ships (for testing).
--
-- ![Banner Image](..\Presentations\WAREHOUSE\Warehouse_Naval_Assets.png)
--
--     -- Start warehouses.
--     warehouse.Batumi:Start()
--     warehouse.Kobuleti:Start()
--
--     -- Define ports. These are polygon zones created by the waypoints of late activated units.
--     warehouse.Batumi:SetPortZone(ZONE_POLYGON:NewFromGroupName("Warehouse Batumi Port Zone", "Warehouse Batumi Port Zone"))
--     warehouse.Kobuleti:SetPortZone(ZONE_POLYGON:NewFromGroupName("Warehouse Kobuleti Port Zone", "Warehouse Kobuleti Port Zone"))
--
--     -- Shipping lane. Again, the waypoints of late activated units are taken as points defining the shipping lane.
--     -- Some units will take lane 1 while others will take lane two. But both lead from Batumi to Kobuleti port.
--     warehouse.Batumi:AddShippingLane(warehouse.Kobuleti, GROUP:FindByName("Warehouse Batumi-Kobuleti Shipping Lane 1"))
--     warehouse.Batumi:AddShippingLane(warehouse.Kobuleti, GROUP:FindByName("Warehouse Batumi-Kobuleti Shipping Lane 2"))
--
--     -- Large selection of available naval units in DCS.
--     warehouse.Batumi:AddAsset("Speedboat")
--     warehouse.Batumi:AddAsset("Perry")
--     warehouse.Batumi:AddAsset("Normandy")
--     warehouse.Batumi:AddAsset("Stennis")
--     warehouse.Batumi:AddAsset("Carl Vinson")
--     warehouse.Batumi:AddAsset("Tarawa")
--     warehouse.Batumi:AddAsset("SSK 877")
--     warehouse.Batumi:AddAsset("SSK 641B")
--     warehouse.Batumi:AddAsset("Grisha")
--     warehouse.Batumi:AddAsset("Molniya")
--     warehouse.Batumi:AddAsset("Neustrashimy")
--     warehouse.Batumi:AddAsset("Rezky")
--     warehouse.Batumi:AddAsset("Moskva")
--     warehouse.Batumi:AddAsset("Pyotr Velikiy")
--     warehouse.Batumi:AddAsset("Kuznetsov")
--     warehouse.Batumi:AddAsset("Zvezdny")
--     warehouse.Batumi:AddAsset("Yakushev")
--     warehouse.Batumi:AddAsset("Elnya")
--     warehouse.Batumi:AddAsset("Ivanov")
--     warehouse.Batumi:AddAsset("Yantai")
--     warehouse.Batumi:AddAsset("Type 052C")
--     warehouse.Batumi:AddAsset("Guangzhou")
--
--     -- Get Number of ships at Batumi.
--     local nships=warehouse.Batumi:GetNumberOfAssets(WAREHOUSE.Descriptor.CATEGORY, Group.Category.SHIP)
--
--     -- Send one ship every 3 minutes (ships do not evade each other well, so we need a bit space between them).
--     for i=1, nships do
--       warehouse.Batumi:__AddRequest(180*(i-1)+10, warehouse.Kobuleti, WAREHOUSE.Descriptor.CATEGORY, Group.Category.SHIP, 1)
--     end
--
-- ## Example 10: Warehouse on Aircraft Carrier
--
-- This example shows how to spawn assets from a warehouse located on an aircraft carrier. The warehouse must still be represented by a
-- physical static object. However, on a carrier space is limit so we take a smaller static. In priciple one could also take something
-- like a windsock.
--
-- ![Banner Image](..\Presentations\WAREHOUSE\Warehouse_Carrier.png)
--
-- USS Stennis requests F/A-18s from Batumi. At the same time Kobuleti requests F/A-18s from the Stennis which currently does not have any.
-- So first, Batumi delivers the fighters to the Stennis. After they arrived they are deployed again and send to Kobuleti.
--
--     -- Start warehouses.
--     warehouse.Batumi:Start()
--     warehouse.Stennis:Start()
--     warehouse.Kobuleti:Start()
--
--     -- Add F/A-18 2-ship flight to Batmi.
--     warehouse.Batumi:AddAsset("F/A-18C 2ship", 1)
--
--     -- USS Stennis requests F/A-18 from Batumi.
--     warehouse.Batumi:AddRequest(warehouse.Stennis, WAREHOUSE.Descriptor.GROUPNAME, "F/A-18C 2ship")
--
--     -- Kobuleti requests F/A-18 from USS Stennis.
--     warehouse.Stennis:AddRequest(warehouse.Kobuleti, WAREHOUSE.Descriptor.GROUPNAME, "F/A-18C 2ship")
--
-- ## Example 11: Aircraft Carrier - Rescue Helo and Escort
--
-- After 10 seconds we make a self request for a rescue helicopter. Note, that the @{#WAREHOUSE.AddRequest} function has a parameter which lets you
-- specify an "Assignment". This can be later used to identify the request and take the right actions.
--
-- Once the request is processed, the @{#WAREHOUSE.OnAfterSelfRequest} function is called. This is where we hook in and postprocess the spawned assets.
-- In particular, we use the @{AI.AI_Formation#AI_FORMATION} class to make some nice escorts for our carrier.
--
-- When the resue helo is spawned, we can check that this is the correct asset and make the helo go into formation with the carrier.
-- Once the helo runs out of fuel, it will automatically return to the ship and land. For the warehouse, this means that the "cargo", i.e. the helicopter
-- has been delivered - assets can be delivered to other warehouses and to the same warehouse - hence a *self* request.
-- When that happens, the **Delivered** event is triggered and the @{#WAREHOUSE.OnAfterDelivered} function called. This can now be used to spawn
-- a fresh helo. Effectively, there we created an infinite, never ending loop. So a rescue helo will be up at all times.
--
-- After 30 and 45 seconds requests for five groups of armed speedboats are made. These will be spawned in the port zone right behind the carrier.
-- The first five groups will go port of the carrier an form a left wing formation. The seconds groups will to the analogue on the starboard side.
-- **Note** that in order to spawn naval assets a warehouse needs a port (zone). Since the carrier and hence the warehouse is mobile, we define a moving
-- zone as @{Core.Zone#ZONE_UNIT} with the carrier as reference unit. The "port" of the Stennis at its stern so all naval assets are spawned behind the carrier.
--
--     -- Start warehouse on USS Stennis.
--     warehouse.Stennis:Start()
--
--     -- Aircraft carrier gets a moving zone right behind it as port.
--     warehouse.Stennis:SetPortZone(ZONE_UNIT:New("Warehouse Stennis Port Zone", UNIT:FindByName("USS Stennis"), 100, {rho=250, theta=180, relative_to_unit=true}))
--
--     -- Add speedboat assets.
--     warehouse.Stennis:AddAsset("Speedboat", 10)
--     warehouse.Stennis:AddAsset("CH-53E", 1)
--
--     -- Self request of speed boats.
--     warehouse.Stennis:__AddRequest(10, warehouse.Stennis, WAREHOUSE.Descriptor.GROUPNAME, "CH-53E", 1, nil, nil, nil, "Rescue Helo")
--     warehouse.Stennis:__AddRequest(30, warehouse.Stennis, WAREHOUSE.Descriptor.ATTRIBUTE, WAREHOUSE.Attribute.NAVAL_ARMEDSHIP, 5, nil, nil, nil, "Speedboats Left")
--     warehouse.Stennis:__AddRequest(45, warehouse.Stennis, WAREHOUSE.Descriptor.ATTRIBUTE, WAREHOUSE.Attribute.NAVAL_ARMEDSHIP, 5, nil, nil, nil, "Speedboats Right")
--
--     --- Function called after self request
--     function warehouse.Stennis:OnAfterSelfRequest(From, Event, To,_groupset, request)
--       local groupset=_groupset --Core.Set#SET_GROUP
--       local request=request   --Functional.Warehouse#WAREHOUSE.Pendingitem
--
--       -- USS Stennis is the mother ship.
--       local Mother=UNIT:FindByName("USS Stennis")
--
--       -- Get assignment of the request.
--       local assignment=warehouse.Stennis:GetAssignment(request)
--
--       if assignment=="Speedboats Left" then
--
--         -- Define AI Formation object.
--         -- Note that this has to be a global variable or the garbage collector will remove it for some reason!
--         CarrierFormationLeft = AI_FORMATION:New(Mother, groupset, "Left Formation with Carrier", "Escort Carrier.")
--
--         -- Formation parameters.
--         CarrierFormationLeft:FormationLeftWing(200 ,50, 0, 0, 500, 50)
--         CarrierFormationLeft:__Start(2)
--
--         for _,group in pairs(groupset:GetSetObjects()) do
--           local group=group --Wrapper.Group#GROUP
--           group:FlareRed()
--         end
--
--       elseif assignment=="Speedboats Right" then
--
--         -- Define AI Formation object.
--         -- Note that this has to be a global variable or the garbage collector will remove it for some reason!
--         CarrierFormationRight = AI_FORMATION:New(Mother, groupset, "Right Formation with Carrier", "Escort Carrier.")
--
--         -- Formation parameters.
--         CarrierFormationRight:FormationRightWing(200 ,50, 0, 0, 500, 50)
--         CarrierFormationRight:__Start(2)
--
--         for _,group in pairs(groupset:GetSetObjects()) do
--           local group=group --Wrapper.Group#GROUP
--           group:FlareGreen()
--         end
--
--       elseif assignment=="Rescue Helo" then
--
--         -- Start uncontrolled helo.
--         local group=groupset:GetFirst() --Wrapper.Group#GROUP
--         group:StartUncontrolled()
--
--         -- Define AI Formation object.
--         CarrierFormationHelo = AI_FORMATION:New(Mother, groupset, "Helo Formation with Carrier", "Fly Formation.")
--
--         -- Formation parameters.
--         CarrierFormationHelo:FormationCenterWing(-150, 50, 20, 50, 100, 50)
--         CarrierFormationHelo:__Start(2)
--
--       end
--
--       --- When the helo is out of fuel, it will return to the carrier and should be delivered.
--       function warehouse.Stennis:OnAfterDelivered(From,Event,To,request)
--         local request=request   --Functional.Warehouse#WAREHOUSE.Pendingitem
--
--         -- So we start another request.
--         if request.assignment=="Rescue Helo" then
--           warehouse.Stennis:__AddRequest(10, warehouse.Stennis, WAREHOUSE.Descriptor.GROUPNAME, "CH-53E", 1, nil, nil, nil, "Rescue Helo")
--         end
--       end
--
--     end
--
-- ## Example 12: Pause a Warehouse
--
-- This example shows how to pause and unpause a warehouse. In paused state, requests will not be processed but assets can be added and requests be added.
--
--    * Warehouse Batumi is paused after 10 seconds.
--    * Request from Berlin after 15 which will not be processed.
--    * New tank assets for Batumi after 20 seconds. This is possible also in paused state.
--    * Batumi unpaused after 30 seconds. Queued request from Berlin can be processed.
--    * Berlin is paused after 60 seconds.
--    * Berlin requests tanks from Batumi after 90 seconds. Request is not processed because Berlin is paused and not running.
--    * Berlin is unpaused after 120 seconds. Queued request for tanks from Batumi can not be processed.
--
-- Here is the code:
--
--     -- Start Warehouse at Batumi.
--     warehouse.Batumi:Start()
--
--     -- Start Warehouse Berlin.
--     warehouse.Berlin:Start()
--
--     -- Add 20 infantry groups and 5 tank platoons as assets at Batumi.
--     warehouse.Batumi:AddAsset("Infantry Platoon Alpha", 20)
--
--     -- Pause the warehouse after 10 seconds
--     warehouse.Batumi:__Pause(10)
--
--     -- Add a request from Berlin after 15 seconds. A request can be added but not be processed while warehouse is paused.
--     warehouse.Batumi:__AddRequest(15, warehouse.Berlin, WAREHOUSE.Descriptor.ATTRIBUTE, WAREHOUSE.Attribute.GROUND_INFANTRY, 1)
--
--     -- New asset added after 20 seconds. This is possible even if the warehouse is paused.
--     warehouse.Batumi:__AddAsset(20, "Abrams", 5)
--
--     -- Unpause warehouse after 30 seconds. Now the request from Berlin can be processed.
--     warehouse.Batumi:__Unpause(30)
--
--     -- Pause warehouse Berlin
--     warehouse.Berlin:__Pause(60)
--
--     -- After 90 seconds request from Berlin for tanks.
--     warehouse.Batumi:__AddRequest(90, warehouse.Berlin, WAREHOUSE.Descriptor.ATTRIBUTE, WAREHOUSE.Attribute.GROUND_TANK, 1)
--
--     -- After 120 seconds unpause Berlin.
--     warehouse.Berlin:__Unpause(120)
--
-- ## Example 13: Battlefield Air Interdiction
--
-- This example show how to couple the WAREHOUSE class with the @{AI.AI_Bai} class.
-- Four enemy targets have been located at the famous Kobuleti X. All three available Viggen 2-ship flights are assigned to kill at least one of the BMPs to complete their mission.
--
--     -- Start Warehouse at Kobuleti.
--     warehouse.Kobuleti:Start()
--
--     -- Add three 2-ship groups of Viggens.
--     warehouse.Kobuleti:AddAsset("Viggen 2ship", 3)
--
--     -- Self request for all Viggen assets.
--     warehouse.Kobuleti:AddRequest(warehouse.Kobuleti, WAREHOUSE.Descriptor.GROUPNAME, "Viggen 2ship", WAREHOUSE.Quantity.ALL, nil, nil, nil, "BAI")
--
--     -- Red targets at Kobuleti X (late activated).
--     local RedTargets=GROUP:FindByName("Red IVF Alpha")
--
--     -- Activate the targets.
--     RedTargets:Activate()
--
--     -- Do something with the spawned aircraft.
--     function warehouse.Kobuleti:OnAfterSelfRequest(From,Event,To,groupset,request)
--       local groupset=groupset --Core.Set#SET_GROUP
--       local request=request   --Functional.Warehouse#WAREHOUSE.Pendingitem
--
--       if request.assignment=="BAI" then
--
--         for _,group in pairs(groupset:GetSetObjects()) do
--           local group=group --Wrapper.Group#GROUP
--
--           -- Start uncontrolled aircraft.
--           group:StartUncontrolled()
--
--           local BAI=AI_BAI_ZONE:New(ZONE:New("Patrol Zone Kobuleti"), 500, 1000, 500, 600, ZONE:New("Patrol Zone Kobuleti"))
--
--           -- Tell the program to use the object (in this case called BAIPlane) as the group to use in the BAI function
--           BAI:SetControllable(group)
--
--           -- Function checking if targets are still alive
--           local function CheckTargets()
--             local nTargets=RedTargets:GetSize()
--             local nInitial=RedTargets:GetInitialSize()
--             local nDead=nInitial-nTargets
--             local nRequired=1  -- Let's make this easy.
--             if RedTargets:IsAlive() and nDead < nRequired then
--               MESSAGE:New(string.format("BAI Mission: %d of %d red targets still alive. At least %d targets need to be eliminated.", nTargets, nInitial, nRequired), 5):ToAll()
--             else
--               MESSAGE:New("BAI Mission: The required red targets are destroyed.", 30):ToAll()
--               BAI:__Accomplish(1) -- Now they should fly back to the patrolzone and patrol.
--             end
--           end
--
--           -- Start scheduler to monitor number of targets.
--           local Check, CheckScheduleID = SCHEDULER:New(nil, CheckTargets, {}, 60, 60)
--
--           -- When the targets in the zone are destroyed, (see scheduled function), the planes will return home ...
--           function BAI:OnAfterAccomplish( Controllable, From, Event, To )
--             MESSAGE:New( "BAI Mission: Sending the Viggens back to base.", 30):ToAll()
--             Check:Stop(CheckScheduleID)
--             BAI:__RTB(1)
--           end
--
--           -- Start BAI
--           BAI:Start()
--
--           -- Engage after 5 minutes.
--           BAI:__Engage(300)
--
--           -- RTB after 30 min max.
--           BAI:__RTB(-30*60)
--
--         end
--       end
--
--     end
--
-- ## Example 14: Strategic Bombing
--
-- This example shows how to employ strategic bombers in a mission. Three B-52s are launched at Kobuleti with the assignment to wipe out the enemy warehouse at Sukhumi.
-- The bombers will get a flight path and make their approach from the South at an altitude of 5000 m ASL. After their bombing run, they will return to Kobuleti and
-- added back to stock.
--
--     -- Start warehouses
--     warehouse.Kobuleti:Start()
--     warehouse.Sukhumi:Start()
--
--     -- Add a strategic bomber assets
--     warehouse.Kobuleti:AddAsset("B-52H", 3)
--
--     -- Request bombers for specific task of bombing Sukhumi warehouse.
--     warehouse.Kobuleti:AddRequest(warehouse.Kobuleti, WAREHOUSE.Descriptor.ATTRIBUTE, WAREHOUSE.Attribute.AIR_BOMBER, WAREHOUSE.Quantity.ALL, nil, nil, nil, "Bomb Sukhumi")
--
--     -- Specify assignment after bombers have been spawned.
--     function warehouse.Kobuleti:OnAfterSelfRequest(From, Event, To, groupset, request)
--       local groupset=groupset --Core.Set#SET_GROUP
--
--       -- Get assignment of this request.
--       local assignment=warehouse.Kobuleti:GetAssignment(request)
--
--       if assignment=="Bomb Sukhumi" then
--
--         for _,_group in pairs(groupset:GetSet()) do
--           local group=_group --Wrapper.Group#GROUP
--
--           -- Start uncontrolled aircraft.
--           group:StartUncontrolled()
--
--           -- Target coordinate!
--           local ToCoord=warehouse.Sukhumi:GetCoordinate():SetAltitude(5000)
--
--           -- Home coordinate.
--           local HomeCoord=warehouse.Kobuleti:GetCoordinate():SetAltitude(3000)
--
--           -- Task bomb Sukhumi warehouse using all bombs (2032) from direction 180 at altitude 5000 m.
--           local task=group:TaskBombing(warehouse.Sukhumi:GetCoordinate():GetVec2(), false, "All", nil , 180, 5000, 2032)
--
--           -- Define waypoints.
--           local WayPoints={}
--
--           -- Take off position.
--           WayPoints[1]=warehouse.Kobuleti:GetCoordinate():WaypointAirTakeOffParking()
--           -- Begin bombing run 20 km south of target.
--           WayPoints[2]=ToCoord:Translate(20*1000, 180):WaypointAirTurningPoint(nil, 600, {task}, "Bombing Run")
--           -- Return to base.
--           WayPoints[3]=HomeCoord:WaypointAirTurningPoint()
--           -- Land at homebase. Bombers are added back to stock and can be employed in later assignments.
--           WayPoints[4]=warehouse.Kobuleti:GetCoordinate():WaypointAirLanding()
--
--           -- Route bombers.
--           group:Route(WayPoints)
--         end
--
--       end
--     end
--
-- ## Example 15: Defining Off-Road Paths
--
-- For self propelled assets it is possible to define custom off-road paths from one warehouse to another via the @{#WAREHOUSE.AddOffRoadPath} function.
-- The waypoints of a path are taken from late activated units. In this example, two paths have been defined between the warehouses Kobuleti and FARP London.
-- Trucks are spawned at each warehouse and are guided along the paths to the other warehouse.
-- Note that if more than one path was defined, each asset group will randomly select its route.
--
--     -- Start warehouses
--     warehouse.Kobuleti:Start()
--     warehouse.London:Start()
--
--     -- Define a polygon zone as spawn zone at Kobuleti.
--     warehouse.Kobuleti:SetSpawnZone(ZONE_POLYGON:New("Warehouse Kobuleti Spawn Zone", GROUP:FindByName("Warehouse Kobuleti Spawn Zone")))
--
--     -- Add assets.
--     warehouse.Kobuleti:AddAsset("M978", 20)
--     warehouse.London:AddAsset("M818", 20)
--
--     -- Off two road paths from Kobuleti to London. The reverse path from London to Kobuleti is added automatically.
--     warehouse.Kobuleti:AddOffRoadPath(warehouse.London, GROUP:FindByName("Warehouse Kobuleti-London OffRoad Path 1"))
--     warehouse.Kobuleti:AddOffRoadPath(warehouse.London, GROUP:FindByName("Warehouse Kobuleti-London OffRoad Path 2"))
--
--     -- London requests all available trucks from Kobuleti.
--     warehouse.Kobuleti:AddRequest(warehouse.London, WAREHOUSE.Descriptor.ATTRIBUTE, WAREHOUSE.Attribute.GROUND_TRUCK, WAREHOUSE.Quantity.ALL)
--
--     -- Kobuleti requests all available trucks from London.
--     warehouse.London:AddRequest(warehouse.Kobuleti, WAREHOUSE.Descriptor.ATTRIBUTE, WAREHOUSE.Attribute.GROUND_TRUCK, WAREHOUSE.Quantity.HALF)
--
-- ## Example 16: Resupply of Dead Assets
--
-- Warehouse at FARP Berlin is located at the front line and sends infantry groups to the battle zone.
-- Whenever a group dies, a new group is send from the warehouse to the battle zone.
-- Additionally, for each dead group, Berlin requests resupply from Batumi.
--
--     -- Start warehouses.
--     warehouse.Batumi:Start()
--     warehouse.Berlin:Start()
--
--     -- Front line warehouse.
--     warehouse.Berlin:AddAsset("Infantry Platoon Alpha", 6)
--
--     -- Resupply warehouse.
--     warehouse.Batumi:AddAsset("Infantry Platoon Alpha", 50)
--
--     -- Battle zone near FARP Berlin. This is where the action is!
--     local BattleZone=ZONE:New("Virtual Battle Zone")
--
--     -- Send infantry groups to the battle zone. Two groups every ~60 seconds.
--     for i=1,2 do
--       local time=(i-1)*60+10
--       warehouse.Berlin:__AddRequest(time, warehouse.Berlin, WAREHOUSE.Descriptor.ATTRIBUTE, WAREHOUSE.Attribute.GROUND_INFANTRY, 2, nil, nil, nil, "To Battle Zone")
--     end
--
--     -- Take care of the spawned units.
--     function warehouse.Berlin:OnAfterSelfRequest(From,Event,To,groupset,request)
--       local groupset=groupset --Core.Set#SET_GROUP
--       local request=request   --Functional.Warehouse#WAREHOUSE.Pendingitem
--
--       -- Get assignment of this request.
--       local assignment=warehouse.Berlin:GetAssignment(request)
--
--       if assignment=="To Battle Zone" then
--
--         for _,group in pairs(groupset:GetSet()) do
--           local group=group --Wrapper.Group#GROUP
--
--           -- Route group to Battle zone.
--           local ToCoord=BattleZone:GetRandomCoordinate()
--           group:RouteGroundOnRoad(ToCoord, group:GetSpeedMax()*0.8)
--
--           -- After 3-5 minutes we create an explosion to destroy the group.
--           SCHEDULER:New(nil, Explosion, {group, 50}, math.random(180, 300))
--         end
--
--       end
--
--     end
--
--     -- An asset has died ==> request resupply for it.
--     function warehouse.Berlin:OnAfterAssetDead(From, Event, To, asset, request)
--       local asset=asset       --Functional.Warehouse#WAREHOUSE.Assetitem
--       local request=request   --Functional.Warehouse#WAREHOUSE.Pendingitem
--
--       -- Get assignment.
--       local assignment=warehouse.Berlin:GetAssignment(request)
--
--       -- Request resupply for dead asset from Batumi.
--       warehouse.Batumi:AddRequest(warehouse.Berlin, WAREHOUSE.Descriptor.ATTRIBUTE, asset.attribute, nil, nil, nil, nil, "Resupply")
--
--       -- Send asset to Battle zone either now or when they arrive.
--       warehouse.Berlin:AddRequest(warehouse.Berlin, WAREHOUSE.Descriptor.ATTRIBUTE, asset.attribute, 1, nil, nil, nil, assignment)
--     end
--
-- ## Example 17: Supply Chains
--
-- Our remote warehouse "Pampa" south of Batumi needs assets but does not have any air infrastructure (FARP or airdrome).
-- Leopard 2 tanks are transported from Kobuleti to Batumi using two C-17As. From there they go be themselfs to Pampa.
-- Eight infantry groups and two mortar groups are also being transferred from Kobuleti to Batumi by helicopter.
-- The infantry has a higher priority and will be transported first using all available Mi-8 helicopters.
-- Once infantry has arrived at Batumi, it will walk by itself to warehouse Pampa.
-- The mortars can only be transported once the Mi-8 helos are available again, i.e. when the infantry has been delivered.
-- Once the mortars arrive at Batumi, they will be transported by APCs to Pampa.
--
--     -- Start warehouses.
--     warehouse.Kobuleti:Start()
--     warehouse.Batumi:Start()
--     warehouse.Pampa:Start()
--
--     -- Add assets to Kobuleti warehouse, which is our main hub.
--     warehouse.Kobuleti:AddAsset("C-130",  2)
--     warehouse.Kobuleti:AddAsset("C-17A",  2, nil, 77000)
--     warehouse.Kobuleti:AddAsset("Mi-8",  2, WAREHOUSE.Attribute.AIR_TRANSPORTHELO, nil, nil, nil, AI.Skill.EXCELLENT, {"Germany", "United Kingdom"})
--     warehouse.Kobuleti:AddAsset("Leopard 2", 10, nil, nil, 62000, 500)
--     warehouse.Kobuleti:AddAsset("Mortar Alpha", 10, nil, nil, 210)
--     warehouse.Kobuleti:AddAsset("Infantry Platoon Alpha", 20)
--
--     -- Transports at Batumi.
--     warehouse.Batumi:AddAsset("SPz Marder", 2)
--     warehouse.Batumi:AddAsset("TPz Fuchs", 2)
--
--     -- Tanks transported by plane from from Kobuleti to Batumi.
--     warehouse.Kobuleti:AddRequest(warehouse.Batumi, WAREHOUSE.Descriptor.ATTRIBUTE, WAREHOUSE.Attribute.GROUND_TANK, 2, WAREHOUSE.TransportType.AIRPLANE, 2, 10, "Assets for Pampa")
--     -- Artillery transported by helicopter from Kobuleti to Batumi.
--     warehouse.Kobuleti:AddRequest(warehouse.Batumi, WAREHOUSE.Descriptor.ATTRIBUTE, WAREHOUSE.Attribute.GROUND_ARTILLERY, 2, WAREHOUSE.TransportType.HELICOPTER, 2, 30, "Assets for Pampa via APC")
--     -- Infantry transported by helicopter from Kobuleti to Batumi.
--     warehouse.Kobuleti:AddRequest(warehouse.Batumi, WAREHOUSE.Descriptor.ATTRIBUTE, WAREHOUSE.Attribute.GROUND_INFANTRY, 8, WAREHOUSE.TransportType.HELICOPTER, 2, 20, "Assets for Pampa")
--
--     --- Function handling assets delivered from Kobuleti warehouse.
--     function warehouse.Kobuleti:OnAfterDelivered(From, Event, To, request)
--       local request=request --Functional.Warehouse#WAREHOUSE.Pendingitem
--
--       -- Get assignment.
--       local assignment=warehouse.Kobuleti:GetAssignment(request)
--
--       -- Check if these assets were meant for Warehouse Pampa.
--       if assignment=="Assets for Pampa via APC" then
--         -- Forward everything that arrived at Batumi to Pampa via APC.
--         warehouse.Batumi:AddRequest(warehouse.Pampa, WAREHOUSE.Descriptor.ATTRIBUTE, request.cargoattribute, request.ndelivered, WAREHOUSE.TransportType.APC, WAREHOUSE.Quantity.ALL)
--       end
--     end
--
--     -- Forward all mobile ground assets to Pampa once they arrived.
--     function warehouse.Batumi:OnAfterNewAsset(From, Event, To, asset, assignment)
--       local asset=asset --Functional.Warehouse#WAREHOUSE.Assetitem
--       if assignment=="Assets for Pampa" then
--         if asset.category==Group.Category.GROUND and asset.speedmax>0 then
--           warehouse.Batumi:AddRequest(warehouse.Pampa, WAREHOUSE.Descriptor.GROUPNAME, asset.templatename)
--         end
--       end
--     end
--
--
-- @field #WAREHOUSE
WAREHOUSE = {
  ClassName     = "WAREHOUSE",
  Debug         = false,
  Report        =  true,
  warehouse     =   nil,
  alias         =   nil,
  zone          =   nil,
  airbase       =   nil,
  airbasename   =   nil,
  road          =   nil,
  rail          =   nil,
  spawnzone     =   nil,
  wid           =   nil,
  uid           =   nil,
  markerid      =   nil,
  dTstatus      =    30,
  queueid       =     0,
  stock         =    {},
  queue         =    {},
  pending       =    {},
  transporting  =    {},
  delivered     =    {},
  defending     =    {},
  portzone      =   nil,
  shippinglanes =    {},
  offroadpaths  =    {},
  autodefence   = false,
  spawnzonemaxdist = 5000,
  autosave      = false,
  autosavepath  =   nil,
  autosavefile  =   nil,
  saveparking   = false,
  isunit        = false,
  lowfuelthresh =  0.15,
  respawnafterdestroyed=false,
  respawndelay  =   nil,
}

--- Item of the warehouse stock table.
-- @type WAREHOUSE.Assetitem
-- @field #number uid Unique id of the asset.
-- @field #string templatename Name of the template group.
-- @field #table template The spawn template of the group.
-- @field DCS#Group.Category category Category of the group.
-- @field #string unittype Type of the first unit of the group as obtained by the Object.getTypeName() DCS API function.
-- @field #number nunits Number of units in the group.
-- @field #number range Range of the unit in meters.
-- @field #number speedmax Maximum speed in km/h the group can do.
-- @field #number size Maximum size in length and with of the asset in meters.
-- @field #number weight The weight of the whole asset group in kilo gramms.
-- @field DCS#Object.Desc DCSdesc All DCS descriptors.
-- @field #WAREHOUSE.Attribute attribute Generalized attribute of the group.
-- @field #table cargobay Array of cargo bays of all units in an asset group.
-- @field #number cargobaytot Total weight in kg that fits in the cargo bay of all asset group units.
-- @field #number cargobaymax Largest cargo bay of all units in the group.
-- @field #number loadradius Distance when cargo is loaded into the carrier.
-- @field DCS#AI.Skill skill Skill of AI unit.
-- @field #string livery Livery of the asset.
-- @field #string assignment Assignment of the asset. This could, e.g., be used in the @{#WAREHOUSE.OnAfterNewAsset) function.
-- @field #boolean spawned If true, asset was spawned into the cruel world. If false, it is still in stock.
-- @field #string spawngroupname Name of the spawned group.

--- Item of the warehouse queue table.
-- @type WAREHOUSE.Queueitem
-- @field #number uid Unique id of the queue item.
-- @field #WAREHOUSE warehouse Requesting warehouse.
-- @field #WAREHOUSE.Descriptor assetdesc Descriptor of the requested asset. Enumerator of type @{#WAREHOUSE.Descriptor}.
-- @field assetdescval Value of the asset descriptor. Type depends on "assetdesc" descriptor.
-- @field #number nasset Number of asset groups requested.
-- @field #WAREHOUSE.TransportType transporttype Transport unit type.
-- @field #number ntransport Max. number of transport units requested.
-- @field #string assignment A keyword or text that later be used to identify this request and postprocess the assets.
-- @field #number prio Priority of the request. Number between 1 (high) and 100 (low).
-- @field Wrapper.Airbase#AIRBASE airbase The airbase beloning to requesting warehouse if any.
-- @field DCS#Airbase.Category category Category of the requesting airbase, i.e. airdrome, helipad/farp or ship.
-- @field #boolean toself Self request, i.e. warehouse requests assets from itself.
-- @field #table assets Table of self propelled (or cargo) and transport assets. Each element of the table is a @{#WAREHOUSE.Assetitem} and can be accessed by their asset ID.
-- @field #table cargoassets Table of cargo (or self propelled) assets. Each element of the table is a @{#WAREHOUSE.Assetitem}.
-- @field #number cargoattribute Attribute of cargo assets of type @{#WAREHOUSE.Attribute}.
-- @field #number cargocategory Category of cargo assets of type @{#WAREHOUSE.Category}.
-- @field #table transportassets Table of transport carrier assets. Each element of the table is a @{#WAREHOUSE.Assetitem}.
-- @field #number transportattribute Attribute of transport assets of type @{#WAREHOUSE.Attribute}.
-- @field #number transportcategory Category of transport assets of type @{#WAREHOUSE.Category}.

--- Item of the warehouse pending queue table.
-- @type WAREHOUSE.Pendingitem
-- @field #number timestamp Absolute mission time in seconds when the request was processed.
-- @field #table assetproblem Table with assets that might have problems (damage or stuck).
-- @field Core.Set#SET_GROUP cargogroupset Set of cargo groups do be delivered.
-- @field #number ndelivered Number of groups delivered to destination.
-- @field Core.Set#SET_GROUP transportgroupset Set of cargo transport carrier groups.
-- @field Core.Set#SET_CARGO transportcargoset Set of cargo objects.
-- @field #table carriercargo Table holding the cargo groups of each carrier unit.
-- @field #number ntransporthome Number of transports back home.
-- @field #boolean lowfuel If true, at least one asset group is low on fuel.
-- @extends #WAREHOUSE.Queueitem

--- Descriptors enumerator describing the type of the asset.
-- @type WAREHOUSE.Descriptor
-- @field #string GROUPNAME Name of the asset template.
-- @field #string UNITTYPE Typename of the DCS unit, e.g. "A-10C".
-- @field #string ATTRIBUTE Generalized attribute @{#WAREHOUSE.Attribute}.
-- @field #string CATEGORY Asset category of type DCS#Group.Category, i.e. GROUND, AIRPLANE, HELICOPTER, SHIP, TRAIN.
-- @field #string ASSIGNMENT Assignment of asset when it was added.
WAREHOUSE.Descriptor = {
  GROUPNAME="templatename",
  UNITTYPE="unittype",
  ATTRIBUTE="attribute",
  CATEGORY="category",
  ASSIGNMENT="assignment",
}

--- Generalized asset attributes. Can be used to request assets with certain general characteristics. See [DCS attributes](https://wiki.hoggitworld.com/view/DCS_enum_attributes) on hoggit.
-- @type WAREHOUSE.Attribute
-- @field #string AIR_TRANSPORTPLANE Airplane with transport capability. This can be used to transport other assets.
-- @field #string AIR_AWACS Airborne Early Warning and Control System.
-- @field #string AIR_FIGHTER Fighter, interceptor, ... airplane.
-- @field #string AIR_BOMBER Aircraft which can be used for strategic bombing.
-- @field #string AIR_TANKER Airplane which can refuel other aircraft.
-- @field #string AIR_TRANSPORTHELO Helicopter with transport capability. This can be used to transport other assets.
-- @field #string AIR_ATTACKHELO Attack helicopter.
-- @field #string AIR_UAV Unpiloted Aerial Vehicle, e.g. drones.
-- @field #string AIR_OTHER Any airborne unit that does not fall into any other airborne category.
-- @field #string GROUND_APC Infantry carriers, in particular Amoured Personell Carrier. This can be used to transport other assets.
-- @field #string GROUND_TRUCK Unarmed ground vehicles, which has the DCS "Truck" attribute.
-- @field #string GROUND_INFANTRY Ground infantry assets.
-- @field #string GROUND_ARTILLERY Artillery assets.
-- @field #string GROUND_TANK Tanks (modern or old).
-- @field #string GROUND_TRAIN Trains. Not that trains are **not** yet properly implemented in DCS and cannot be used currently.
-- @field #string GROUND_EWR Early Warning Radar.
-- @field #string GROUND_AAA Anti-Aircraft Artillery.
-- @field #string GROUND_SAM Surface-to-Air Missile system or components.
-- @field #string GROUND_OTHER Any ground unit that does not fall into any other ground category.
-- @field #string NAVAL_AIRCRAFTCARRIER Aircraft carrier.
-- @field #string NAVAL_WARSHIP War ship, i.e. cruisers, destroyers, firgates and corvettes.
-- @field #string NAVAL_ARMEDSHIP Any armed ship that is not an aircraft carrier, a cruiser, destroyer, firgatte or corvette.
-- @field #string NAVAL_UNARMEDSHIP Any unarmed naval vessel.
-- @field #string NAVAL_OTHER Any naval unit that does not fall into any other naval category.
-- @field #string OTHER_UNKNOWN Anything that does not fall into any other category.
WAREHOUSE.Attribute = {
  AIR_TRANSPORTPLANE="Air_TransportPlane",
  AIR_AWACS="Air_AWACS",
  AIR_FIGHTER="Air_Fighter",
  AIR_BOMBER="Air_Bomber",
  AIR_TANKER="Air_Tanker",
  AIR_TRANSPORTHELO="Air_TransportHelo",
  AIR_ATTACKHELO="Air_AttackHelo",
  AIR_UAV="Air_UAV",
  AIR_OTHER="Air_OtherAir",
  GROUND_APC="Ground_APC",
  GROUND_TRUCK="Ground_Truck",
  GROUND_INFANTRY="Ground_Infantry",
  GROUND_ARTILLERY="Ground_Artillery",
  GROUND_TANK="Ground_Tank",
  GROUND_TRAIN="Ground_Train",
  GROUND_EWR="Ground_EWR",
  GROUND_AAA="Ground_AAA",
  GROUND_SAM="Ground_SAM",
  GROUND_OTHER="Ground_OtherGround",
  NAVAL_AIRCRAFTCARRIER="Naval_AircraftCarrier",
  NAVAL_WARSHIP="Naval_WarShip",
  NAVAL_ARMEDSHIP="Naval_ArmedShip",
  NAVAL_UNARMEDSHIP="Naval_UnarmedShip",
  NAVAL_OTHER="Naval_OtherNaval",
  OTHER_UNKNOWN="Other_Unknown",
}

--- Cargo transport type. Defines how assets are transported to their destination.
-- @type WAREHOUSE.TransportType
-- @field #string AIRPLANE Transports are carried out by airplanes.
-- @field #string HELICOPTER Transports are carried out by helicopters.
-- @field #string APC Transports are conducted by APCs.
-- @field #string SHIP Transports are conducted by ships. Not implemented yet.
-- @field #string TRAIN Transports are conducted by trains. Not implemented yet. Also trains are buggy in DCS.
-- @field #string SELFPROPELLED Assets go to their destination by themselves. No transport carrier needed.
WAREHOUSE.TransportType = {
  AIRPLANE      = "Air_TransportPlane",
  HELICOPTER    = "Air_TransportHelo",
  APC           = "Ground_APC",
  TRAIN         = "Ground_Train",
  SHIP          = "Naval_UnarmedShip",
  SELFPROPELLED = "Selfpropelled",
}

--- Warehouse quantity enumerator for selecting number of assets, e.g. all, half etc. of what is in stock rather than an absolute number.
-- @type WAREHOUSE.Quantity
-- @field #string ALL All "all" assets currently in stock.
-- @field #string THREEQUARTERS Three quarters "3/4" of assets in stock.
-- @field #string HALF Half "1/2" of assets in stock.
-- @field #string THIRD One third "1/3" of assets in stock.
-- @field #string QUARTER One quarter "1/4" of assets in stock.
WAREHOUSE.Quantity = {
  ALL           = "all",
  THREEQUARTERS = "3/4",
  HALF          = "1/2",
  THIRD         = "1/3",
  QUARTER       = "1/4",
}

--- Warehouse database. Note that this is a global array to have easier exchange between warehouses.
-- @type _WAREHOUSEDB
-- @field #number AssetID Unique ID of each asset. This is a running number, which is increased each time a new asset is added.
-- @field #table Assets Table holding registered assets, which are of type @{Functional.Warehouse#WAREHOUSE.Assetitem}.#
-- @field #number WarehouseID Unique ID of the warehouse. Running number.
-- @field #table Warehouses Table holding all defined @{#WAREHOUSE} objects by their unique ids.
_WAREHOUSEDB  = {
  AssetID     = 0,
  Assets      = {},
  WarehouseID = 0,
  Warehouses  = {}
}

--- Warehouse class version.
-- @field #string version
<<<<<<< HEAD
WAREHOUSE.version="0.9.4"
=======
WAREHOUSE.version="0.9.5"
>>>>>>> 4554ac1f

-------------------------------------------------------------------------------------------------------------------------------------------------------------------------------------------------------
-- TODO: Warehouse todo list.
-------------------------------------------------------------------------------------------------------------------------------------------------------------------------------------------------------

-- TODO: Add check if assets "on the move" are stationary. Can happen if ground units get stuck in buildings. If stationary auto complete transport by adding assets to request warehouse? Time?
-- TODO: Optimize findpathonroad. Do it only once (first time) and safe paths between warehouses similar to off-road paths.
-- TODO: Spawn assets only virtually, i.e. remove requested assets from stock but do NOT spawn them ==> Interface to A2A dispatcher! Maybe do a negative sign on asset number?
-- TODO: Make more examples: ARTY, CAP, ...
-- TODO: Check also general requests like all ground. Is this a problem for self propelled if immobile units are among the assets? Check if transport.
-- TODO: Handle the case when units of a group die during the transfer.
-- TODO: Added habours as interface for transport to from warehouses? Could make a rudimentary shipping dispatcher.
-- DONE: Test capturing a neutral warehouse.
-- DONE: Add save/load capability of warehouse <==> persistance after mission restart. Difficult in lua!
-- DONE: Get cargo bay and weight from CARGO_GROUP and GROUP. No necessary any more!
-- DONE: Add possibility to set weight and cargo bay manually in AddAsset function as optional parameters.
-- DONE: Check overlapping aircraft sometimes.
-- DONE: Case when all transports are killed and there is still cargo to be delivered. Put cargo back into warehouse. Should be done now!
-- DONE: Add transport units from dispatchers back to warehouse stock once they completed their mission.
-- DONE: Write documentation.
-- DONE: Add AAA, SAMs and UAVs to generalized attributes.
-- DONE: Add warehouse quantity enumerator.
-- DONE: Test mortars. Immobile units need a transport.
-- DONE: Set ROE for spawned groups.
-- DONE: Add offroad lanes between warehouses if road connection is not available.
-- DONE: Add possibility to add active groups. Need to create a pseudo template before destroy. <== Does not seem to be necessary any more.
-- DONE: Add a time stamp when an asset is added to the stock and for requests.
-- DONE: How to get a specific request once the cargo is delivered? Make addrequest addasset non FSM function? Callback for requests like in SPAWN?
-- DONE: Add autoselfdefence switch and user function. Default should be off.
-- DONE: Warehouse re-capturing not working?!
-- DONE: Naval assets dont go back into stock once arrived.
-- DONE: Take cargo weight into consideration, when selecting transport assets.
-- DONE: Add ports for spawning naval assets.
-- DONE: Add shipping lanes between warehouses.
-- DONE: Handle cases with immobile units <== should be handled by dispatcher classes.
-- DONE: Handle cases for aircraft carriers and other ships. Place warehouse on carrier possible? On others probably not - exclude them?
-- DONE: Add general message function for sending to coaliton or debug.
-- DONE: Fine tune event handlers.
-- DONE: Improve generalized attributes.
-- DONE: If warehouse is destroyed, all asssets are gone.
-- DONE: Add event handlers.
-- DONE: Add AI_CARGO_AIRPLANE
-- DONE: Add AI_CARGO_APC
-- DONE: Add AI_CARGO_HELICOPTER
-- DONE: Switch to AI_CARGO_XXX_DISPATCHER
-- DONE: Add queue.
-- DONE: Put active groups into the warehouse, e.g. when they were transported to this warehouse.
-- NOGO: Spawn warehouse assets as uncontrolled or AI off and activate them when requested.
-- DONE: How to handle multiple units in a transport group? <== Cargo dispatchers.
-- DONE: Add phyical object.
-- DONE: If warehosue is captured, change warehouse and assets to other coalition.
-- NOGO: Use RAT for routing air units. Should be possible but might need some modifications of RAT, e.g. explit spawn place. But flight plan should be better.
-- DONE: Can I make a request with specific assets? E.g., once delivered, make a request for exactly those assests that were in the original request.

-------------------------------------------------------------------------------------------------------------------------------------------------------------------------------------------------------
-- Constructor(s)
-------------------------------------------------------------------------------------------------------------------------------------------------------------------------------------------------------

--- The WAREHOUSE constructor. Creates a new WAREHOUSE object from a static object. Parameters like the coalition and country are taken from the static object structure.
-- @param #WAREHOUSE self
-- @param Wrapper.Static#STATIC warehouse The physical structure representing the warehouse.
-- @param #string alias (Optional) Alias of the warehouse, i.e. the name it will be called when sending messages etc. Default is the name of the static
-- @return #WAREHOUSE self
function WAREHOUSE:New(warehouse, alias)
  BASE:T({warehouse=warehouse})

  -- Check if just a string was given and convert to static.
  if type(warehouse)=="string" then
    local warehousename=warehouse
    warehouse=UNIT:FindByName(warehousename)
    if warehouse==nil then
      env.info(string.format("No warehouse unit with name %s found trying static.", tostring(warehousename)))
      warehouse=STATIC:FindByName(warehousename, true)
      self.isunit=false
    else
      self.isunit=true
    end
  end

  -- Nil check.
  if warehouse==nil then
    BASE:E("ERROR: Warehouse does not exist!")
    return nil
  end

  -- Set alias.
  self.alias=alias or warehouse:GetName()

  -- Print version.
  env.info(string.format("Adding warehouse v%s for structure %s with alias %s", WAREHOUSE.version, warehouse:GetName(), self.alias))

  -- Inherit everthing from FSM class.
  local self = BASE:Inherit(self, FSM:New()) -- #WAREHOUSE

  -- Set some string id for output to DCS.log file.
  self.wid=string.format("WAREHOUSE %s | ", self.alias)

  -- Set some variables.
  self.warehouse=warehouse

  -- Increase global warehouse counter.
  _WAREHOUSEDB.WarehouseID=_WAREHOUSEDB.WarehouseID+1

  -- Set unique ID for this warehouse.
  self.uid=_WAREHOUSEDB.WarehouseID

  -- As Kalbuth found out, this would fail when using SPAWNSTATIC https://forums.eagle.ru/showthread.php?p=3703488#post3703488
  --self.uid=tonumber(warehouse:GetID())

  -- Closest of the same coalition but within a certain range.
  local _airbase=self:GetCoordinate():GetClosestAirbase(nil, self:GetCoalition())
  if _airbase and _airbase:GetCoordinate():Get2DDistance(self:GetCoordinate()) < 3000 then
    self:SetAirbase(_airbase)
  end

  -- Define warehouse and default spawn zone.
  self.zone=ZONE_RADIUS:New(string.format("Warehouse zone %s", self.warehouse:GetName()), warehouse:GetVec2(), 500)
  self.spawnzone=ZONE_RADIUS:New(string.format("Warehouse %s spawn zone", self.warehouse:GetName()), warehouse:GetVec2(), 250)

  -- Add warehouse to database.
  _WAREHOUSEDB.Warehouses[self.uid]=self

  -----------------------
  --- FSM Transitions ---
  -----------------------

  -- Start State.
  self:SetStartState("NotReadyYet")

  -- Add FSM transitions.
  --                 From State   -->   Event        -->     To State
  self:AddTransition("NotReadyYet",     "Load",              "Loaded")      -- Load the warehouse state from scatch.
  self:AddTransition("Stopped",         "Load",              "Loaded")      -- Load the warehouse state stopped state.
  self:AddTransition("NotReadyYet",     "Start",             "Running")     -- Start the warehouse from scratch.
  self:AddTransition("Loaded",          "Start",             "Running")     -- Start the warehouse when loaded from disk.
  self:AddTransition("*",               "Status",            "*")           -- Status update.
  self:AddTransition("*",               "AddAsset",          "*")           -- Add asset to warehouse stock.
  self:AddTransition("*",               "NewAsset",          "*")           -- New asset was added to warehouse stock.
  self:AddTransition("*",               "AddRequest",        "*")           -- New request from other warehouse.
  self:AddTransition("Running",         "Request",           "*")           -- Process a request. Only in running mode.
  self:AddTransition("Attacked",        "Request",           "*")           -- Process a request. Only in running mode.
  self:AddTransition("*",               "Unloaded",          "*")           -- Cargo has been unloaded from the carrier (unused ==> unnecessary?).
  self:AddTransition("*",               "AssetSpawned",      "*")           -- Asset has been spawned into the world.
  self:AddTransition("*",               "AssetLowFuel",      "*")           -- Asset is low on fuel.
  self:AddTransition("*",               "Arrived",           "*")           -- Cargo or transport group has arrived.
  self:AddTransition("*",               "Delivered",         "*")           -- All cargo groups of a request have been delivered to the requesting warehouse.
  self:AddTransition("Running",         "SelfRequest",       "*")           -- Request to warehouse itself. Requested assets are only spawned but not delivered anywhere.
  self:AddTransition("Attacked",        "SelfRequest",       "*")           -- Request to warehouse itself. Also possible when warehouse is under attack!
  self:AddTransition("Running",         "Pause",             "Paused")      -- Pause the processing of new requests. Still possible to add assets and requests.
  self:AddTransition("Paused",          "Unpause",           "Running")     -- Unpause the warehouse. Queued requests are processed again.
  self:AddTransition("*",               "Stop",              "Stopped")     -- Stop the warehouse.
  self:AddTransition("Stopped",         "Restart",           "Running")     -- Restart the warehouse when it was stopped before.
  self:AddTransition("Loaded",          "Restart",           "Running")     -- Restart the warehouse when assets were loaded from file before.
  self:AddTransition("*",               "Save",              "*")           -- Save the warehouse state to disk.
  self:AddTransition("*",               "Attacked",          "Attacked")    -- Warehouse is under attack by enemy coalition.
  self:AddTransition("Attacked",        "Defeated",          "Running")     -- Attack by other coalition was defeated!
  self:AddTransition("*",               "ChangeCountry",     "*")           -- Change country (and coalition) of the warehouse. Warehouse is respawned!
  self:AddTransition("Attacked",        "Captured",          "Running")     -- Warehouse was captured by another coalition. It must have been attacked first.
  self:AddTransition("*",               "AirbaseCaptured",   "*")           -- Airbase was captured by other coalition.
  self:AddTransition("*",               "AirbaseRecaptured", "*")           -- Airbase was re-captured from other coalition.
  self:AddTransition("*",               "AssetDead",         "*")           -- An asset group died.
  self:AddTransition("*",               "Destroyed",         "Destroyed")   -- Warehouse was destroyed. All assets in stock are gone and warehouse is stopped.
  self:AddTransition("Destroyed",       "Respawn",           "Running")     -- Respawn warehouse after it was destroyed.

  ------------------------
  --- Pseudo Functions ---
  ------------------------

  --- Triggers the FSM event "Start". Starts the warehouse. Initializes parameters and starts event handlers.
  -- @function [parent=#WAREHOUSE] Start
  -- @param #WAREHOUSE self

  --- Triggers the FSM event "Start" after a delay. Starts the warehouse. Initializes parameters and starts event handlers.
  -- @function [parent=#WAREHOUSE] __Start
  -- @param #WAREHOUSE self
  -- @param #number delay Delay in seconds.

  --- Triggers the FSM event "Stop". Stops the warehouse and all its event handlers. All waiting and pending queue items are deleted as well and all assets are removed from stock.
  -- @function [parent=#WAREHOUSE] Stop
  -- @param #WAREHOUSE self

  --- Triggers the FSM event "Stop" after a delay. Stops the warehouse and all its event handlers. All waiting and pending queue items are deleted as well and all assets are removed from stock.
  -- @function [parent=#WAREHOUSE] __Stop
  -- @param #WAREHOUSE self
  -- @param #number delay Delay in seconds.

  --- Triggers the FSM event "Restart". Restarts the warehouse from stopped state by reactivating the event handlers *only*.
  -- @function [parent=#WAREHOUSE] Restart
  -- @param #WAREHOUSE self

  --- Triggers the FSM event "Restart" after a delay. Restarts the warehouse from stopped state by reactivating the event handlers *only*.
  -- @function [parent=#WAREHOUSE] __Restart
  -- @param #WAREHOUSE self
  -- @param #number delay Delay in seconds.

  --- Triggers the FSM event "Respawn".
  -- @function [parent=#WAREHOUSE] Respawn
  -- @param #WAREHOUSE self

  --- Triggers the FSM event "Respawn" after a delay.
  -- @function [parent=#WAREHOUSE] __Respawn
  -- @param #WAREHOUSE self
  -- @param #number delay Delay in seconds.

  --- On after "Respawn" event user function.
  -- @function [parent=#WAREHOUSE] OnAfterRespawn
  -- @param #WAREHOUSE self
  -- @param #string From From state.
  -- @param #string Event Event.
  -- @param #string To To state.

  --- Triggers the FSM event "Pause". Pauses the warehouse. Assets can still be added and requests be made. However, requests are not processed.
  -- @function [parent=#WAREHOUSE] Pause
  -- @param #WAREHOUSE self

  --- Triggers the FSM event "Pause" after a delay. Pauses the warehouse. Assets can still be added and requests be made. However, requests are not processed.
  -- @function [parent=#WAREHOUSE] __Pause
  -- @param #WAREHOUSE self
  -- @param #number delay Delay in seconds.

  --- Triggers the FSM event "Unpause". Unpauses the warehouse. Processing of queued requests is resumed.
  -- @function [parent=#WAREHOUSE] UnPause
  -- @param #WAREHOUSE self

  --- Triggers the FSM event "Unpause" after a delay. Unpauses the warehouse. Processing of queued requests is resumed.
  -- @function [parent=#WAREHOUSE] __Unpause
  -- @param #WAREHOUSE self
  -- @param #number delay Delay in seconds.


  --- Triggers the FSM event "Status". Queue is updated and requests are executed.
  -- @function [parent=#WAREHOUSE] Status
  -- @param #WAREHOUSE self

  --- Triggers the FSM event "Status" after a delay. Queue is updated and requests are executed.
  -- @function [parent=#WAREHOUSE] __Status
  -- @param #WAREHOUSE self
  -- @param #number delay Delay in seconds.


  --- Trigger the FSM event "AddAsset". Add a group to the warehouse stock.
  -- @function [parent=#WAREHOUSE] AddAsset
  -- @param #WAREHOUSE self
  -- @param Wrapper.Group#GROUP group Group to be added as new asset.
  -- @param #number ngroups (Optional) Number of groups to add to the warehouse stock. Default is 1.
  -- @param #WAREHOUSE.Attribute forceattribute (Optional) Explicitly force a generalized attribute for the asset. This has to be an @{#WAREHOUSE.Attribute}.
  -- @param #number forcecargobay (Optional) Explicitly force cargobay weight limit in kg for cargo carriers. This is for each *unit* of the group.
  -- @param #number forceweight (Optional) Explicitly force weight in kg of each unit in the group.
  -- @param #number loadradius (Optional) The distance in meters when the cargo is loaded into the carrier. Default is the bounding box size of the carrier.
  -- @param DCS#AI.Skill skill Skill of the asset.
  -- @param #table liveries Table of livery names. When the asset is spawned one livery is chosen randomly.
  -- @param #string assignment A free to choose string specifying an assignment for the asset. This can be used with the @{#WAREHOUSE.OnAfterNewAsset} function.

  --- Trigger the FSM event "AddAsset" with a delay. Add a group to the warehouse stock.
  -- @function [parent=#WAREHOUSE] __AddAsset
  -- @param #WAREHOUSE self
  -- @param #number delay Delay in seconds.
  -- @param Wrapper.Group#GROUP group Group to be added as new asset.
  -- @param #number ngroups (Optional) Number of groups to add to the warehouse stock. Default is 1.
  -- @param #WAREHOUSE.Attribute forceattribute (Optional) Explicitly force a generalized attribute for the asset. This has to be an @{#WAREHOUSE.Attribute}.
  -- @param #number forcecargobay (Optional) Explicitly force cargobay weight limit in kg for cargo carriers. This is for each *unit* of the group.
  -- @param #number forceweight (Optional) Explicitly force weight in kg of each unit in the group.
  -- @param #number loadradius (Optional) The distance in meters when the cargo is loaded into the carrier. Default is the bounding box size of the carrier.
  -- @param DCS#AI.Skill skill Skill of the asset.
  -- @param #table liveries Table of livery names. When the asset is spawned one livery is chosen randomly.
  -- @param #string assignment A free to choose string specifying an assignment for the asset. This can be used with the @{#WAREHOUSE.OnAfterNewAsset} function.


  --- Triggers the FSM delayed event "NewAsset" when a new asset has been added to the warehouse stock.
  -- @function [parent=#WAREHOUSE] NewAsset
  -- @param #WAREHOUSE self
  -- @param #WAREHOUSE.Assetitem asset The new asset.
  -- @param #string assignment (Optional) Assignment text for the asset.

  --- Triggers the FSM delayed event "NewAsset" when a new asset has been added to the warehouse stock.
  -- @function [parent=#WAREHOUSE] __NewAsset
  -- @param #WAREHOUSE self
  -- @param #number delay Delay in seconds.
  -- @param #WAREHOUSE.Assetitem asset The new asset.
  -- @param #string assignment (Optional) Assignment text for the asset.

  --- On after "NewAsset" event user function. A new asset has been added to the warehouse stock.
  -- @function [parent=#WAREHOUSE] OnAfterNewAsset
  -- @param #WAREHOUSE self
  -- @param #string From From state.
  -- @param #string Event Event.
  -- @param #string To To state.
  -- @param #WAREHOUSE.Assetitem asset The asset that has just been added.
  -- @param #string assignment (Optional) Assignment text for the asset.


  --- Triggers the FSM event "AddRequest". Add a request to the warehouse queue, which is processed when possible.
  -- @function [parent=#WAREHOUSE] AddRequest
  -- @param #WAREHOUSE self
  -- @param #WAREHOUSE warehouse The warehouse requesting supply.
  -- @param #WAREHOUSE.Descriptor AssetDescriptor Descriptor describing the asset that is requested.
  -- @param AssetDescriptorValue Value of the asset descriptor. Type depends on descriptor, i.e. could be a string, etc.
  -- @param #number nAsset Number of groups requested that match the asset specification.
  -- @param #WAREHOUSE.TransportType TransportType Type of transport.
  -- @param #number nTransport Number of transport units requested.
  -- @param #number Prio Priority of the request. Number ranging from 1=high to 100=low.
  -- @param #string Assignment A keyword or text that later be used to identify this request and postprocess the assets.

  --- Triggers the FSM event "AddRequest" with a delay. Add a request to the warehouse queue, which is processed when possible.
  -- @function [parent=#WAREHOUSE] __AddRequest
  -- @param #WAREHOUSE self
  -- @param #number delay Delay in seconds.
  -- @param #WAREHOUSE warehouse The warehouse requesting supply.
  -- @param #WAREHOUSE.Descriptor AssetDescriptor Descriptor describing the asset that is requested.
  -- @param AssetDescriptorValue Value of the asset descriptor. Type depends on descriptor, i.e. could be a string, etc.
  -- @param #number nAsset Number of groups requested that match the asset specification.
  -- @param #WAREHOUSE.TransportType TransportType Type of transport.
  -- @param #number nTransport Number of transport units requested.
  -- @param #number Prio Priority of the request. Number ranging from 1=high to 100=low.
  -- @param #string Assignment A keyword or text that later be used to identify this request and postprocess the assets.


  --- Triggers the FSM event "Request". Executes a request from the queue if possible.
  -- @function [parent=#WAREHOUSE] Request
  -- @param #WAREHOUSE self
  -- @param #WAREHOUSE.Queueitem Request Information table of the request.

  --- Triggers the FSM event "Request" after a delay. Executes a request from the queue if possible.
  -- @function [parent=#WAREHOUSE] __Request
  -- @param #WAREHOUSE self
  -- @param #number Delay Delay in seconds.
  -- @param #WAREHOUSE.Queueitem Request Information table of the request.


  --- Triggers the FSM event "Arrived" when a group has arrived at the destination warehouse.
  -- This function should always be called from the sending and not the receiving warehouse.
  -- If the group is a cargo asset, it is added to the receiving warehouse. If the group is a transporter it
  -- is added to the sending warehouse since carriers are supposed to return to their home warehouse once
  -- all cargo was delivered.
  -- @function [parent=#WAREHOUSE] Arrived
  -- @param #WAREHOUSE self
  -- @param Wrapper.Group#GROUP group Group that has arrived.

  --- Triggers the FSM event "Arrived" after a delay when a group has arrived at the destination.
  -- This function should always be called from the sending and not the receiving warehouse.
  -- If the group is a cargo asset, it is added to the receiving warehouse. If the group is a transporter it
  -- is added to the sending warehouse since carriers are supposed to return to their home warehouse once
  -- @function [parent=#WAREHOUSE] __Arrived
  -- @param #WAREHOUSE self
  -- @param #number delay Delay in seconds.
  -- @param Wrapper.Group#GROUP group Group that has arrived.

  --- On after "Arrived" event user function. Called when a group has arrived at its destination.
  -- @function [parent=#WAREHOUSE] OnAfterArrived
  -- @param #WAREHOUSE self
  -- @param #string From From state.
  -- @param #string Event Event.
  -- @param #string To To state.
  -- @param Wrapper.Group#GROUP group Group that has arrived.


  --- Triggers the FSM event "Delivered". All (cargo) assets of a request have been delivered to the receiving warehouse.
  -- @function [parent=#WAREHOUSE] Delivered
  -- @param #WAREHOUSE self
  -- @param #WAREHOUSE.Pendingitem request Pending request that was now delivered.

  --- Triggers the FSM event "Delivered" after a delay. A group has been delivered from the warehouse to another warehouse.
  -- @function [parent=#WAREHOUSE] __Delivered
  -- @param #WAREHOUSE self
  -- @param #number delay Delay in seconds.
  -- @param #WAREHOUSE.Pendingitem request Pending request that was now delivered.

  --- On after "Delivered" event user function. Called when a group has been delivered from the warehouse to another warehouse.
  -- @function [parent=#WAREHOUSE] OnAfterDelivered
  -- @param #WAREHOUSE self
  -- @param #string From From state.
  -- @param #string Event Event.
  -- @param #string To To state.
  -- @param #WAREHOUSE.Pendingitem request Pending request that was now delivered.


  --- Triggers the FSM event "SelfRequest". Request was initiated from the warehouse to itself. Groups are just spawned at the warehouse or the associated airbase.
  -- If the warehouse is currently under attack when the self request is made, the self request is added to the defending table. One the attack is defeated,
  -- this request is used to put the groups back into the warehouse stock.
  -- @function [parent=#WAREHOUSE] SelfRequest
  -- @param #WAREHOUSE self
  -- @param Core.Set#SET_GROUP groupset The set of cargo groups that was delivered to the warehouse itself.
  -- @param #WAREHOUSE.Pendingitem request Pending self request.

  --- Triggers the FSM event "SelfRequest" with a delay. Request was initiated from the warehouse to itself. Groups are just spawned at the warehouse or the associated airbase.
  -- If the warehouse is currently under attack when the self request is made, the self request is added to the defending table. One the attack is defeated,
  -- this request is used to put the groups back into the warehouse stock.
  -- @function [parent=#WAREHOUSE] __SelfRequest
  -- @param #WAREHOUSE self
  -- @param #number delay Delay in seconds.
  -- @param Core.Set#SET_GROUP groupset The set of cargo groups that was delivered to the warehouse itself.
  -- @param #WAREHOUSE.Pendingitem request Pending self request.

  --- On after "SelfRequest" event. Request was initiated from the warehouse to itself. Groups are simply spawned at the warehouse or the associated airbase.
  -- All requested assets are passed as a @{Core.Set#SET_GROUP} and can be used for further tasks or in other MOOSE classes.
  -- Note that airborne assets are spawned in uncontrolled state so they do not simply "fly away" after spawning.
  --
  -- @usage
  -- --- Self request event. Triggered once the assets are spawned in the spawn zone or at the airbase.
  -- function mywarehouse:OnAfterSelfRequest(From, Event, To, groupset, request)
  --   local groupset=groupset --Core.Set#SET_GROUP
  --
  --   -- Loop over all groups spawned from that request.
  --   for _,group in pairs(groupset:GetSetObjects()) do
  --     local group=group --Wrapper.Group#GROUP
  --
  --     -- Gree smoke on spawned group.
  --     group:SmokeGreen()
  --
  --     -- Activate uncontrolled airborne group if necessary.
  --     group:StartUncontrolled()
  --   end
  -- end
  --
  -- @function [parent=#WAREHOUSE] OnAfterSelfRequest
  -- @param #WAREHOUSE self
  -- @param #string From From state.
  -- @param #string Event Event.
  -- @param #string To To state.
  -- @param Core.Set#SET_GROUP groupset The set of (cargo) groups that was delivered to the warehouse itself.
  -- @param #WAREHOUSE.Pendingitem request Pending self request.


  --- Triggers the FSM event "Attacked" when a warehouse is under attack by an another coalition.
  -- @function [parent=#WAREHOUSE] Attacked
  -- @param #WAREHOUSE self
  -- @param DCS#coalition.side Coalition Coalition side which is attacking the warehouse, i.e. a number of @{DCS#coalition.side} enumerator.
  -- @param DCS#country.id Country Country ID, which is attacking the warehouse, i.e. a number @{DCS#country.id} enumerator.

  --- Triggers the FSM event "Attacked" with a delay when a warehouse is under attack by an another coalition.
  -- @function [parent=#WAREHOUSE] __Attacked
  -- @param #WAREHOUSE self
  -- @param #number delay Delay in seconds.
  -- @param DCS#coalition.side Coalition Coalition side which is attacking the warehouse, i.e. a number of @{DCS#coalition.side} enumerator.
  -- @param DCS#country.id Country Country ID, which is attacking the warehouse, i.e. a number @{DCS#country.id} enumerator.

  --- On after "Attacked" event user function. Called when a warehouse (zone) is under attack by an enemy.
  -- @function [parent=#WAREHOUSE] OnAfterAttacked
  -- @param #WAREHOUSE self
  -- @param #string From From state.
  -- @param #string Event Event.
  -- @param #string To To state.
  -- @param DCS#coalition.side Coalition Coalition side which is attacking the warehouse, i.e. a number of @{DCS#coalition.side} enumerator.
  -- @param DCS#country.id Country Country ID, which is attacking the warehouse, i.e. a number @{DCS#country.id} enumerator.


  --- Triggers the FSM event "Defeated" when an attack from an enemy was defeated.
  -- @function [parent=#WAREHOUSE] Defeated
  -- @param #WAREHOUSE self

  --- Triggers the FSM event "Defeated" with a delay when an attack from an enemy was defeated.
  -- @function [parent=#WAREHOUSE] __Defeated
  -- @param #WAREHOUSE self
  -- @param #number delay Delay in seconds.

  --- On after "Defeated" event user function. Called when an enemy attack was defeated.
  -- @function [parent=#WAREHOUSE] OnAfterDefeate
  -- @param #WAREHOUSE self
  -- @param #string From From state.
  -- @param #string Event Event.
  -- @param #string To To state.


  --- Triggers the FSM event "ChangeCountry" so the warehouse is respawned with the new country.
  -- @function [parent=#WAREHOUSE] ChangeCountry
  -- @param #WAREHOUSE self
  -- @param DCS#country.id Country New country id of the warehouse.

  --- Triggers the FSM event "ChangeCountry" after a delay so the warehouse is respawned with the new country.
  -- @function [parent=#WAREHOUSE] __ChangeCountry
  -- @param #WAREHOUSE self
  -- @param #number delay Delay in seconds.
  -- @param DCS#country.id Country Country id which has captured the warehouse.

  --- On after "ChangeCountry" event user function. Called when the warehouse has changed its country.
  -- @function [parent=#WAREHOUSE] OnAfterChangeCountry
  -- @param #WAREHOUSE self
  -- @param #string From From state.
  -- @param #string Event Event.
  -- @param #string To To state.
  -- @param DCS#country.id Country New country id of the warehouse, i.e. a number @{DCS#country.id} enumerator.


  --- Triggers the FSM event "Captured" when a warehouse has been captured by another coalition.
  -- @function [parent=#WAREHOUSE] Captured
  -- @param #WAREHOUSE self
  -- @param DCS#coalition.side Coalition Coalition side which captured the warehouse.
  -- @param DCS#country.id Country Country id which has captured the warehouse.

  --- Triggers the FSM event "Captured" with a delay when a warehouse has been captured by another coalition.
  -- @function [parent=#WAREHOUSE] __Captured
  -- @param #WAREHOUSE self
  -- @param #number delay Delay in seconds.
  -- @param DCS#coalition.side Coalition Coalition side which captured the warehouse.
  -- @param DCS#country.id Country Country id which has captured the warehouse.

  --- On after "Captured" event user function. Called when the warehouse has been captured by an enemy coalition.
  -- @function [parent=#WAREHOUSE] OnAfterCaptured
  -- @param #WAREHOUSE self
  -- @param #string From From state.
  -- @param #string Event Event.
  -- @param #string To To state.
  -- @param DCS#coalition.side Coalition Coalition side which captured the warehouse, i.e. a number of @{DCS#coalition.side} enumerator.
  -- @param DCS#country.id Country Country id which has captured the warehouse, i.e. a number @{DCS#country.id} enumerator.
  --

  --- Triggers the FSM event "AirbaseCaptured" when the airbase of the warehouse has been captured by another coalition.
  -- @function [parent=#WAREHOUSE] AirbaseCaptured
  -- @param #WAREHOUSE self
  -- @param DCS#coalition.side Coalition Coalition side which captured the airbase, i.e. a number of @{DCS#coalition.side} enumerator.

  --- Triggers the FSM event "AirbaseCaptured" with a delay when the airbase of the warehouse has been captured by another coalition.
  -- @function [parent=#WAREHOUSE] __AirbaseCaptured
  -- @param #WAREHOUSE self
  -- @param #number delay Delay in seconds.
  -- @param DCS#coalition.side Coalition Coalition side which captured the airbase, i.e. a number of @{DCS#coalition.side} enumerator.

  --- On after "AirbaseCaptured" even user function. Called when the airbase of the warehouse has been captured by another coalition.
  -- @function [parent=#WAREHOUSE] OnAfterAirbaseCaptured
  -- @param #WAREHOUSE self
  -- @param #string From From state.
  -- @param #string Event Event.
  -- @param #string To To state.
  -- @param DCS#coalition.side Coalition Coalition side which captured the airbase, i.e. a number of @{DCS#coalition.side} enumerator.


  --- Triggers the FSM event "AirbaseRecaptured" when the airbase of the warehouse has been re-captured from the other coalition.
  -- @param #WAREHOUSE self
  -- @function [parent=#WAREHOUSE] AirbaseRecaptured
  -- @param DCS#coalition.side Coalition Coalition which re-captured the airbase, i.e. the same as the current warehouse owner coalition.

  --- Triggers the FSM event "AirbaseRecaptured" with a delay when the airbase of the warehouse has been re-captured from the other coalition.
  -- @function [parent=#WAREHOUSE] __AirbaseRecaptured
  -- @param #WAREHOUSE self
  -- @param #number delay Delay in seconds.
  -- @param DCS#coalition.side Coalition Coalition which re-captured the airbase, i.e. the same as the current warehouse owner coalition.

  --- On after "AirbaseRecaptured" event user function. Called when the airbase of the warehouse has been re-captured from the other coalition.
  -- @function [parent=#WAREHOUSE] OnAfterAirbaseRecaptured
  -- @param #WAREHOUSE self
  -- @param #string From From state.
  -- @param #string Event Event.
  -- @param #string To To state.
  -- @param DCS#coalition.side Coalition Coalition which re-captured the airbase, i.e. the same as the current warehouse owner coalition.


  --- Triggers the FSM event "AssetDead" when an asset group has died.
  -- @function [parent=#WAREHOUSE] AssetDead
  -- @param #WAREHOUSE self
  -- @param #WAREHOUSE.Assetitem asset The asset that is dead.
  -- @param #WAREHOUSE.Pendingitem request The request of the dead asset.

  --- Triggers the delayed FSM event "AssetDead" when an asset group has died.
  -- @function [parent=#WAREHOUSE] __AssetDead
  -- @param #WAREHOUSE self
  -- @param #number delay Delay in seconds.
  -- @param #WAREHOUSE.Assetitem asset The asset that is dead.
  -- @param #WAREHOUSE.Pendingitem request The request of the dead asset.

  --- On after "AssetDead" event user function. Called when an asset group died.
  -- @function [parent=#WAREHOUSE] OnAfterAssetDead
  -- @param #WAREHOUSE self
  -- @param #string From From state.
  -- @param #string Event Event.
  -- @param #string To To state.
  -- @param #WAREHOUSE.Assetitem asset The asset that is dead.
  -- @param #WAREHOUSE.Pendingitem request The request of the dead asset.


  --- Triggers the FSM event "Destroyed" when the warehouse was destroyed. Services are stopped.
  -- @function [parent=#WAREHOUSE] Destroyed
  -- @param #WAREHOUSE self

  --- Triggers the FSM event "Destroyed" with a delay when the warehouse was destroyed. Services are stopped.
  -- @function [parent=#WAREHOUSE] __Destroyed
  -- @param #WAREHOUSE self
  -- @param #number delay Delay in seconds.

  --- On after "Destroyed" event user function. Called when the warehouse was destroyed. Services are stopped.
  -- @function [parent=#WAREHOUSE] OnAfterDestroyed
  -- @param #WAREHOUSE self
  -- @param #string From From state.
  -- @param #string Event Event.
  -- @param #string To To state.


  --- Triggers the FSM event "AssetSpawned" when the warehouse has spawned an asset.
  -- @function [parent=#WAREHOUSE] AssetSpawned
  -- @param #WAREHOUSE self
  -- @param Wrapper.Group#GROUP group the group that was spawned.
  -- @param #WAREHOUSE.Assetitem asset The asset that was spawned.
  -- @param #WAREHOUSE.Pendingitem request The request of the spawned asset.

  --- Triggers the FSM event "AssetSpawned" with a delay when the warehouse has spawned an asset.
  -- @function [parent=#WAREHOUSE] __AssetSpawned
  -- @param #WAREHOUSE self
  -- @param #number delay Delay in seconds.
  -- @param Wrapper.Group#GROUP group the group that was spawned.
  -- @param #WAREHOUSE.Assetitem asset The asset that was spawned.
  -- @param #WAREHOUSE.Pendingitem request The request of the spawned asset.

  --- On after "AssetSpawned" event user function. Called when the warehouse has spawned an asset.
  -- @function [parent=#WAREHOUSE] OnAfterAssetSpawned
  -- @param #WAREHOUSE self
  -- @param #string From From state.
  -- @param #string Event Event.
  -- @param #string To To state.
  -- @param Wrapper.Group#GROUP group the group that was spawned.
  -- @param #WAREHOUSE.Assetitem asset The asset that was spawned.
  -- @param #WAREHOUSE.Pendingitem request The request of the spawned asset.


  --- Triggers the FSM event "AssetLowFuel" when an asset runs low on fuel
  -- @function [parent=#WAREHOUSE] AssetLowFuel
  -- @param #WAREHOUSE self
  -- @param #WAREHOUSE.Assetitem asset The asset that is low on fuel.
  -- @param #WAREHOUSE.Pendingitem request The request of the asset that is low on fuel.

  --- Triggers the FSM event "AssetLowFuel" with a delay when an asset  runs low on fuel.
  -- @function [parent=#WAREHOUSE] __AssetLowFuel
  -- @param #WAREHOUSE self
  -- @param #number delay Delay in seconds.
  -- @param #WAREHOUSE.Assetitem asset The asset that is low on fuel.
  -- @param #WAREHOUSE.Pendingitem request The request of the asset that is low on fuel.

  --- On after "AssetLowFuel" event user function. Called when the an asset is low on fuel.
  -- @function [parent=#WAREHOUSE] OnAfterAssetLowFuel
  -- @param #WAREHOUSE self
  -- @param #string From From state.
  -- @param #string Event Event.
  -- @param #string To To state.
  -- @param #WAREHOUSE.Assetitem asset The asset that is low on fuel.
  -- @param #WAREHOUSE.Pendingitem request The request of the asset that is low on fuel.


  --- Triggers the FSM event "Save" when the warehouse assets are saved to file on disk.
  -- @function [parent=#WAREHOUSE] Save
  -- @param #WAREHOUSE self
  -- @param #string path Path where the file is saved. Default is the DCS installation root directory.
  -- @param #string filename (Optional) File name. Default is WAREHOUSE-<UID>_<ALIAS>.txt.

  --- Triggers the FSM event "Save" with a delay when the warehouse assets are saved to a file.
  -- @function [parent=#WAREHOUSE] __Save
  -- @param #WAREHOUSE self
  -- @param #number delay Delay in seconds.
  -- @param #string path Path where the file is saved. Default is the DCS installation root directory.
  -- @param #string filename (Optional) File name. Default is WAREHOUSE-<UID>_<ALIAS>.txt.

  --- On after "Save" event user function. Called when the warehouse assets are saved to disk.
  -- @function [parent=#WAREHOUSE] OnAfterSave
  -- @param #WAREHOUSE self
  -- @param #string From From state.
  -- @param #string Event Event.
  -- @param #string To To state.
  -- @param #string path Path where the file is saved. Default is the DCS installation root directory.
  -- @param #string filename (Optional) File name. Default is WAREHOUSE-<UID>_<ALIAS>.txt.


  --- Triggers the FSM event "Load" when the warehouse is loaded from a file on disk.
  -- @function [parent=#WAREHOUSE] Load
  -- @param #WAREHOUSE self
  -- @param #string path Path where the file is located. Default is the DCS installation root directory.
  -- @param #string filename (Optional) File name. Default is WAREHOUSE-<UID>_<ALIAS>.txt.

  --- Triggers the FSM event "Load" with a delay when the warehouse assets are loaded from disk.
  -- @function [parent=#WAREHOUSE] __Load
  -- @param #WAREHOUSE self
  -- @param #number delay Delay in seconds.
  -- @param #string path Path where the file is located. Default is the DCS installation root directory.
  -- @param #string filename (Optional) File name. Default is WAREHOUSE-<UID>_<ALIAS>.txt.

  --- On after "Load" event user function. Called when the warehouse assets are loaded from disk.
  -- @function [parent=#WAREHOUSE] OnAfterLoad
  -- @param #WAREHOUSE self
  -- @param #string From From state.
  -- @param #string Event Event.
  -- @param #string To To state.
  -- @param #string path Path where the file is located. Default is the DCS installation root directory.
  -- @param #string filename (Optional) File name. Default is WAREHOUSE-<UID>_<ALIAS>.txt.


  return self
end

-------------------------------------------------------------------------------------------------------------------------------------------------------------------------------------------------------
-- User functions
-------------------------------------------------------------------------------------------------------------------------------------------------------------------------------------------------------

--- Set debug mode on. Error messages will be displayed on screen, units will be smoked at some events.
-- @param #WAREHOUSE self
-- @return #WAREHOUSE self
function WAREHOUSE:SetDebugOn()
  self.Debug=true
  return self
end

--- Set debug mode off. This is the default
-- @param #WAREHOUSE self
-- @return #WAREHOUSE self
function WAREHOUSE:SetDebugOff()
  self.Debug=false
  return self
end

--- Set report on. Messages at events will be displayed on screen to the coalition owning the warehouse.
-- @param #WAREHOUSE self
-- @return #WAREHOUSE self
function WAREHOUSE:SetReportOn()
  self.Report=true
  return self
end

--- Set report off. Warehouse does not report about its status and at certain events.
-- @param #WAREHOUSE self
-- @return #WAREHOUSE self
function WAREHOUSE:SetReportOff()
  self.Report=false
  return self
end

--- Enable safe parking option, i.e. parking spots at an airbase will be considered as occupied when a client aircraft is parked there (even if the client slot is not taken by a player yet).
-- Note that also incoming aircraft can reserve/occupie parking spaces.
-- @param #WAREHOUSE self
-- @return #WAREHOUSE self
function WAREHOUSE:SetSafeParkingOn()
  self.safeparking=true
  return self
end

--- Disable safe parking option. Note that is the default setting.
-- @param #WAREHOUSE self
-- @return #WAREHOUSE self
function WAREHOUSE:SetSafeParkingOff()
  self.safeparking=false
  return self
end

--- Set low fuel threshold. If one unit of an asset has less fuel than this number, the event AssetLowFuel will be fired.
-- @param #WAREHOUSE self
-- @param #number threshold Relative low fuel threshold, i.e. a number in [0,1]. Default 0.15 (15%).
-- @return #WAREHOUSE self
function WAREHOUSE:SetLowFuelThreshold(threshold)
  self.lowfuelthresh=threshold or 0.15
  return self
end

--- Set interval of status updates. Note that normally only one request can be processed per time interval.
-- @param #WAREHOUSE self
-- @param #number timeinterval Time interval in seconds.
-- @return #WAREHOUSE self
function WAREHOUSE:SetStatusUpdate(timeinterval)
  self.dTstatus=timeinterval
  return self
end

--- Set a zone where the (ground) assets of the warehouse are spawned once requested.
-- @param #WAREHOUSE self
-- @param Core.Zone#ZONE zone The spawn zone.
-- @param #number maxdist (Optional) Maximum distance in meters between spawn zone and warehouse. Units are not spawned if distance is larger. Default is 5000 m.
-- @return #WAREHOUSE self
function WAREHOUSE:SetSpawnZone(zone, maxdist)
  self.spawnzone=zone
  self.spawnzonemaxdist=maxdist or 5000
  return self
end


--- Set a warehouse zone. If this zone is captured, the warehouse and all its assets fall into the hands of the enemy.
-- @param #WAREHOUSE self
-- @param Core.Zone#ZONE zone The warehouse zone. Note that this **cannot** be a polygon zone!
-- @return #WAREHOUSE self
function WAREHOUSE:SetWarehouseZone(zone)
  self.zone=zone
  return self
end

--- Set auto defence on. When the warehouse is under attack, all ground assets are spawned automatically and will defend the warehouse zone.
-- @param #WAREHOUSE self
-- @return #WAREHOUSE self
function WAREHOUSE:SetAutoDefenceOn()
  self.autodefence=true
  return self
end

--- Set auto defence off. This is the default.
-- @param #WAREHOUSE self
-- @return #WAREHOUSE self
function WAREHOUSE:SetAutoDefenceOff()
  self.autodefence=false
  return self
end

--- Enable auto save of warehouse assets at mission end event.
-- @param #WAREHOUSE self
-- @param #string path Path where to save the asset data file.
-- @param #string filename File name. Default is generated automatically from warehouse id.
-- @return #WAREHOUSE self
function WAREHOUSE:SetSaveOnMissionEnd(path, filename)
  self.autosave=true
  self.autosavepath=path
  self.autosavefile=filename
  return self
end

--- Set respawn after destroy.
-- @param #WAREHOUSE self
-- @return #WAREHOUSE self
function WAREHOUSE:SetRespawnAfterDestroyed(delay)
  self.respawnafterdestroyed=true
  self.respawndelay=delay
  return self
end


--- Set the airbase belonging to this warehouse.
-- Note that it has to be of the same coalition as the warehouse.
-- Also, be reasonable and do not put it too far from the phyiscal warehouse structure because you troops might have a long way to get to their transports.
-- @param #WAREHOUSE self
-- @param Wrapper.Airbase#AIRBASE airbase The airbase object associated to this warehouse.
-- @return #WAREHOUSE self
function WAREHOUSE:SetAirbase(airbase)
  self.airbase=airbase
  if airbase~=nil then
    self.airbasename=airbase:GetName()
  else
    self.airbasename=nil
  end
  return self
end

--- Set the connection of the warehouse to the road.
-- Ground assets spawned in the warehouse spawn zone will first go to this point and from there travel on road to the requesting warehouse.
-- Note that by default the road connection is set to the closest point on road from the center of the spawn zone if it is withing 3000 meters.
-- Also note, that if the parameter "coordinate" is passed as nil, any road connection is disabled and ground assets cannot travel of be transportet on the ground.
-- @param #WAREHOUSE self
-- @param Core.Point#COORDINATE coordinate The road connection. Technically, the closest point on road from this coordinate is determined by DCS API function. So this point must not be exactly on the road.
-- @return #WAREHOUSE self
function WAREHOUSE:SetRoadConnection(coordinate)
  if coordinate then
    self.road=coordinate:GetClosestPointToRoad()
  else
    self.road=false
  end
  return self
end

--- Set the connection of the warehouse to the railroad.
-- This is the place where train assets or transports will be spawned.
-- @param #WAREHOUSE self
-- @param Core.Point#COORDINATE coordinate The railroad connection. Technically, the closest point on rails from this coordinate is determined by DCS API function. So this point must not be exactly on the a railroad connection.
-- @return #WAREHOUSE self
function WAREHOUSE:SetRailConnection(coordinate)
  if coordinate then
    self.rail=coordinate:GetClosestPointToRoad(true)
  else
    self.rail=false
  end
  return self
end

--- Set the port zone for this warehouse.
-- The port zone is the zone, where all naval assets of the warehouse are spawned.
-- @param #WAREHOUSE self
-- @param Core.Zone#ZONE zone The zone defining the naval port of the warehouse.
-- @return #WAREHOUSE self
function WAREHOUSE:SetPortZone(zone)
  self.portzone=zone
  return self
end

--- Add a shipping lane from this warehouse to another remote warehouse.
-- Note that both warehouses must have a port zone defined before a shipping lane can be added!
-- Shipping lane is taken from the waypoints of a (late activated) template group. So set up a group, e.g. a ship or a helicopter, and place its
-- waypoints along the shipping lane you want to add.
-- @param #WAREHOUSE self
-- @param #WAREHOUSE remotewarehouse The remote warehouse to where the shipping lane is added
-- @param Wrapper.Group#GROUP group Waypoints of this group will define the shipping lane between to warehouses.
-- @param #boolean oneway (Optional) If true, the lane can only be used from this warehouse to the other but not other way around. Default false.
-- @return #WAREHOUSE self
function WAREHOUSE:AddShippingLane(remotewarehouse, group, oneway)

  -- Check that port zones are defined.
  if self.portzone==nil or remotewarehouse.portzone==nil then
    local text=string.format("ERROR: Sending or receiving warehouse does not have a port zone defined. Adding shipping lane not possible!")
    self:_ErrorMessage(text, 5)
    return self
  end

  -- Initial and final coordinates are random points within the port zones.
  local startcoord=self.portzone:GetRandomCoordinate()
  local finalcoord=remotewarehouse.portzone:GetRandomCoordinate()

  -- Create new lane from waypoints of the template group.
  local lane=self:_NewLane(group, startcoord, finalcoord)

  -- Debug info. Marks along shipping lane.
  if self.Debug then
    for i=1,#lane do
      local coord=lane[i] --Core.Point#COORDINATE
      local text=string.format("Shipping lane %s to %s. Point %d.", self.alias, remotewarehouse.alias, i)
      coord:MarkToCoalition(text, self:GetCoalition())
    end
  end

  -- Name of the remote warehouse.
  local remotename=remotewarehouse.warehouse:GetName()

  -- Create new table if no shipping lane exists yet.
  if self.shippinglanes[remotename]==nil then
    self.shippinglanes[remotename]={}
  end

  -- Add shipping lane.
  table.insert(self.shippinglanes[remotename], lane)

  -- Add shipping lane in the opposite direction.
  if not oneway then
    remotewarehouse:AddShippingLane(self, group, true)
  end

  return self
end


--- Add an off-road path from this warehouse to another and back.
-- The start and end points are automatically set to one random point in the respective spawn zones of the two warehouses.
-- By default, the reverse path is also added as path from the remote warehouse to this warehouse.
-- @param #WAREHOUSE self
-- @param #WAREHOUSE remotewarehouse The remote warehouse to which the path leads.
-- @param Wrapper.Group#GROUP group Waypoints of this group will define the path between to warehouses.
-- @param #boolean oneway (Optional) If true, the path can only be used from this warehouse to the other but not other way around. Default false.
-- @return #WAREHOUSE self
function WAREHOUSE:AddOffRoadPath(remotewarehouse, group, oneway)

  -- Initial and final points are random points within the spawn zone.
  local startcoord=self.spawnzone:GetRandomCoordinate()
  local finalcoord=remotewarehouse.spawnzone:GetRandomCoordinate()

  -- Create new path from template group waypoints.
  local path=self:_NewLane(group, startcoord, finalcoord)

  if path==nil then
    self:E(self.wid.."ERROR: Offroad path could not be added. Group present in ME?")
    return
  end

  -- Debug info. Marks along path.
  if path and self.Debug then
    for i=1,#path do
      local coord=path[i] --Core.Point#COORDINATE
      local text=string.format("Off road path from %s to %s. Point %d.", self.alias, remotewarehouse.alias, i)
      coord:MarkToCoalition(text, self:GetCoalition())
    end
  end

  -- Name of the remote warehouse.
  local remotename=remotewarehouse.warehouse:GetName()

  -- Create new table if no shipping lane exists yet.
  if self.offroadpaths[remotename]==nil then
    self.offroadpaths[remotename]={}
  end

  -- Add off road path.
  table.insert(self.offroadpaths[remotename], path)

  -- Add off road path in the opposite direction (if not forbidden).
  if not oneway then
    remotewarehouse:AddOffRoadPath(self, group, true)
  end

  return self
end

--- Create a new path from a template group.
-- @param #WAREHOUSE self
-- @param Wrapper.Group#GROUP group Group used for extracting the waypoints.
-- @param Core.Point#COORDINATE startcoord First coordinate.
-- @param Core.Point#COORDINATE finalcoord Final coordinate.
-- @return #table Table with route points.
function WAREHOUSE:_NewLane(group, startcoord, finalcoord)

  local lane=nil

  if group then

    -- Get route from template.
    local lanepoints=group:GetTemplateRoutePoints()

    -- First and last waypoints
    local laneF=lanepoints[1]
    local laneL=lanepoints[#lanepoints]

    -- Get corresponding coordinates.
    local coordF=COORDINATE:New(laneF.x, 0, laneF.y)
    local coordL=COORDINATE:New(laneL.x, 0, laneL.y)

    -- Figure out which point is closer to the port of this warehouse.
    local distF=startcoord:Get2DDistance(coordF)
    local distL=startcoord:Get2DDistance(coordL)

    -- Add the lane. Need to take care of the wrong "direction".
    lane={}
    if distF<distL then
      for i=1,#lanepoints do
        local point=lanepoints[i]
        local coord=COORDINATE:New(point.x,0, point.y)
        table.insert(lane, coord)
      end
    else
      for i=#lanepoints,1,-1 do
        local point=lanepoints[i]
        local coord=COORDINATE:New(point.x,0, point.y)
        table.insert(lane, coord)
      end
    end

    -- Automatically add end point which is a random point inside the final port zone.
    table.insert(lane, #lane, finalcoord)

  end

  return lane
end


--- Check if the warehouse has not been started yet, i.e. is in the state "NotReadyYet".
-- @param #WAREHOUSE self
-- @return #boolean If true, the warehouse object has been created but the warehouse has not been started yet.
function WAREHOUSE:IsNotReadyYet()
  return self:is("NotReadyYet")
end

--- Check if the warehouse has been loaded from disk via the "Load" event.
-- @param #WAREHOUSE self
-- @return #boolean If true, the warehouse was loaded from disk.
function WAREHOUSE:IsLoaded()
  return self:is("Loaded")
end

--- Check if the warehouse is running.
-- @param #WAREHOUSE self
-- @return #boolean If true, the warehouse is running and requests are processed.
function WAREHOUSE:IsRunning()
  return self:is("Running")
end

--- Check if the warehouse is paused. In this state, requests are not processed.
-- @param #WAREHOUSE self
-- @return #boolean If true, the warehouse is paused.
function WAREHOUSE:IsPaused()
  return self:is("Paused")
end

--- Check if the warehouse is under attack by another coalition.
-- @param #WAREHOUSE self
-- @return #boolean If true, the warehouse is attacked.
function WAREHOUSE:IsAttacked()
  return self:is("Attacked")
end

--- Check if the warehouse has been destroyed.
-- @param #WAREHOUSE self
-- @return #boolean If true, the warehouse had been destroyed.
function WAREHOUSE:IsDestroyed()
  return self:is("Destroyed")
end

--- Check if the warehouse is stopped.
-- @param #WAREHOUSE self
-- @return #boolean If true, the warehouse is stopped.
function WAREHOUSE:IsStopped()
  return self:is("Stopped")
end

--- Check if the warehouse has a road connection to another warehouse. Both warehouses need to be started!
-- @param #WAREHOUSE self
-- @param #WAREHOUSE warehouse The remote warehouse to where the connection is checked.
-- @param #boolean markpath If true, place markers of path segments on the F10 map.
-- @param #boolean smokepath If true, put green smoke on path segments.
-- @return #boolean If true, the two warehouses are connected by road.
-- @return #number Path length in meters. Negative distance -1 meter indicates no connection.
function WAREHOUSE:HasConnectionRoad(warehouse, markpath, smokepath)
  if warehouse then
    if self.road and warehouse.road then
      local _,length,gotpath=self.road:GetPathOnRoad(warehouse.road, false, false, markpath, smokepath)
      return gotpath, length or -1
    else
      -- At least one of the warehouses has no road connection.
      return false, -1
    end
  end
  return nil, -1
end

--- Check if the warehouse has a railroad connection to another warehouse. Both warehouses need to be started!
-- @param #WAREHOUSE self
-- @param #WAREHOUSE warehouse The remote warehouse to where the connection is checked.
-- @param #boolean markpath If true, place markers of path segments on the F10 map.
-- @param #boolean smokepath If true, put green smoke on path segments.
-- @return #boolean If true, the two warehouses are connected by road.
-- @return #number Path length in meters. Negative distance -1 meter indicates no connection.
function WAREHOUSE:HasConnectionRail(warehouse, markpath, smokepath)
  if warehouse then
    if self.rail and warehouse.rail then
      local _,length,gotpath=self.road:GetPathOnRoad(warehouse.road, false, true, markpath, smokepath)
      return gotpath, length or -1
    else
      -- At least one of the warehouses has no rail connection.
      return false, -1
    end
  end
  return nil, -1
end

--- Check if the warehouse has a shipping lane defined to another warehouse.
-- @param #WAREHOUSE self
-- @param #WAREHOUSE warehouse The remote warehouse to where the connection is checked.
-- @param #boolean markpath If true, place markers of path segments on the F10 map.
-- @param #boolean smokepath If true, put green smoke on path segments.
-- @return #boolean If true, the two warehouses are connected by road.
-- @return #number Path length in meters. Negative distance -1 meter indicates no connection.
function WAREHOUSE:HasConnectionNaval(warehouse, markpath, smokepath)

  if warehouse then

    -- Self request
    if warehouse.warehouse:GetName()==self.warehouse:GetName() then
      return true,1
    end

    -- Get shipping lane.
    local shippinglane=self.shippinglanes[warehouse.warehouse:GetName()]

    if shippinglane then
      return true,1
    else
      self:T2(string.format("No shipping lane defined between warehouse %s and %s!", self.alias, warehouse.alias))
    end

  end

  return nil, -1
end

--- Check if the warehouse has an off road path defined to another warehouse.
-- @param #WAREHOUSE self
-- @param #WAREHOUSE warehouse The remote warehouse to where the connection is checked.
-- @param #boolean markpath If true, place markers of path segments on the F10 map.
-- @param #boolean smokepath If true, put green smoke on path segments.
-- @return #boolean If true, the two warehouses are connected by road.
-- @return #number Path length in meters. Negative distance -1 meter indicates no connection.
function WAREHOUSE:HasConnectionOffRoad(warehouse, markpath, smokepath)

  if warehouse then

    -- Self request
    if warehouse.warehouse:GetName()==self.warehouse:GetName() then
      return true,1
    end

    -- Get shipping lane.
    local offroadpath=self.offroadpaths[warehouse.warehouse:GetName()]

    if offroadpath~=nil then
      return true,1
    else
      self:T2(string.format("No off-road path defined between warehouse %s and %s!", self.alias, warehouse.alias))
    end

  end

  return nil, -1
end


--- Get number of assets in warehouse stock. Optionally, only specific assets can be counted.
-- @param #WAREHOUSE self
-- @param #string Descriptor (Optional) Descriptor return the number of a specifc asset type. See @{#WAREHOUSE.Descriptor} for possible values.
-- @param DescriptorValue (Optional) Descriptor value selecting the type of assets.
-- @param #boolean OnlyMobile (Optional) If true only mobile units are considered.
-- @return #number Number of assets in stock.
function WAREHOUSE:GetNumberOfAssets(Descriptor, DescriptorValue, OnlyMobile)

  if Descriptor==nil or DescriptorValue==nil then
    -- All assets.
    return #self.stock
  else
    -- Selected assets.
    local _stock,_nstock=self:_FilterStock(self.stock, Descriptor, DescriptorValue, nil, OnlyMobile)
    return _nstock
  end

end

--- Get coordinate of warehouse static.
-- @param #WAREHOUSE self
-- @return Core.Point#COORDINATE The coordinate of the warehouse.
function WAREHOUSE:GetCoordinate()
  return self.warehouse:GetCoordinate()
end

--- Get coalition side of warehouse static.
-- @param #WAREHOUSE self
-- @return #number Coalition side, i.e. number of @{DCS#coalition.side}.
function WAREHOUSE:GetCoalition()
  return self.warehouse:GetCoalition()
end

--- Get coalition name of warehouse static.
-- @param #WAREHOUSE self
-- @return #number Coalition side, i.e. number of @{DCS#coalition.side}.
function WAREHOUSE:GetCoalitionName()
  return self.warehouse:GetCoalitionName()
end

--- Get country id of warehouse static.
-- @param #WAREHOUSE self
-- @return #number Country id, i.e. number of @{DCS#country.id}.
function WAREHOUSE:GetCountry()
  return self.warehouse:GetCountry()
end

--- Get country name of warehouse static.
-- @param #WAREHOUSE self
-- @return #number Country id, i.e. number of @{DCS#coalition.side}.
function WAREHOUSE:GetCountryName()
  return self.warehouse:GetCountryName()
end

--- Get airbase associated to the warehouse.
-- @param #WAREHOUSE self
-- @return Wrapper.Airbase#AIRBASE Airbase object or nil if warehouse has no airbase connection.
function WAREHOUSE:GetAirbase()
  return self.airbase
end

--- Get name airbase associated to the warehouse.
-- @param #WAREHOUSE self
-- @return #string name of the airbase assosicated to the warehouse or "none" if the airbase has not airbase connection currently.
function WAREHOUSE:GetAirbaseName()
  local name="none"
  if self.airbase then
    name=self.airbase:GetName()
  end
  return name
end

--- Get category of airbase associated to the warehouse.
-- @param #WAREHOUSE self
-- @return #number Category of airbase or -1 if warehouse has (currently) no airbase.
function WAREHOUSE:GetAirbaseCategory()
  local category=-1
  if self.airbase then
    category=self.airbase:GetDesc().category
  end
  return category
end

--- Get assignment of a request.
-- @param #WAREHOUSE self
-- @param #WAREHOUSE.Pendingitem request The request from which the assignment is extracted.
-- @return #string The assignment text.
function WAREHOUSE:GetAssignment(request)
  return tostring(request.assignment)
end

--[[
--- Get warehouse unique ID from static warehouse object. This is the ID under which you find the @{#WAREHOUSE} object in the global data base.
-- @param #WAREHOUSE self
-- @param #string staticname Name of the warehouse static object.
-- @return #number Warehouse unique ID.
function WAREHOUSE:GetWarehouseID(staticname)
  local warehouse=STATIC:FindByName(staticname, true)
  local uid=tonumber(warehouse:GetID())
  return uid
end
]]

--- Find a warehouse in the global warehouse data base.
-- @param #WAREHOUSE self
-- @param #number uid The unique ID of the warehouse.
-- @return #WAREHOUSE The warehouse object or nil if no warehouse exists.
function WAREHOUSE:FindWarehouseInDB(uid)
  return _WAREHOUSEDB.Warehouses[uid]
end

--- Find nearest warehouse in service, i.e. warehouses which are not started, stopped or destroyed are not considered.
-- Optionally, only warehouses with (specific) assets can be included in the search or warehouses of a certain coalition.
-- @param #WAREHOUSE self
-- @param MinAssets (Optional) Minimum number of assets the warehouse should have. Default 0.
-- @param #string Descriptor (Optional) Descriptor describing the selected assets which should be in stock. See @{#WAREHOUSE.Descriptor} for possible values.
-- @param DescriptorValue (Optional) Descriptor value selecting the type of assets which should be in stock.
-- @param DCS#Coalition.side Coalition (Optional) Coalition side of the warehouse. Default is the same coaliton as the present warehouse. Set to false for any coalition.
-- @param Core.Point#COORDINATE RefCoordinate (Optional) Coordinate to which the closest warehouse is searched. Default is the warehouse calling this function.
-- @return #WAREHOUSE The the nearest warehouse object. Or nil if no warehouse is found.
-- @return #number The distance to the nearest warehouse in meters. Or nil if no warehouse is found.
function WAREHOUSE:FindNearestWarehouse(MinAssets, Descriptor, DescriptorValue, Coalition, RefCoordinate)

  -- Defaults
  if Descriptor~=nil and DescriptorValue~=nil then
    MinAssets=MinAssets or 1
  else
    MinAssets=MinAssets or 0
  end

  -- Coalition - default only the same as this warehouse.
  local anycoalition=nil
  if Coalition~=nil then
    if Coalition==false then
      anycoalition=true
    else
      -- Nothing to do
    end
  else
    if self~=nil then
      Coalition=self:GetCoalition()
    else
      anycoalition=true
    end
  end

  -- Coordinate of this warehouse or user specified reference.
  local coord=RefCoordinate or self:GetCoordinate()

  -- Loop over all warehouses.
  local nearest=nil
  local distmin=nil
  for wid,warehouse in pairs(_WAREHOUSEDB.Warehouses) do
    local warehouse=warehouse --#WAREHOUSE

    -- Distance from this warehouse to the other warehouse.
    local dist=coord:Get2DDistance(warehouse:GetCoordinate())

    if dist>0 then

      -- Check if coalition is right.
      local samecoalition=anycoalition or Coalition==warehouse:GetCoalition()

      -- Check that warehouse is in service.
      if samecoalition and not (warehouse:IsNotReadyYet() or warehouse:IsStopped() or warehouse:IsDestroyed()) then

        -- Get number of assets. Whole stock is returned if no descriptor/value is given.
        local nassets=warehouse:GetNumberOfAssets(Descriptor, DescriptorValue)

        --env.info(string.format("   FF warehouse %s nassets = %d  for %s=%s", warehouse.alias, nassets, tostring(Descriptor), tostring(DescriptorValue)))

        -- Assume we have enough.
        local enough=true
        -- If specifc assets need to be present...
        if Descriptor and DescriptorValue then
          -- Check that enough assets (default 1) are available.
          enough = nassets>=MinAssets
        end

        -- Check distance.
        if enough and (distmin==nil or dist<distmin) then
          distmin=dist
          nearest=warehouse
        end
      end
    end
  end

  return nearest, distmin
end


--- Find an asset in the the global warehouse data base. Parameter is the MOOSE group object.
-- Note that the group name must contain they "AID" keyword.
-- @param #WAREHOUSE self
-- @param Wrapper.Group#GROUP group The group from which it is assumed that it has a registered asset.
-- @return #WAREHOUSE.Assetitem The asset from the data base or nil if it could not be found.
function WAREHOUSE:FindAssetInDB(group)

  -- Get unique ids from group name.
  local wid,aid,rid=self:_GetIDsFromGroup(group)

  if aid~=nil then

    local asset=_WAREHOUSEDB.Assets[aid]
    self:T2({asset=asset})
    if asset==nil then
      self:_ErrorMessage(string.format("ERROR: Asset for group %s not found in the data base!", group:GetName()), 0)
    end
    return asset
  end

  self:_ErrorMessage(string.format("ERROR: Group %s does not contain an asset ID in its name!", group:GetName()), 0)
  return nil
end

-------------------------------------------------------------------------------------------------------------------------------------------------------------------------------------------------------
-- FSM states
-------------------------------------------------------------------------------------------------------------------------------------------------------------------------------------------------------

--- On after Start event. Starts the warehouse. Addes event handlers and schedules status updates of reqests and queue.
-- @param #WAREHOUSE self
-- @param #string From From state.
-- @param #string Event Event.
-- @param #string To To state.
function WAREHOUSE:onafterStart(From, Event, To)

  -- Short info.
  local text=string.format("Starting warehouse %s alias %s:\n",self.warehouse:GetName(), self.alias)
  text=text..string.format("Coaliton = %s\n", self:GetCoalitionName())
  text=text..string.format("Country  = %s\n", self:GetCountryName())
  text=text..string.format("Airbase  = %s (category=%d)\n", self:GetAirbaseName(), self:GetAirbaseCategory())
  env.info(text)

  -- Save self in static object. Easier to retrieve later.
  self.warehouse:SetState(self.warehouse, "WAREHOUSE", self)

  -- THIS! caused aircraft to be spawned and started but they would never begin their route!
  -- VERY strange. Need to test more.
  --[[
  -- Debug mark warehouse & spawn zone.
  self.zone:BoundZone(30, self.country)
  self.spawnzone:BoundZone(30, self.country)
  ]]

  --self.spawnzone:GetCoordinate():MarkToCoalition(string.format("Warehouse %s spawn zone", self.alias), self:GetCoalition())

  -- Get the closest point on road wrt spawnzone of ground assets.
  local _road=self.spawnzone:GetCoordinate():GetClosestPointToRoad()
  if _road and self.road==nil then
    -- Set connection to road if distance is less than 3 km.
    local _Droad=_road:Get2DDistance(self.spawnzone:GetCoordinate())
    if _Droad < 3000 then
      self.road=_road
    end
  end
  -- Mark point at road connection.
  if self.road then
    self.markroad=self.road:MarkToCoalition(string.format("%s road connection.",self.alias), self:GetCoalition(), true)
  end

  -- Get the closest point on railroad wrt spawnzone of ground assets.
  local _rail=self.spawnzone:GetCoordinate():GetClosestPointToRoad(true)
  if _rail and self.rail==nil then
    -- Set rail conection if it is less than 3 km away.
    local _Drail=_rail:Get2DDistance(self.spawnzone:GetCoordinate())
    if _Drail < 3000 then
      self.rail=_rail
    end
  end
  -- Mark point at rail connection.
  if self.rail then
    self.markrail=self.rail:MarkToCoalition(string.format("%s rail connection.", self.alias), self:GetCoalition(), true)
  end

  -- Handle events:
  self:HandleEvent(EVENTS.Birth,          self._OnEventBirth)
  self:HandleEvent(EVENTS.EngineStartup,  self._OnEventEngineStartup)
  self:HandleEvent(EVENTS.Takeoff,        self._OnEventTakeOff)
  self:HandleEvent(EVENTS.Land,           self._OnEventLanding)
  self:HandleEvent(EVENTS.EngineShutdown, self._OnEventEngineShutdown)
  self:HandleEvent(EVENTS.Crash,          self._OnEventCrashOrDead)
  self:HandleEvent(EVENTS.Dead,           self._OnEventCrashOrDead)
  self:HandleEvent(EVENTS.BaseCaptured,   self._OnEventBaseCaptured)
  self:HandleEvent(EVENTS.MissionEnd,     self._OnEventMissionEnd)

  -- This event triggers the arrived event for air assets.
  -- TODO Might need to make this landing or optional!
  -- In fact, it would be better if the type could be defined for only for the warehouse which receives stuff,
  -- since there will be warehouses with small airbases and little space or other problems!
  self:HandleEvent(EVENTS.EngineShutdown, self._OnEventArrived)

  -- Start the status monitoring.
  self:__Status(-1)
end

--- On after "Restart" event. Restarts the warehouse when it was in stopped state by reactivating the event handlers *only*.
-- @param #WAREHOUSE self
-- @param #string From From state.
-- @param #string Event Event.
-- @param #string To To state.
function WAREHOUSE:onafterRestart(From, Event, To)

  self:I(self.wid..string.format("Restarting Warehouse %s.", self.alias))

  -- Handle events:
  self:HandleEvent(EVENTS.Birth,          self._OnEventBirth)
  self:HandleEvent(EVENTS.EngineStartup,  self._OnEventEngineStartup)
  self:HandleEvent(EVENTS.Takeoff,        self._OnEventTakeOff)
  self:HandleEvent(EVENTS.Land,           self._OnEventLanding)
  self:HandleEvent(EVENTS.EngineShutdown, self._OnEventEngineShutdown)
  self:HandleEvent(EVENTS.Crash,          self._OnEventCrashOrDead)
  self:HandleEvent(EVENTS.Dead,           self._OnEventCrashOrDead)
  self:HandleEvent(EVENTS.BaseCaptured,   self._OnEventBaseCaptured)

  -- This event triggers the arrived event for air assets.
  -- TODO Might need to make this landing or optional!
  -- In fact, it would be better if the type could be defined for only for the warehouse which receives stuff,
  -- since there will be warehouses with small airbases and little space or other problems!
  self:HandleEvent(EVENTS.EngineShutdown, self._OnEventArrived)

  -- Start the status monitoring.
  self:__Status(-1)

end

--- On after "Stop" event. Stops the warehouse, unhandles all events.
-- @param #WAREHOUSE self
-- @param #string From From state.
-- @param #string Event Event.
-- @param #string To To state.
function WAREHOUSE:onafterStop(From, Event, To)
  self:_InfoMessage(string.format("Warehouse %s stopped!", self.alias))

  -- Unhandle event.
  self:UnHandleEvent(EVENTS.Birth)
  self:UnHandleEvent(EVENTS.EngineStartup)
  self:UnHandleEvent(EVENTS.Takeoff)
  self:UnHandleEvent(EVENTS.Land)
  self:UnHandleEvent(EVENTS.EngineShutdown)
  self:UnHandleEvent(EVENTS.Crash)
  self:UnHandleEvent(EVENTS.Dead)
  self:UnHandleEvent(EVENTS.BaseCaptured)

  self.pending=nil
  self.pending={}

  self.queue=nil
  self.queue={}

  self.stock=nil
  self.stock={}

  self:_UpdateWarehouseMarkText()

  -- Clear all pending schedules.
  --self.CallScheduler:Clear()
end

--- On after "Pause" event. Pauses the warehouse, i.e. no requests are processed. However, new requests and new assets can be added in this state.
-- @param #WAREHOUSE self
-- @param #string From From state.
-- @param #string Event Event.
-- @param #string To To state.
function WAREHOUSE:onafterPause(From, Event, To)
  self:I(self.wid..string.format("Warehouse %s paused! Queued requests are not processed in this state.", self.alias))
end

--- On after "Unpause" event. Unpauses the warehouse, i.e. requests in queue are processed again.
-- @param #WAREHOUSE self
-- @param #string From From state.
-- @param #string Event Event.
-- @param #string To To state.
function WAREHOUSE:onafterUnpause(From, Event, To)
  self:I(self.wid..string.format("Warehouse %s unpaused! Processing of requests is resumed.", self.alias))
end

-------------------------------------------------------------------------------------------------------------------------------------------------------------------------------------------------------

--- On after Status event. Checks the queue and handles requests.
-- @param #WAREHOUSE self
-- @param #string From From state.
-- @param #string Event Event.
-- @param #string To To state.
function WAREHOUSE:onafterStatus(From, Event, To)
  self:I(self.wid..string.format("Checking status of warehouse %s. Current FSM state %s. Global warehouse assets = %d.", self.alias, self:GetState(), #_WAREHOUSEDB.Assets))

  -- Check if any pending jobs are done and can be deleted from the queue.
  self:_JobDone()

  -- Print status.
  self:_DisplayStatus()

  -- Check if warehouse is being attacked or has even been captured.
  self:_CheckConquered()

  -- Check if requests are valid and remove invalid one.
  self:_CheckRequestConsistancy(self.queue)

  -- If warehouse is running than requests can be processed.
  if self:IsRunning() or self:IsAttacked() then

    -- Check queue and handle requests if possible.
    local request=self:_CheckQueue()

    -- Execute the request. If the request is really executed, it is also deleted from the queue.
    if request then
      self:Request(request)
    end

  end

  -- Print queue after processing requests.
  self:_PrintQueue(self.queue, "Queue waiting")
  self:_PrintQueue(self.pending, "Queue pending")

  -- Check fuel for all assets.
  self:_CheckFuel()

  -- Update warhouse marker on F10 map.
  self:_UpdateWarehouseMarkText()

  -- Display complete list of stock itmes.
  if self.Debug then
    self:_DisplayStockItems(self.stock)
  end

  -- Call status again in ~30 sec (user choice).
  self:__Status(-self.dTstatus)
end


--- Function that checks if a pending job is done and can be removed from queue.
-- @param #WAREHOUSE self
function WAREHOUSE:_JobDone()

  -- For jobs that are done, i.e. all cargo and transport assets are delivered, home or dead!
  local done={}

  -- Loop over all pending requests of this warehouse.
  for _,request in pairs(self.pending) do
    local request=request --#WAREHOUSE.Pendingitem

    -- Count number of cargo groups.
    local ncargo=0
    if request.cargogroupset then
      ncargo=request.cargogroupset:Count()
    end

    -- Count number of transport groups (if any).
    local ntransport=0
    if request.transportgroupset then
      ntransport=request.transportgroupset:Count()
    end

    local ncargotot=request.nasset
    local ncargodelivered=request.ndelivered

    -- Dead cargo: Ndead=Ntot-Ndeliverd-Nalive,
    local ncargodead=ncargotot-ncargodelivered-ncargo


    local ntransporttot=request.ntransport
    local ntransporthome=request.ntransporthome

    -- Dead transport: Ndead=Ntot-Nhome-Nalive.
    local ntransportdead=ntransporttot-ntransporthome-ntransport

    local text=string.format("Request id=%d: Cargo: Ntot=%d, Nalive=%d, Ndelivered=%d, Ndead=%d  |  Transport: Ntot=%d, Nalive=%d, Nhome=%d, Ndead=%d",
    request.uid, ncargotot, ncargo, ncargodelivered, ncargodead, ntransporttot, ntransport, ntransporthome, ntransportdead)
    self:T(self.wid..text)


    -- Handle different cases depending on what asset are still around.
    if ncargo==0 then
      ---------------------
      -- Cargo delivered --
      ---------------------

      -- Trigger delivered event.
      if not self.delivered[request.uid] then
        self:Delivered(request)
      end

      -- Check if transports are back home?
      if ntransport==0 then
        ---------------
        -- Job done! --
        ---------------

        -- Info on job.
        local text=string.format("Warehouse %s: Job on request id=%d for warehouse %s done!\n", self.alias, request.uid, request.warehouse.alias)
        text=text..string.format("- %d of %d assets delivered. Casualties %d.", ncargodelivered, ncargotot, ncargodead)
        if request.ntransport>0 then
          text=text..string.format("\n- %d of %d transports returned home. Casualties %d.", ntransporthome, ntransporttot, ntransportdead)
        end
        self:_InfoMessage(text, 20)

        -- Mark request for deletion.
        table.insert(done, request)

      else
        -----------------------------------
        -- No cargo but still transports --
        -----------------------------------

        -- This is difficult! How do I know if transports were unused? They could also be just on their way back home.
        -- ==> Need to do a lot of checks.

        -- All transports are dead but there is still cargo left ==> Put cargo back into stock.
        for _,_group in pairs(request.transportgroupset:GetSetObjects()) do
          local group=_group --Wrapper.Group#GROUP

          -- Check if group is alive.
          if group and group:IsAlive() then

            -- Check if group is in the spawn zone?
            local category=group:GetCategory()

            -- Get current speed.
            local speed=group:GetVelocityKMH()
            local notmoving=speed<1

            -- Closest airbase.
            local airbase=group:GetCoordinate():GetClosestAirbase():GetName()
            local athomebase=self.airbase and self.airbase:GetName()==airbase

            -- On ground
            local onground=not group:InAir()

            -- In spawn zone.
            local inspawnzone=group:IsPartlyOrCompletelyInZone(self.spawnzone)

            -- Check conditions for being back home.
            local ishome=false
            if category==Group.Category.GROUND or category==Group.Category.HELICOPTER then
              -- Units go back to the spawn zone, helicopters land and they should not move any more.
              ishome=inspawnzone and onground and notmoving
            elseif category==Group.Category.AIRPLANE then
              -- Planes need to be on ground at their home airbase and should not move any more.
              ishome=athomebase and onground and notmoving
            end

            -- Debug text.
            local text=string.format("Group %s: speed=%d km/h, onground=%s , airbase=%s, spawnzone=%s ==> ishome=%s", group:GetName(), speed, tostring(onground), airbase, tostring(inspawnzone), tostring(ishome))
            self:T(self.wid..text)

            if ishome then

              -- Info message.
              local text=string.format("Warehouse %s: Transport group arrived back home and no cargo left for request id=%d.\nSending transport group %s back to stock.", self.alias, request.uid, group:GetName())
              self:_InfoMessage(text)

              -- Debug smoke.
              if self.Debug then
                group:SmokeRed()
              end

              -- Group arrived.
              self:Arrived(group)
            end
          end
        end

      end

    else

      if ntransport==0 and request.ntransport>0 then
        -----------------------------------
        -- Still cargo but no transports --
        -----------------------------------

        local ncargoalive=0

        -- All transports are dead but there is still cargo left ==> Put cargo back into stock.
        for _,_group in pairs(request.cargogroupset:GetSetObjects()) do
          --local group=group --Wrapper.Group#GROUP

          -- These groups have been respawned as cargo, i.e. their name changed!
          local groupname=_group:GetName()
          local group=GROUP:FindByName(groupname.."#CARGO")

          -- Check if group is alive.
          if group and group:IsAlive() then

            -- Check if group is in spawn zone?
            if group:IsPartlyOrCompletelyInZone(self.spawnzone) then
              -- Debug smoke.
              if self.Debug then
                group:SmokeBlue()
              end
              -- Add asset group back to stock.
              self:AddAsset(group)
              ncargoalive=ncargoalive+1
            end
          end

        end

        -- Info message.
        self:_InfoMessage(string.format("Warehouse %s: All transports of request id=%s dead! Putting remaining %s cargo assets back into warehouse!", self.alias, request.uid, ncargoalive))
      end

    end

  end -- loop over requests

  -- Remove pending requests if done.
  for _,request in pairs(done) do
    self:_DeleteQueueItem(request, self.pending)
  end
end

--- Function that checks if an asset group is still okay.
-- @param #WAREHOUSE self
function WAREHOUSE:_CheckAssetStatus()

  -- Check if a unit of the group has problems.
  local function _CheckGroup(_request, _group)
    local request=_request --#WAREHOUSE.Pendingitem
    local group=_group     --Wrapper.Group#GROUP

    if group and group:IsAlive() then

      -- Category of group.
      local category=group:GetCategory()

      for _,_unit in pairs(group:GetUnits()) do
        local unit=_unit --Wrapper.Unit#UNIT

        if unit and unit:IsAlive() then
          local unitid=unit:GetID()
          local life9=unit:GetLife()
          local life0=unit:GetLife0()
          local life=life9/life0*100
          local speed=unit:GetVelocityMPS()
          local onground=unit:InAir()

          local problem=false
          if life<10 then
            self:T(string.format("Unit %s is heavily damaged!", unit:GetName()))
          end
          if speed<1 and unit:GetSpeedMax()>1 and onground then
            self:T(string.format("Unit %s is not moving!", unit:GetName()))
            problem=true
          end

          if problem then
            if request.assetproblem[unitid] then
              local deltaT=timer.getAbsTime()-request.assetproblem[unitid]
              if deltaT>300 then
                --Todo: which event to generate? Removeunit or Dead/Creash or both?
                unit:Destroy()
              end
            else
              request.assetproblem[unitid]=timer.getAbsTime()
            end
          end
        end

      end
    end
  end


  for _,request in pairs(self.pending) do
    local request=request --#WAREHOUSE.Pendingitem

    -- Cargo groups.
    if request.cargogroupset then
      for _,_group in pairs(request.cargogroupset:GetSet()) do
        local group=_group --Wrapper.Group#GROUP

        _CheckGroup(request, group)

      end
    end

    -- Transport groups.
    if request.transportgroupset then
      for _,group in pairs(request.transportgroupset:GetSet()) do

        _CheckGroup(request, group)
      end
    end

  end

end

-------------------------------------------------------------------------------------------------------------------------------------------------------------------------------------------------------

--- On after "AddAsset" event. Add a group to the warehouse stock. If the group is alive, it is destroyed.
-- @param #WAREHOUSE self
-- @param #string From From state.
-- @param #string Event Event.
-- @param #string To To state.
-- @param Wrapper.Group#GROUP group Group or template group to be added to the warehouse stock.
-- @param #number ngroups Number of groups to add to the warehouse stock. Default is 1.
-- @param #WAREHOUSE.Attribute forceattribute (Optional) Explicitly force a generalized attribute for the asset. This has to be an @{#WAREHOUSE.Attribute}.
-- @param #number forcecargobay (Optional) Explicitly force cargobay weight limit in kg for cargo carriers. This is for each *unit* of the group.
-- @param #number forceweight (Optional) Explicitly force weight in kg of each unit in the group.
-- @param #number loadradius (Optional) Radius in meters when the cargo is loaded into the carrier.
-- @param DCS#AI.Skill skill Skill of the asset.
-- @param #table liveries Table of livery names. When the asset is spawned one livery is chosen randomly.
-- @param #string assignment A free to choose string specifying an assignment for the asset. This can be used with the @{#WAREHOUSE.OnAfterNewAsset} function.
function WAREHOUSE:onafterAddAsset(From, Event, To, group, ngroups, forceattribute, forcecargobay, forceweight, loadradius, skill, liveries, assignment)
  self:T({group=group, ngroups=ngroups, forceattribute=forceattribute, forcecargobay=forcecargobay, forceweight=forceweight})

  -- Set default.
  local n=ngroups or 1

  -- Handle case where just a string is passed.
  if type(group)=="string" then
    group=GROUP:FindByName(group)
  end

  if liveries and type(liveries)=="string" then
    liveries={liveries}
  end

  if group then

    -- Try to get UIDs from group name. Is this group a known or a new asset?
    local wid,aid,rid=self:_GetIDsFromGroup(group)

    if wid and aid and rid then
      ---------------------------
      -- This is a KNOWN asset --
      ---------------------------

      -- Get the original warehouse this group belonged to.
      local warehouse=self:FindWarehouseInDB(wid)
      if warehouse then
        local request=warehouse:_GetRequestOfGroup(group, warehouse.pending)
        if request then

          -- Increase number of cargo delivered and transports home.
          local istransport=warehouse:_GroupIsTransport(group,request)
          if istransport==true then
            request.ntransporthome=request.ntransporthome+1
            request.transportgroupset:Remove(group:GetName(), true)
            self:T3(warehouse.wid..string.format("Transport %d of %s returned home.", request.ntransporthome, tostring(request.ntransport)))
          elseif istransport==false then
            request.ndelivered=request.ndelivered+1
            request.cargogroupset:Remove(self:_GetNameWithOut(group), true)
            self:T3(warehouse.wid..string.format("Cargo %d of %s delivered.", request.ndelivered, tostring(request.nasset)))
          else
            self:T(warehouse.wid..string.format("WARNING: Group %s is neither cargo nor transport!", group:GetName()))
          end

          -- If no assignment was given we take the assignment of the request if there is any.
          if assignment==nil and request.assignment~=nil then
            assignment=request.assignment
          end

        end
      end

      -- Get the asset from the global DB.
      local asset=self:FindAssetInDB(group)

      -- Set livery.
      if liveries then
        asset.livery=liveries[math.random(#liveries)]
      end

      -- Set skill.
      asset.skill=skill

      -- Note the group is only added once, i.e. the ngroups parameter is ignored here.
      -- This is because usually these request comes from an asset that has been transfered from another warehouse and hence should only be added once.
      if asset~=nil then
        self:_DebugMessage(string.format("Warehouse %s: Adding KNOWN asset uid=%d with attribute=%s to stock.", self.alias, asset.uid, asset.attribute), 5)
        table.insert(self.stock, asset)
        asset.spawned=false
        asset.spawngroupname=nil
        self:NewAsset(asset, assignment or "")
      else
        self:_ErrorMessage(string.format("ERROR: Known asset could not be found in global warehouse db!"), 0)
      end

    else
      -------------------------
      -- This is a NEW asset --
      -------------------------

      -- Debug info.
      self:_DebugMessage(string.format("Warehouse %s: Adding %d NEW assets of group %s to stock.", self.alias, n, tostring(group:GetName())), 5)

      -- This is a group that is not in the db yet. Add it n times.
      local assets=self:_RegisterAsset(group, n, forceattribute, forcecargobay, forceweight, loadradius, liveries, skill, assignment)

      -- Add created assets to stock of this warehouse.
      for _,asset in pairs(assets) do
        table.insert(self.stock, asset)
        self:NewAsset(asset, assignment or "")
      end

    end

    -- Destroy group if it is alive.
    if group:IsAlive()==true then
      self:_DebugMessage(string.format("Destroying group %s.", group:GetName()), 5)
      -- Setting parameter to false, i.e. creating NO dead or remove unit event, seems to not confuse the dispatcher logic.
      group:Destroy(false)
    end

  else
    self:E(self.wid.."ERROR: Unknown group added as asset!")
    self:E({unknowngroup=group})
  end

  -- Update status.
  --self:__Status(-1)
end

--- Register new asset in globase warehouse data base.
-- @param #WAREHOUSE self
-- @param Wrapper.Group#GROUP group The group that will be added to the warehouse stock.
-- @param #number ngroups Number of groups to be added.
-- @param #string forceattribute Forced generalized attribute.
-- @param #number forcecargobay Cargo bay weight limit in kg.
-- @param #number forceweight Weight of units in kg.
-- @param #number loadradius Radius in meters when cargo is loaded into the carrier.
-- @param #table liveries Table of liveries.
-- @param DCS#AI.Skill skill Skill of AI.
-- @param #string assignment Assignment attached to the asset item.
-- @return #table A table containing all registered assets.
function WAREHOUSE:_RegisterAsset(group, ngroups, forceattribute, forcecargobay, forceweight, loadradius, liveries, skill, assignment)
  self:F({groupname=group:GetName(), ngroups=ngroups, forceattribute=forceattribute, forcecargobay=forcecargobay, forceweight=forceweight})

  -- Set default.
  local n=ngroups or 1

  -- Get the size of an object.
  local function _GetObjectSize(DCSdesc)
    if DCSdesc.box then
      local x=DCSdesc.box.max.x+math.abs(DCSdesc.box.min.x)  --length
      local y=DCSdesc.box.max.y+math.abs(DCSdesc.box.min.y)  --height
      local z=DCSdesc.box.max.z+math.abs(DCSdesc.box.min.z)  --width
      return math.max(x,z), x , y, z
    end
    return 0,0,0,0
  end

  -- Get name of template group.
  local templategroupname=group:GetName()

  local Descriptors=group:GetUnit(1):GetDesc()
  local Category=group:GetCategory()
  local TypeName=group:GetTypeName()
  local SpeedMax=group:GetSpeedMax()
  local RangeMin=group:GetRange()
  local smax,sx,sy,sz=_GetObjectSize(Descriptors)

  --self:E(Descriptors)

  -- Get weight and cargo bay size in kg.
  local weight=0
  local cargobay={}
  local cargobaytot=0
  local cargobaymax=0
  for _i,_unit in pairs(group:GetUnits()) do
    local unit=_unit --Wrapper.Unit#UNIT
    local Desc=unit:GetDesc()

    -- Weight. We sum up all units in the group.
    local unitweight=forceweight or Desc.massEmpty
    if unitweight then
      weight=weight+unitweight
    end

    local cargomax=0
    local massfuel=Desc.fuelMassMax or 0
    local massempty=Desc.massEmpty or 0
    local massmax=Desc.massMax or 0

    -- Calcuate cargo bay limit value.
    cargomax=massmax-massfuel-massempty
    self:T3(self.wid..string.format("Unit name=%s: mass empty=%.1f kg, fuel=%.1f kg, max=%.1f kg ==> cargo=%.1f kg", unit:GetName(), unitweight, massfuel, massmax, cargomax))

    -- Cargo bay size.
    local bay=forcecargobay or unit:GetCargoBayFreeWeight()

    -- Add bay size to table.
    table.insert(cargobay, bay)

    -- Sum up total bay size.
    cargobaytot=cargobaytot+bay

    -- Get max bay size.
    if bay>cargobaymax then
      cargobaymax=bay
    end
  end

  -- Set/get the generalized attribute.
  local attribute=forceattribute or self:_GetAttribute(group)

  -- Table for returned assets.
  local assets={}

  -- Add this n times to the table.
  for i=1,n do
    local asset={} --#WAREHOUSE.Assetitem

    -- Increase asset unique id counter.
    _WAREHOUSEDB.AssetID=_WAREHOUSEDB.AssetID+1

    -- Set parameters.
    asset.uid=_WAREHOUSEDB.AssetID
    asset.templatename=templategroupname
    asset.template=UTILS.DeepCopy(_DATABASE.Templates.Groups[templategroupname].Template)
    asset.category=Category
    asset.unittype=TypeName
    asset.nunits=#asset.template.units
    asset.range=RangeMin
    asset.speedmax=SpeedMax
    asset.size=smax
    asset.weight=weight
    asset.DCSdesc=Descriptors
    asset.attribute=attribute
    asset.cargobay=cargobay
    asset.cargobaytot=cargobaytot
    asset.cargobaymax=cargobaymax
    asset.loadradius=loadradius
    if liveries then
      asset.livery=liveries[math.random(#liveries)]
    end
    asset.skill=skill
    asset.assignment=assignment

    if i==1 then
      self:_AssetItemInfo(asset)
    end

    -- Add asset to global db.
    _WAREHOUSEDB.Assets[asset.uid]=asset

    -- Add asset to the table that is retured.
    table.insert(assets,asset)
  end

  return assets
end

--- Asset item characteristics.
-- @param #WAREHOUSE self
-- @param #WAREHOUSE.Assetitem asset The asset for which info in printed in trace mode.
function WAREHOUSE:_AssetItemInfo(asset)
  -- Info about asset:
  local text=string.format("\nNew asset with id=%d for warehouse %s:\n", asset.uid, self.alias)
  text=text..string.format("Template name = %s\n", asset.templatename)
  text=text..string.format("Unit type     = %s\n", asset.unittype)
  text=text..string.format("Attribute     = %s\n", asset.attribute)
  text=text..string.format("Category      = %d\n", asset.category)
  text=text..string.format("Units #       = %d\n", asset.nunits)
  text=text..string.format("Speed max     = %5.2f km/h\n", asset.speedmax)
  text=text..string.format("Range max     = %5.2f km\n", asset.range/1000)
  text=text..string.format("Size  max     = %5.2f m\n", asset.size)
  text=text..string.format("Weight total  = %5.2f kg\n", asset.weight)
  text=text..string.format("Cargo bay tot = %5.2f kg\n", asset.cargobaytot)
  text=text..string.format("Cargo bay max = %5.2f kg\n", asset.cargobaymax)
  text=text..string.format("Load radius   = %s m\n", tostring(asset.loadradius))
  text=text..string.format("Skill         = %s\n", tostring(asset.skill))
  text=text..string.format("Livery        = %s", tostring(asset.livery))
  self:T(self.wid..text)
  self:T({DCSdesc=asset.DCSdesc})
  self:T3({Template=asset.template})
end

--- On after "NewAsset" event. A new asset has been added to the warehouse stock.
-- @param #WAREHOUSE self
-- @param #string From From state.
-- @param #string Event Event.
-- @param #string To To state.
-- @param #WAREHOUSE.Assetitem asset The asset that has just been added.
-- @parma #string assignment The (optional) assignment for the asset.
function WAREHOUSE:onafterNewAsset(From, Event, To, asset, assignment)
  self:T(self.wid..string.format("New asset %s id=%d with assignment %s.", asset.templatename, asset.uid, assignment))
end

-------------------------------------------------------------------------------------------------------------------------------------------------------------------------------------------------------

--- On before "AddRequest" event. Checks some basic properties of the given parameters.
-- @param #WAREHOUSE self
-- @param #string From From state.
-- @param #string Event Event.
-- @param #string To To state.
-- @param #WAREHOUSE warehouse The warehouse requesting supply.
-- @param #WAREHOUSE.Descriptor AssetDescriptor Descriptor describing the asset that is requested.
-- @param AssetDescriptorValue Value of the asset descriptor. Type depends on descriptor, i.e. could be a string, etc.
-- @param #number nAsset Number of groups requested that match the asset specification.
-- @param #WAREHOUSE.TransportType TransportType Type of transport.
-- @param #number nTransport Number of transport units requested.
-- @param #number Prio Priority of the request. Number ranging from 1=high to 100=low.
-- @param #string Assignment A keyword or text that later be used to identify this request and postprocess the assets.
-- @return #boolean If true, request is okay at first glance.
function WAREHOUSE:onbeforeAddRequest(From, Event, To, warehouse, AssetDescriptor, AssetDescriptorValue, nAsset, TransportType, nTransport, Assignment, Prio)

  -- Request is okay.
  local okay=true

  if AssetDescriptor==WAREHOUSE.Descriptor.ATTRIBUTE then

    -- Check if a valid attibute was given.
    local gotit=false
    for _,attribute in pairs(WAREHOUSE.Attribute) do
      if AssetDescriptorValue==attribute then
        gotit=true
      end
    end
    if not gotit then
      self:_ErrorMessage("ERROR: Invalid request. Asset attribute is unknown!", 5)
      okay=false
    end

  elseif AssetDescriptor==WAREHOUSE.Descriptor.CATEGORY then

    -- Check if a valid category was given.
    local gotit=false
    for _,category in pairs(Group.Category) do
      if AssetDescriptorValue==category then
        gotit=true
      end
    end
    if not gotit then
      self:_ErrorMessage("ERROR: Invalid request. Asset category is unknown!", 5)
      okay=false
    end

  elseif AssetDescriptor==WAREHOUSE.Descriptor.GROUPNAME then

    if type(AssetDescriptorValue)~="string" then
      self:_ErrorMessage("ERROR: Invalid request. Asset template name must be passed as a string!", 5)
      okay=false
    end

  elseif AssetDescriptor==WAREHOUSE.Descriptor.UNITTYPE then

    if type(AssetDescriptorValue)~="string" then
      self:_ErrorMessage("ERROR: Invalid request. Asset unit type must be passed as a string!", 5)
      okay=false
    end

  elseif AssetDescriptor==WAREHOUSE.Descriptor.ASSIGNMENT then

    if type(AssetDescriptorValue)~="string" then
      self:_ErrorMessage("ERROR: Invalid request. Asset assignment type must be passed as a string!", 5)
      okay=false
    end

  else
    self:_ErrorMessage("ERROR: Invalid request. Asset descriptor is not ATTRIBUTE, CATEGORY, GROUPNAME, UNITTYPE or ASSIGNMENT!", 5)
    okay=false
  end

  -- Warehouse is stopped?
  if self:IsStopped() then
    self:_ErrorMessage("ERROR: Invalid request. Warehouse is stopped!", 0)
    okay=false
  end

  -- Warehouse is destroyed?
  if self:IsDestroyed() and not self.respawnafterdestroyed then
    self:_ErrorMessage("ERROR: Invalid request. Warehouse is destroyed!", 0)
    okay=false
  end

  return okay
end

--- On after "AddRequest" event. Add a request to the warehouse queue, which is processed when possible.
-- @param #WAREHOUSE self
-- @param #string From From state.
-- @param #string Event Event.
-- @param #string To To state.
-- @param #WAREHOUSE warehouse The warehouse requesting supply.
-- @param #WAREHOUSE.Descriptor AssetDescriptor Descriptor describing the asset that is requested.
-- @param AssetDescriptorValue Value of the asset descriptor. Type depends on descriptor, i.e. could be a string, etc.
-- @param #number nAsset Number of groups requested that match the asset specification.
-- @param #WAREHOUSE.TransportType TransportType Type of transport.
-- @param #number nTransport Number of transport units requested.
-- @param #number Prio Priority of the request. Number ranging from 1=high to 100=low.
-- @param #string Assignment A keyword or text that later be used to identify this request and postprocess the assets.
function WAREHOUSE:onafterAddRequest(From, Event, To, warehouse, AssetDescriptor, AssetDescriptorValue, nAsset, TransportType, nTransport, Prio, Assignment)

  -- Defaults.
  nAsset=nAsset or 1
  TransportType=TransportType or WAREHOUSE.TransportType.SELFPROPELLED
  Prio=Prio or 50
  if nTransport==nil then
    if TransportType==WAREHOUSE.TransportType.SELFPROPELLED then
      nTransport=0
    else
      nTransport=1
    end
  end

  -- Self request?
  local toself=false
  if self.warehouse:GetName()==warehouse.warehouse:GetName() then
    toself=true
  end

  -- Increase id.
  self.queueid=self.queueid+1

  -- Request queue table item.
  local request={
  uid=self.queueid,
  prio=Prio,
  warehouse=warehouse,
  assetdesc=AssetDescriptor,
  assetdescval=AssetDescriptorValue,
  nasset=nAsset,
  transporttype=TransportType,
  ntransport=nTransport,
  assignment=tostring(Assignment),
  airbase=warehouse:GetAirbase(),
  category=warehouse:GetAirbaseCategory(),
  ndelivered=0,
  ntransporthome=0,
  assets={},
  toself=toself,
  } --#WAREHOUSE.Queueitem

  -- Add request to queue.
  table.insert(self.queue, request)

  local text=string.format("Warehouse %s: New request from warehouse %s.\nDescriptor %s=%s, #assets=%s; Transport=%s, #transports =%s.",
  self.alias, warehouse.alias, request.assetdesc, tostring(request.assetdescval), tostring(request.nasset), request.transporttype, tostring(request.ntransport))
  self:_DebugMessage(text, 5)

  -- Update status
  --self:__Status(-1)
end

-------------------------------------------------------------------------------------------------------------------------------------------------------------------------------------------------------

--- On before "Request" event. Checks if the request can be fulfilled.
-- @param #WAREHOUSE self
-- @param #string From From state.
-- @param #string Event Event.
-- @param #string To To state.
-- @param #WAREHOUSE.Queueitem Request Information table of the request.
-- @return #boolean If true, request is granted.
function WAREHOUSE:onbeforeRequest(From, Event, To, Request)
  self:T3({warehouse=self.alias, request=Request})

  -- Distance from warehouse to requesting warehouse.
  local distance=self:GetCoordinate():Get2DDistance(Request.warehouse:GetCoordinate())

  -- Shortcut to cargoassets.
  local _assets=Request.cargoassets

  if Request.nasset==0 then
    local text=string.format("Warehouse %s: Request denied! Zero assets were requested.", self.alias)
    self:_InfoMessage(text, 10)
    return false
  end

  -- Check if destination is in range for all requested assets.
  for _,_asset in pairs(_assets) do
    local asset=_asset --#WAREHOUSE.Assetitem

    -- Check if destination is in range.
    if asset.range<distance then
      local text=string.format("Request denied! Destination %s is out of range for asset %s.", Request.airbase:GetName(), asset.templatename)
      self:_InfoMessage(text, 10)

      -- Delete request from queue because it will never be possible.
      --TODO: Unless(!) this is a moving warehouse which could, e.g., be an aircraft carrier.
      --self:_DeleteQueueItem(Request, self.queue)

      return false
    end

  end

  return true
end


--- On after "Request" event. Initiates the transport of the assets to the requesting warehouse.
-- @param #WAREHOUSE self
-- @param #string From From state.
-- @param #string Event Event.
-- @param #string To To state.
-- @param #WAREHOUSE.Queueitem Request Information table of the request.
function WAREHOUSE:onafterRequest(From, Event, To, Request)

  -- Info message.
  local text=string.format("Warehouse %s: Processing request id=%d from warehouse %s.\n", self.alias, Request.uid, Request.warehouse.alias)
  text=text..string.format("Requested %s assets of %s=%s.\n", tostring(Request.nasset), Request.assetdesc, Request.assetdescval)
  text=text..string.format("Transports %s of type %s.", tostring(Request.ntransport), tostring(Request.transporttype))
  self:_InfoMessage(text, 5)

  ------------------------------------------------------------------------------------------------------------------------------------
  -- Cargo assets.
  ------------------------------------------------------------------------------------------------------------------------------------

 -- Pending request. Add cargo groups to request.
  local Pending=Request  --#WAREHOUSE.Pendingitem

  -- Set time stamp.
  Pending.timestamp=timer.getAbsTime()

  -- Init problem table.
  Pending.assetproblem={}

  -- Spawn assets of this request.
  local _spawngroups=self:_SpawnAssetRequest(Pending) --Core.Set#SET_GROUP

  -- Check if any group was spawned. If not, delete the request.
  if _spawngroups:Count()==0 then
    self:_DebugMessage(string.format("ERROR: Groups or request %d could not be spawned. Request is rejected and deleted from queue!", Request.uid))
    -- Delete request from queue.
    self:_DeleteQueueItem(Request, self.queue)
    return
  end

  -- General type and category.
  local _cargotype=Request.cargoattribute    --#WAREHOUSE.Attribute
  local _cargocategory=Request.cargocategory --DCS#Group.Category

  -- Add groups to pending item.
  Pending.cargogroupset=_spawngroups

  ------------------------------------------------------------------------------------------------------------------------------------
  -- Self request: assets are spawned at warehouse but not transported anywhere.
  ------------------------------------------------------------------------------------------------------------------------------------

  -- Self request! Assets are only spawned but not routed or transported anywhere.
  if Request.toself then
    self:_DebugMessage(string.format("Selfrequest! Current status %s", self:GetState()))

    -- Add request to pending queue.
    table.insert(self.pending, Pending)

    -- Delete request from queue.
    self:_DeleteQueueItem(Request, self.queue)

    -- Start self request.
    self:__SelfRequest(1,_spawngroups, Pending)

    return
  end

  ------------------------------------------------------------------------------------------------------------------------------------
  -- Self propelled: assets go to the requesting warehouse by themselfs.
  ------------------------------------------------------------------------------------------------------------------------------------

  -- No transport unit requested. Assets go by themselfes.
  if Request.transporttype==WAREHOUSE.TransportType.SELFPROPELLED then
    self:T2(self.wid..string.format("Got selfpropelled request for %d assets.",_spawngroups:Count()))

    for _,_spawngroup in pairs(_spawngroups:GetSetObjects()) do

      -- Group intellisense.
      local group=_spawngroup --Wrapper.Group#GROUP


      -- Route cargo to their destination.
      if _cargocategory==Group.Category.GROUND then
        self:T2(self.wid..string.format("Route ground group %s.", group:GetName()))

        -- Random place in the spawn zone of the requesting warehouse.
        local ToCoordinate=Request.warehouse.spawnzone:GetRandomCoordinate()

        -- Debug marker.
        if self.Debug then
          ToCoordinate:MarkToAll(string.format("Destination of group %s", group:GetName()))
        end

        -- Route ground.
        self:_RouteGround(group, Request)

      elseif _cargocategory==Group.Category.AIRPLANE or _cargocategory==Group.Category.HELICOPTER then
        self:T2(self.wid..string.format("Route airborne group %s.", group:GetName()))

        -- Route plane to the requesting warehouses airbase.
        -- Actually, the route is already set. We only need to activate the uncontrolled group.
        self:_RouteAir(group)

      elseif _cargocategory==Group.Category.SHIP then
        self:T2(self.wid..string.format("Route naval group %s.", group:GetName()))

        -- Route plane to the requesting warehouses airbase.
        self:_RouteNaval(group, Request)

      elseif _cargocategory==Group.Category.TRAIN then
        self:T2(self.wid..string.format("Route train group %s.", group:GetName()))

        -- Route train to the rail connection of the requesting warehouse.
        self:_RouteTrain(group, Request.warehouse.rail)

      else
        self:E(self.wid..string.format("ERROR: unknown category %s for self propelled cargo %s!", tostring(_cargocategory), tostring(group:GetName())))
      end

    end

    -- Add request to pending queue.
    table.insert(self.pending, Pending)

    -- Delete request from queue.
    self:_DeleteQueueItem(Request, self.queue)

    -- No cargo transport necessary.
    return
  end

  ------------------------------------------------------------------------------------------------------------------------------------
  -- Prepare cargo groups for transport
  ------------------------------------------------------------------------------------------------------------------------------------

  -- Add groups to cargo if they don't go by themselfs.
  local CargoGroups --Core.Set#SET_CARGO

  -- Board radius, i.e. when the cargo will begin to board the carrier
  local _boardradius=500

  if Request.transporttype==WAREHOUSE.TransportType.AIRPLANE then
    _boardradius=5000
  elseif Request.transporttype==WAREHOUSE.TransportType.HELICOPTER then
    --_loadradius=1000
    --_boardradius=nil
  elseif Request.transporttype==WAREHOUSE.TransportType.APC then
    --_boardradius=nil
  end

  -- Empty cargo group set.
  CargoGroups = SET_CARGO:New()

  local function getasset(group)
    local _,aid,_=self:_GetIDsFromGroup(group)
    self:FindAssetInDB(group)
  end

  -- Add cargo groups to set.
  for _i,_group in pairs(_spawngroups:GetSetObjects()) do

    -- Find asset belonging to this group.
    local asset=self:FindAssetInDB(_group)

    -- New cargo group object.
    local cargogroup=CARGO_GROUP:New(_group, _cargotype,_group:GetName(),_boardradius, asset.loadradius)

    -- Set weight for this group.
    cargogroup:SetWeight(asset.weight)

    -- Add group to group set.
    CargoGroups:AddCargo(cargogroup)
  end

  ------------------------------------------------------------------------------------------------------------------------------------
  -- Transport assets and dispatchers
  ------------------------------------------------------------------------------------------------------------------------------------

  -- Set of cargo carriers.
  local TransportSet = SET_GROUP:New()

  -- Shortcut to transport assets.
  local _assetstock=Request.transportassets

  -- General type and category.
  local _transporttype=Request.transportattribute
  local _transportcategory=Request.transportcategory

  -- Now we try to find all parking spots for all cargo groups in advance. Due to the for loop, the parking spots do not get updated while spawning.
  local Parking={}
  if  _transportcategory==Group.Category.AIRPLANE or _transportcategory==Group.Category.HELICOPTER then
    Parking=self:_FindParkingForAssets(self.airbase,_assetstock)
  end

  -- Transport assets table.
  local _transportassets={}

  ----------------------------
  -- Spawn Transport Groups --
  ----------------------------

  -- Spawn the transport groups.
  for i=1,Request.ntransport do

    -- Get stock item.
    local _assetitem=_assetstock[i] --#WAREHOUSE.Assetitem

       -- Create an alias name with the UIDs for the sending warehouse, asset and request.
    local _alias=self:_alias(_assetitem.unittype, self.uid, _assetitem.uid, Request.uid)

    local spawngroup=nil --Wrapper.Group#GROUP

    -- Spawn assets depending on type.
    if Request.transporttype==WAREHOUSE.TransportType.AIRPLANE then

      -- Spawn plane at airport in uncontrolled state. Will get activated when cargo is loaded.
      spawngroup=self:_SpawnAssetAircraft(_alias,_assetitem, Pending, Parking[_assetitem.uid], true)

    elseif Request.transporttype==WAREHOUSE.TransportType.HELICOPTER then

      -- Spawn helos at airport in controlled state. They need to fly to the spawn zone.
      spawngroup=self:_SpawnAssetAircraft(_alias,_assetitem, Pending, Parking[_assetitem.uid], false)

      -- Activate helo randomly within the next 10 seconds.
      --spawngroup:StartUncontrolled(math.random(10))

    elseif Request.transporttype==WAREHOUSE.TransportType.APC then

      -- Spawn APCs in spawn zone.
      spawngroup=self:_SpawnAssetGroundNaval(_alias, _assetitem, Request, self.spawnzone)

    elseif Request.transporttype==WAREHOUSE.TransportType.TRAIN then

      self:_ErrorMessage("ERROR: Cargo transport by train not supported yet!")
      return

    elseif Request.transporttype==WAREHOUSE.TransportType.SHIP then

      self:_ErrorMessage("ERROR: Cargo transport by ship not supported yet!")
      return

    elseif Request.transporttype==WAREHOUSE.TransportType.SELFPROPELLED then

      self:_ErrorMessage("ERROR: Transport type selfpropelled was already handled above. We should not get here!")
      return

    else
      self:_ErrorMessage("ERROR: Unknown transport type!")
      return
    end

    -- Check if group was spawned.
    if spawngroup then
      -- Set state of warehouse so we can retrieve it later.
      spawngroup:SetState(spawngroup, "WAREHOUSE", self)

      -- Add group to transportset.
      TransportSet:AddGroup(spawngroup)

      -- Add assets to pending request.
      Pending.assets[_assetitem.uid]=_assetitem

      -- Add transport assets.
      table.insert(_transportassets,_assetitem)

      -- Spawned into the world.
      _assetitem.spawned=true      
      _assetitem.spawngroupname=spawngroup:GetName()
  
      -- Asset spawned FSM function.
      self:__AssetSpawned(1, spawngroup, _assetitem, Request)
    end
  end

  -- Delete spawned items from warehouse stock.
  for _,_item in pairs(_transportassets) do
    self:_DeleteStockItem(_item)
  end

  -- Add transport groups, i.e. the carriers to request.
  Pending.transportgroupset=TransportSet

  -- Add cargo group set.
  Pending.transportcargoset=CargoGroups

  -- Add request to pending queue.
  table.insert(self.pending, Pending)

  -- Delete request from queue.
  self:_DeleteQueueItem(Request, self.queue)

  -- Adjust carrier units. This has to come AFTER the dispatchers have been defined because they set the cargobay free weight!
  Pending.carriercargo={}
  for _,carriergroup in pairs(TransportSet:GetSetObjects()) do
    local asset=self:FindAssetInDB(carriergroup)
    for _i,_carrierunit in pairs(carriergroup:GetUnits()) do
      local carrierunit=_carrierunit --Wrapper.Unit#UNIT

      -- Create empty tables which will be filled with the cargo groups of each carrier unit. Needed in case a carrier unit dies.
      Pending.carriercargo[carrierunit:GetName()]={}

      -- Adjust cargo bay of carrier unit.
      local cargobay=asset.cargobay[_i]
      carrierunit:SetCargoBayWeightLimit(cargobay)

      -- Debug info.
      self:T2(self.wid..string.format("Cargo bay weight limit of carrier unit %s: %.1f kg.", carrierunit:GetName(), carrierunit:GetCargoBayFreeWeight()))
    end
  end

  ------------------------
  -- Create Dispatchers --
  ------------------------

  -- Cargo dispatcher.
  local CargoTransport --AI.AI_Cargo_Dispatcher#AI_CARGO_DISPATCHER

  if Request.transporttype==WAREHOUSE.TransportType.AIRPLANE then

    -- Pickup and deploy zones.
    local PickupAirbaseSet = SET_ZONE:New():AddZone(ZONE_AIRBASE:New(self.airbase:GetName()))
    local DeployAirbaseSet = SET_ZONE:New():AddZone(ZONE_AIRBASE:New(Request.airbase:GetName()))

    -- Define dispatcher for this task.
    CargoTransport = AI_CARGO_DISPATCHER_AIRPLANE:New(TransportSet, CargoGroups, PickupAirbaseSet, DeployAirbaseSet)

    -- Set home zone.
    CargoTransport:SetHomeZone(ZONE_AIRBASE:New(self.airbase:GetName()))

  elseif Request.transporttype==WAREHOUSE.TransportType.HELICOPTER then

    -- Pickup and deploy zones.
    local PickupZoneSet = SET_ZONE:New():AddZone(self.spawnzone)
    local DeployZoneSet = SET_ZONE:New():AddZone(Request.warehouse.spawnzone)

    -- Define dispatcher for this task.
    CargoTransport = AI_CARGO_DISPATCHER_HELICOPTER:New(TransportSet, CargoGroups, PickupZoneSet, DeployZoneSet)

    -- Home zone.
    CargoTransport:SetHomeZone(self.spawnzone)

  elseif Request.transporttype==WAREHOUSE.TransportType.APC then

    -- Pickup and deploy zones.
    local PickupZoneSet = SET_ZONE:New():AddZone(self.spawnzone)
    local DeployZoneSet = SET_ZONE:New():AddZone(Request.warehouse.spawnzone)

    -- Define dispatcher for this task.
    CargoTransport = AI_CARGO_DISPATCHER_APC:New(TransportSet, CargoGroups, PickupZoneSet, DeployZoneSet, 0)

    -- Set home zone.
    CargoTransport:SetHomeZone(self.spawnzone)

  else
    self:E(self.wid.."ERROR: Unknown transporttype!")
  end

  -- Set pickup and deploy radii.
  -- The 20 m inner radius are to ensure that the helo does not land on the warehouse itself in the middle of the default spawn zone.
  local pickupouter=200
  local pickupinner=0
  if self.spawnzone.Radius~=nil then
    pickupouter=self.spawnzone.Radius
    pickupinner=20
  end
  local deployouter=200
  local deployinner=0
  if self.spawnzone.Radius~=nil then
    deployouter=Request.warehouse.spawnzone.Radius
    deployinner=20
  end
  CargoTransport:SetPickupRadius(pickupouter, pickupinner)
  CargoTransport:SetDeployRadius(deployouter, deployinner)

  --------------------------------
  -- Dispatcher Event Functions --
  --------------------------------

  --- Function called after carrier picked up something.
  function CargoTransport:OnAfterPickedUp(From, Event, To, Carrier, PickupZone)

    -- Get warehouse state.
    local warehouse=Carrier:GetState(Carrier, "WAREHOUSE") --#WAREHOUSE

    -- Debug message.
    local text=string.format("Carrier group %s picked up at pickup zone %s.", Carrier:GetName(), PickupZone:GetName())
    warehouse:T(warehouse.wid..text)

  end

  --- Function called if something was deployed.
  function CargoTransport:OnAfterDeployed(From, Event, To, Carrier, DeployZone)

    -- Get warehouse state.
    local warehouse=Carrier:GetState(Carrier, "WAREHOUSE") --#WAREHOUSE

    -- Debug message.
    -- TODO: Depoloy zone is nil!
    --local text=string.format("Carrier group %s deployed at deploy zone %s.", Carrier:GetName(), DeployZone:GetName())
    --warehouse:T(warehouse.wid..text)

  end

  --- Function called if carrier group is going home.
  function CargoTransport:OnAfterHome(From, Event, To, Carrier, Coordinate, Speed, Height, HomeZone)

    -- Get warehouse state.
    local warehouse=Carrier:GetState(Carrier, "WAREHOUSE") --#WAREHOUSE

    -- Debug message.
    local text=string.format("Carrier group %s going home to zone %s.", Carrier:GetName(), HomeZone:GetName())
    warehouse:T(warehouse.wid..text)

  end

  --- Function called when a carrier unit has loaded a cargo group.
  function CargoTransport:OnAfterLoaded(From, Event, To, Carrier, Cargo, CarrierUnit, PickupZone)

    -- Get warehouse state.
    local warehouse=Carrier:GetState(Carrier, "WAREHOUSE") --#WAREHOUSE

    -- Debug message.
    local text=string.format("Carrier group %s loaded cargo %s into unit %s in pickup zone %s", Carrier:GetName(), Cargo:GetName(), CarrierUnit:GetName(), PickupZone:GetName())
    warehouse:T(warehouse.wid..text)

    -- Get cargo group object.
    local group=Cargo:GetObject() --Wrapper.Group#GROUP

    -- Get request.
    local request=warehouse:_GetRequestOfGroup(group, warehouse.pending)

    -- Add cargo group to this carrier.
    table.insert(request.carriercargo[CarrierUnit:GetName()], warehouse:_GetNameWithOut(Cargo:GetName()))

  end

  --- Function called when cargo has arrived and was unloaded.
  function CargoTransport:OnAfterUnloaded(From, Event, To, Carrier, Cargo, CarrierUnit, DeployZone)

    -- Get warehouse state.
    local warehouse=Carrier:GetState(Carrier, "WAREHOUSE") --#WAREHOUSE

    -- Get group obejet.
    local group=Cargo:GetObject() --Wrapper.Group#GROUP

    -- Debug message.
    local text=string.format("Cargo group %s was unloaded from carrier unit %s.", tostring(group:GetName()), tostring(CarrierUnit:GetName()))
    warehouse:T(warehouse.wid..text)

    -- Load the cargo in the warehouse.
    --Cargo:Load(warehouse.warehouse)

    -- Trigger Arrived event.
    warehouse:Arrived(group)
  end

  --- On after BackHome event.
  function CargoTransport:OnAfterBackHome(From, Event, To, Carrier)

    -- Intellisense.
    local carrier=Carrier --Wrapper.Group#GROUP

    -- Get warehouse state.
    local warehouse=carrier:GetState(carrier, "WAREHOUSE") --#WAREHOUSE
    carrier:SmokeWhite()

    -- Debug info.
    local text=string.format("Carrier %s is back home at warehouse %s.", tostring(Carrier:GetName()), tostring(warehouse.warehouse:GetName()))
    MESSAGE:New(text, 5):ToAllIf(warehouse.Debug)
    warehouse:I(warehouse.wid..text)

    -- Call arrived event for carrier.
    warehouse:__Arrived(1, Carrier)

  end

  -- Start dispatcher.
  CargoTransport:__Start(5)

end

-------------------------------------------------------------------------------------------------------------------------------------------------------------------------------------------------------

--- On after "Unloaded" event. Triggered when a group was unloaded from the carrier.
-- @param #WAREHOUSE self
-- @param #string From From state.
-- @param #string Event Event.
-- @param #string To To state.
-- @param Wrapper.Group#GROUP group The group that was delivered.
function WAREHOUSE:onafterUnloaded(From, Event, To, group)
  -- Debug info.
  self:_DebugMessage(string.format("Cargo %s unloaded!", tostring(group:GetName())), 5)

  if group and group:IsAlive() then

    -- Debug smoke.
    if self.Debug then
      group:SmokeWhite()
    end

    -- Get max speed of group.
    local speedmax=group:GetSpeedMax()

    if group:IsGround() then
      -- Route group to spawn zone.
      if speedmax>1 then
        group:RouteGroundTo(self.spawnzone:GetRandomCoordinate(), speedmax*0.5, AI.Task.VehicleFormation.RANK, 3)
      else
        -- Immobile ground unit ==> directly put it into the warehouse.
        self:Arrived(group)
      end
    elseif group:IsAir() then
      -- Not sure if air units will be allowed as cargo even though it might be possible. Best put them into warehouse immediately.
      self:Arrived(group)
    elseif group:IsShip() then
      -- Not sure if naval units will be allowed as cargo even though it might be possible. Best put them into warehouse immediately.
      self:Arrived(group)
    end

  else
    self:E(self.wid..string.format("ERROR unloaded Cargo group is not alive!"))
  end
end

--- On after "Arrived" event. Triggered when a group has arrived at its destination warehouse.
-- The routine should be called by the warehouse sending this asset and not by the receiving warehouse.
-- It is checked if this asset is cargo (or self propelled) or transport. If it is cargo it is put into the stock of receiving warehouse.
-- If it is a transporter it is put back into the sending warehouse since transports are supposed to return their home warehouse.
-- @param #WAREHOUSE self
-- @param #string From From state.
-- @param #string Event Event.
-- @param #string To To state.
-- @param Wrapper.Group#GROUP group The group that was delivered.
function WAREHOUSE:onafterArrived(From, Event, To, group)

  -- Debug message and smoke.
  if self.Debug then
    group:SmokeOrange()
  end

  -- Get pending request this group belongs to.
  local request=self:_GetRequestOfGroup(group, self.pending)

  if request then

    -- Get the right warehouse to put the asset into
    -- Transports go back to the warehouse which called this function while cargo goes into the receiving warehouse.
    local warehouse=request.warehouse
    local istransport=self:_GroupIsTransport(group,request)
    if istransport==true then
      warehouse=self
    elseif istransport==false then
      warehouse=request.warehouse
    else
      self:E(self.wid..string.format("ERROR: Group %s is neither cargo nor transport", group:GetName()))
      return
    end

    -- Debug message.
    self:_DebugMessage(string.format("Group %s arrived at warehouse %s!", tostring(group:GetName()), warehouse.alias), 5)

    -- Route mobile ground group to the warehouse. Group has 60 seconds to get there or it is despawned and added as asset to the new warehouse regardless.
    if group:IsGround() and group:GetSpeedMax()>1 then
      group:RouteGroundTo(warehouse:GetCoordinate(), group:GetSpeedMax()*0.3, "Off Road")
    end

    -- Increase number of cargo delivered and transports home.
    local istransport=warehouse:_GroupIsTransport(group,request)
    if istransport==true then
      request.ntransporthome=request.ntransporthome+1
      request.transportgroupset:Remove(group:GetName(), true)
      self:T2(warehouse.wid..string.format("Transport %d of %s returned home.", request.ntransporthome, tostring(request.ntransport)))
    elseif istransport==false then
      request.ndelivered=request.ndelivered+1
      request.cargogroupset:Remove(self:_GetNameWithOut(group), true)
      self:T2(warehouse.wid..string.format("Cargo %d of %s delivered.", request.ndelivered, tostring(request.nasset)))
    else
      self:E(warehouse.wid..string.format("ERROR: Group %s is neither cargo nor transport!", group:GetName()))
    end

    -- Move asset from pending queue into new warehouse.
    warehouse:__AddAsset(60, group)
  end

end

--- On after "Delivered" event. Triggered when all asset groups have reached their destination. Corresponding request is deleted from the pending queue.
-- @param #WAREHOUSE self
-- @param #string From From state.
-- @param #string Event Event.
-- @param #string To To state.
-- @param #WAREHOUSE.Pendingitem request The pending request that is finished and deleted from the pending queue.
function WAREHOUSE:onafterDelivered(From, Event, To, request)

  -- Debug info
  local text=string.format("Warehouse %s: All assets delivered to warehouse %s!", self.alias, request.warehouse.alias)
  self:_InfoMessage(text, 5)

  -- Make some noise :)
  if self.Debug then
    self:_Fireworks(request.warehouse:GetCoordinate())
  end

  -- Set delivered status for this request uid.
  self.delivered[request.uid]=true

end


--- On after "SelfRequest" event. Request was initiated to the warehouse itself. Groups are just spawned at the warehouse or the associated airbase.
-- If the warehouse is currently under attack when the self request is made, the self request is added to the defending table. One the attack is defeated,
-- this request is used to put the groups back into the warehouse stock.
-- @param #WAREHOUSE self
-- @param #string From From state.
-- @param #string Event Event.
-- @param #string To To state.
-- @param Core.Set#SET_GROUP groupset The set of asset groups that was delivered to the warehouse itself.
-- @param #WAREHOUSE.Pendingitem request Pending self request.
function WAREHOUSE:onafterSelfRequest(From, Event, To, groupset, request)

  -- Debug info.
  self:_DebugMessage(string.format("Assets spawned at warehouse %s after self request!", self.alias))

  -- Debug info.
  for _,_group in pairs(groupset:GetSetObjects()) do
    local group=_group --Wrapper.Group#GROUP
    if self.Debug then
      group:FlareGreen()
    end
  end

  -- Add a "defender request" to be able to despawn all assets once defeated.
  if self:IsAttacked() then

    -- Route (mobile) ground troops to warehouse zone if they are not alreay there.
    if self.autodefence then
      for _,_group in pairs(groupset:GetSetObjects()) do
        local group=_group --Wrapper.Group#GROUP
        local speedmax=group:GetSpeedMax()
        if group:IsGround() and speedmax>1 and group:IsNotInZone(self.zone) then
          group:RouteGroundTo(self.zone:GetRandomCoordinate(), 0.8*speedmax, "Off Road")
        end
      end
    end

    -- Add request to defenders.
    table.insert(self.defending, request)
  end

end

--- On after "Attacked" event. Warehouse is under attack by an another coalition.
-- @param #WAREHOUSE self
-- @param #string From From state.
-- @param #string Event Event.
-- @param #string To To state.
-- @param DCS#coalition.side Coalition which is attacking the warehouse.
-- @param DCS#country.id Country which is attacking the warehouse.
function WAREHOUSE:onafterAttacked(From, Event, To, Coalition, Country)

  -- Warning.
  local text=string.format("Warehouse %s: We are under attack!", self.alias)
  self:_InfoMessage(text)

  -- Debug smoke.
  if self.Debug then
    self:GetCoordinate():SmokeOrange()
  end

  -- Spawn all ground units in the spawnzone?
  if self.autodefence then
    local nground=self:GetNumberOfAssets(WAREHOUSE.Descriptor.CATEGORY, Group.Category.GROUND)
    local text=string.format("Warehouse auto defence activated.\n")

    if nground>0 then
      text=text..string.format("Deploying all %d ground assets.", nground)

      -- Add self request.
      self:AddRequest(self, WAREHOUSE.Descriptor.CATEGORY, Group.Category.GROUND, WAREHOUSE.Quantity.ALL, nil, nil , 0, "AutoDefence")
    else
      text=text..string.format("No ground assets currently available.")
    end
    self:_InfoMessage(text)
  else
    local text=string.format("Warehouse auto defence inactive.")
    self:I(self.wid..text)
  end
end

--- On after "Defeated" event. Warehouse defeated an attack by another coalition. Defender assets are added back to warehouse stock.
-- @param #WAREHOUSE self
-- @param #string From From state.
-- @param #string Event Event.
-- @param #string To To state.
function WAREHOUSE:onafterDefeated(From, Event, To)

  -- Message.
  local text=string.format("Warehouse %s: Enemy attack was defeated!", self.alias)
  self:_InfoMessage(text)

  -- Debug smoke.
  if self.Debug then
    self:GetCoordinate():SmokeGreen()
  end

  -- Auto defence: put assets back into stock.
  if self.autodefence then
    for _,request in pairs(self.defending) do

      -- Route defenders back to warehoue (for visual reasons only) and put them back into stock.
      for _,_group in pairs(request.cargogroupset:GetSetObjects()) do
        local group=_group --Wrapper.Group#GROUP

        -- Get max speed of group and route it back slowly to the warehouse.
        local speed=group:GetSpeedMax()
        if group:IsGround() and speed>1 then
          group:RouteGroundTo(self:GetCoordinate(), speed*0.3)
        end

        -- Add asset group back to stock after 60 seconds.
        self:__AddAsset(60, group)
      end

    end

    self.defending=nil
    self.defending={}
  end
end


--- On before "ChangeCountry" event. Checks whether a change of country is necessary by comparing the actual country to the the requested one.
-- @param #WAREHOUSE self
-- @param #string From From state.
-- @param #string Event Event.
-- @param #string To To state.
-- @param DCS#country.id Country which has captured the warehouse.
function WAREHOUSE:onbeforeChangeCountry(From, Event, To, Country)

  local currentCountry=self:GetCountry()

  -- Message.
  local text=string.format("Warehouse %s: request to change country %d-->%d", self.alias, currentCountry, Country)
  self:_DebugMessage(text, 10)

  -- Check if current or requested coalition or country match.
  if currentCountry~=Country then
    return true
  end

  return false
end

--- Respawn warehouse.
-- @param #WAREHOUSE self
-- @param #string From From state.
-- @param #string Event Event.
-- @param #string To To state.
function WAREHOUSE:onafterRespawn(From, Event, To)

  -- Info message.
  local text=string.format("Respawning warehouse %s.", self.alias)
  self:_InfoMessage(text)

  -- Respawn warehouse.
  self.warehouse:ReSpawn()
  
end

--- On after "ChangeCountry" event. Warehouse is respawned with the specified country. All queued requests are deleted and the owned airbase is reset if the coalition is changed by changing the
-- country.
-- @param #WAREHOUSE self
-- @param #string From From state.
-- @param #string Event Event.
-- @param #string To To state.
-- @param DCS#country.id Country which has captured the warehouse.
function WAREHOUSE:onafterChangeCountry(From, Event, To, Country)

  local CoalitionOld=self:GetCoalition()

  -- Respawn warehouse with new coalition/country.
  self.warehouse:ReSpawn(Country)

  local CoalitionNew=self:GetCoalition()

  -- Delete all waiting requests because they are not valid any more.
  self.queue=nil
  self.queue={}

  -- Airbase could have been captured before and already belongs to the new coalition.
  local airbase=AIRBASE:FindByName(self.airbasename)
  local airbasecoaltion=airbase:GetCoalition()

  if CoalitionNew==airbasecoaltion then
    -- Airbase already owned by the coalition that captured the warehouse. Airbase can be used by this warehouse.
    self.airbase=airbase
  else
    -- Airbase is owned by other coalition. So this warehouse does not have an airbase unil it is captured.
    self.airbase=nil
  end

  -- Debug smoke.
  if self.Debug then
    if CoalitionNew==coalition.side.RED then
      self:GetCoordinate():SmokeRed()
    elseif CoalitionNew==coalition.side.BLUE then
      self:GetCoordinate():SmokeBlue()
    end
  end

end

--- On after "Captured" event. Warehouse has been captured by another coalition.
-- @param #WAREHOUSE self
-- @param #string From From state.
-- @param #string Event Event.
-- @param #string To To state.
-- @param DCS#coalition.side Coalition which captured the warehouse.
-- @param DCS#country.id Country which has captured the warehouse.
function WAREHOUSE:onafterCaptured(From, Event, To, Coalition, Country)

  -- Message.
  local text=string.format("Warehouse %s: We were captured by enemy coalition (side=%d)!", self.alias, Coalition)
  self:_InfoMessage(text)

  -- Warehouse respawned.
  self:ChangeCountry(Country)
end


--- On after "AirbaseCaptured" event. Airbase of warehouse has been captured by another coalition.
-- @param #WAREHOUSE self
-- @param #string From From state.
-- @param #string Event Event.
-- @param #string To To state.
-- @param DCS#coalition.side Coalition which captured the warehouse.
function WAREHOUSE:onafterAirbaseCaptured(From, Event, To, Coalition)

  -- Message.
  local text=string.format("Warehouse %s: Our airbase %s was captured by the enemy (coalition=%d)!", self.alias, self.airbasename, Coalition)
  self:_InfoMessage(text)

  -- Debug smoke.
  if self.Debug then
    if Coalition==coalition.side.RED then
      self.airbase:GetCoordinate():SmokeRed()
    elseif Coalition==coalition.side.BLUE then
      self.airbase:GetCoordinate():SmokeBlue()
    end
  end

  -- Set airbase to nil and category to no airbase.
  self.airbase=nil
end

--- On after "AirbaseRecaptured" event. Airbase of warehouse has been re-captured from other coalition.
-- @param #WAREHOUSE self
-- @param #string From From state.
-- @param #string Event Event.
-- @param #string To To state.
-- @param DCS#coalition.side Coalition Coalition side which originally captured the warehouse.
function WAREHOUSE:onafterAirbaseRecaptured(From, Event, To, Coalition)

  -- Message.
  local text=string.format("Warehouse %s: We recaptured our airbase %s from the enemy (coalition=%d)!", self.alias, self.airbasename, Coalition)
  self:_InfoMessage(text)

  -- Set airbase and category.
  self.airbase=AIRBASE:FindByName(self.airbasename)

  -- Debug smoke.
  if self.Debug then
    if Coalition==coalition.side.RED then
      self.airbase:GetCoordinate():SmokeRed()
    elseif Coalition==coalition.side.BLUE then
      self.airbase:GetCoordinate():SmokeBlue()
    end
  end

end


--- On after "AssetDead" event triggered when an asset group died.
-- @param #WAREHOUSE self
-- @param #string From From state.
-- @param #string Event Event.
-- @param #string To To state.
-- @param #WAREHOUSE.Assetitem asset The asset that is dead.
-- @param #WAREHOUSE.Pendingitem request The request of the dead asset.
function WAREHOUSE:onafterAssetDead(From, Event, To, asset, request)
  local text=string.format("Asset %s from request id=%d is dead!", asset.templatename, request.uid)
  self:T(self.wid..text)
  self:_DebugMessage(text)
end


--- On after "Destroyed" event. Warehouse was destroyed. All services are stopped. Warehouse is going to "Stopped" state in one minute.
-- @param #WAREHOUSE self
-- @param #string From From state.
-- @param #string Event Event.
-- @param #string To To state.
function WAREHOUSE:onafterDestroyed(From, Event, To)

  -- Message.
  local text=string.format("Warehouse %s was destroyed! Assets lost %d. Respawn=%s", self.alias, #self.stock, tostring(self.respawnafterdestroyed))
  self:_InfoMessage(text)

  if self.respawnafterdestroyed then
  
    if self.respawndelay then
      self:Pause()
      self:__Respawn(self.respawndelay)
    else
      self:Respawn()
    end
  
  else
  
    -- Remove all table entries from waiting queue and stock.
    for k,_ in pairs(self.queue) do
      self.queue[k]=nil
    end
    for k,_ in pairs(self.stock) do
      self.stock[k]=nil
    end
  
    --self.queue=nil
    --self.queue={}
  
    --self.stock=nil
    --self.stock={}
  end

end


--- On after "Save" event. Warehouse assets are saved to file on disk.
-- @param #WAREHOUSE self
-- @param #string From From state.
-- @param #string Event Event.
-- @param #string To To state.
-- @param #string path Path where the file is saved. If nil, file is saved in the DCS root installtion directory.
-- @param #string filename (Optional) Name of the file containing the asset data.
function WAREHOUSE:onafterSave(From, Event, To, path, filename)

  local function _savefile(filename, data)
    local f = assert(io.open(filename, "wb"))
    f:write(data)
    f:close()
  end

  -- Set file name.
  filename=filename or string.format("WAREHOUSE-%d_%s.txt", self.uid, self.alias)

  -- Set path.
  if path~=nil then
    filename=path.."\\"..filename
  end

  -- Info
  local text=string.format("Saving warehouse assets to file %s", filename)
  MESSAGE:New(text,30):ToAllIf(self.Debug or self.Report)
  self:I(self.wid..text)

  local warehouseassets=""
  warehouseassets=warehouseassets..string.format("coalition=%d\n", self:GetCoalition())
  warehouseassets=warehouseassets..string.format("country=%d\n", self:GetCountry())

  -- Loop over all assets in stock.
  for _,_asset in pairs(self.stock) do
    local asset=_asset -- #WAREHOUSE.Assetitem

    -- Loop over asset parameters.
    local assetstring=""
    for key,value in pairs(asset) do

      -- Only save keys which are needed to restore the asset.
      if key=="templatename" or key=="attribute" or key=="cargobay" or key=="weight" or key=="loadradius" or key=="livery" or key=="skill" or key=="assignment" then
        local name
        if type(value)=="table" then
          name=string.format("%s=%s;", key, value[1])
        else
          name=string.format("%s=%s;", key, value)
        end
        assetstring=assetstring..name
      end
      self:I(string.format("Loaded asset: %s", assetstring))
    end

    -- Add asset string.
    warehouseassets=warehouseassets..assetstring.."\n"
  end

  -- Save file.
  _savefile(filename, warehouseassets)

end


--- On before "Load" event. Checks if the file the warehouse data should be loaded from exists.
-- @param #WAREHOUSE self
-- @param #string From From state.
-- @param #string Event Event.
-- @param #string To To state.
-- @param #string path Path where the file is loaded from.
-- @param #string filename (Optional) Name of the file containing the asset data.
function WAREHOUSE:onbeforeLoad(From, Event, To, path, filename)


  local function _fileexists(name)
     local f=io.open(name,"r")
     if f~=nil then
      io.close(f)
      return true
    else
      return false
    end
  end

  -- Set file name.
  filename=filename or string.format("WAREHOUSE-%d_%s.txt", self.uid, self.alias)

  -- Set path.
  if path~=nil then
    filename=path.."\\"..filename
  end

  -- Check if file exists.
  local exists=_fileexists(filename)

  if exists then
    return true
  else
    self:_ErrorMessage(string.format("ERROR: file %s does not exist! Cannot load assets.", filename), 60)
    return false
  end

end


--- On after "Load" event. Warehouse assets are loaded from file on disk.
-- @param #WAREHOUSE self
-- @param #string From From state.
-- @param #string Event Event.
-- @param #string To To state.
-- @param #string path Path where the file is loaded from.
-- @param #string filename (Optional) Name of the file containing the asset data.
function WAREHOUSE:onafterLoad(From, Event, To, path, filename)

  local function _loadfile(filename)
    local f = assert(io.open(filename, "rb"))
    local data = f:read("*all")
    f:close()
    return data
  end

  -- Set file name.
  filename=filename or string.format("WAREHOUSE-%d_%s.txt", self.uid, self.alias)

  -- Set path.
  if path~=nil then
    filename=path.."\\"..filename
  end

  -- Info
  local text=string.format("Loading warehouse assets from file %s", filename)
  MESSAGE:New(text,30):ToAllIf(self.Debug or self.Report)
  self:I(self.wid..text)

  -- Load asset data from file.
  local data=_loadfile(filename)

  -- Split by line break.
  local assetdata=UTILS.Split(data,"\n")

  -- Coalition and coutrny.
  local Coalition
  local Country

  -- Loop over asset lines.
  local assets={}
  for _,asset in pairs(assetdata) do

    -- Parameters are separated by semi-colons
    local descriptors=UTILS.Split(asset,";")

    local asset={}
    local isasset=false
    for _,descriptor in pairs(descriptors) do

      local keyval=UTILS.Split(descriptor,"=")

      if #keyval==2 then

        if keyval[1]=="coalition" then
          -- Get coalition side.
          Coalition=tonumber(keyval[2])
        elseif keyval[1]=="country" then
          -- Get country id.
          Country=tonumber(keyval[2])
        else

          -- This is an asset.
          isasset=true

          local key=keyval[1]
          local val=keyval[2]

          --env.info(string.format("FF asset key=%s val=%s", key, val))

          -- Livery or skill could be "nil".
          if val=="nil" then
            val=nil
          end

          -- Convert string to number where necessary.
          if key=="cargobay" or key=="weight" or key=="loadradius" then
            asset[key]=tonumber(val)
          else
            asset[key]=val
          end
        end

      end
    end

    -- Add to table.
    if isasset then
      table.insert(assets, asset)
    end
  end

  -- Respawn warehouse with prev coalition if necessary.
  if Country~=self:GetCountry() then
    self:T(self.wid..string.format("Changing warehouse country %d-->%d on loading assets.", self:GetCountry(), Country))
    self:ChangeCountry(Country)
  end

  for _,_asset in pairs(assets) do
    local asset=_asset --#WAREHOUSE.Assetitem

    local group=GROUP:FindByName(asset.templatename)
    if group then
      self:AddAsset(group, 1, asset.attribute, asset.cargobay, asset.weight, asset.loadradius, asset.skill, asset.livery, asset.assignment)
    else
      self:E(string.format("ERROR: Group %s doest not exit. Cannot be loaded as asset.", tostring(asset.templatename)))
    end
  end

end

---------------------------------------------------------------------------------------------------------------------------------------------------------------------------------------------------------
-- Spawn functions
---------------------------------------------------------------------------------------------------------------------------------------------------------------------------------------------------------

--- Spawns requested assets at warehouse or associated airbase.
-- @param #WAREHOUSE self
-- @param #WAREHOUSE.Queueitem Request Information table of the request.
-- @return Core.Set#SET_GROUP Set of groups that were spawned.
function WAREHOUSE:_SpawnAssetRequest(Request)
  self:F2({requestUID=Request.uid})

  -- Shortcut to cargo assets.
  local _assetstock=Request.cargoassets

  -- General type and category.
  local _cargotype=Request.cargoattribute    --#WAREHOUSE.Attribute
  local _cargocategory=Request.cargocategory --DCS#Group.Category

  -- Now we try to find all parking spots for all cargo groups in advance. Due to the for loop, the parking spots do not get updated while spawning.
  local Parking={}
  if _cargocategory==Group.Category.AIRPLANE or _cargocategory==Group.Category.HELICOPTER then
    Parking=self:_FindParkingForAssets(self.airbase,_assetstock) or {}
  end

  -- Spawn aircraft in uncontrolled state.
  local UnControlled=true

  -- Create an empty group set.
  local _groupset=SET_GROUP:New()

  -- Table for all spawned assets.
  local _assets={}

  -- Loop over cargo requests.
  for i=1,#_assetstock do

    -- Get stock item.
    local _assetitem=_assetstock[i] --#WAREHOUSE.Assetitem

    -- Alias of the group.
    local _alias=self:_Alias(_assetitem, Request)

    -- Spawn an asset group.
    local _group=nil --Wrapper.Group#GROUP
    if _assetitem.category==Group.Category.GROUND then

      -- Spawn ground troops.
      _group=self:_SpawnAssetGroundNaval(_alias,_assetitem, Request, self.spawnzone)

    elseif _assetitem.category==Group.Category.AIRPLANE or _assetitem.category==Group.Category.HELICOPTER then

      -- Spawn air units.
      if Parking[_assetitem.uid] then
        _group=self:_SpawnAssetAircraft(_alias,_assetitem, Request, Parking[_assetitem.uid], UnControlled)
      else
        _group=self:_SpawnAssetAircraft(_alias,_assetitem, Request, nil, UnControlled)
      end

    elseif _assetitem.category==Group.Category.TRAIN then

      -- Spawn train.
      if self.rail then
        --TODO: Rail should only get one asset because they would spawn on top!

        -- Spawn naval assets.
        _group=self:_SpawnAssetGroundNaval(_alias,_assetitem, Request, self.spawnzone)
      end

      --self:E(self.wid.."ERROR: Spawning of TRAIN assets not possible yet!")

    elseif _assetitem.category==Group.Category.SHIP then

      -- Spawn naval assets.
      _group=self:_SpawnAssetGroundNaval(_alias,_assetitem, Request, self.portzone)

    else
      self:E(self.wid.."ERROR: Unknown asset category!")
    end

    -- Add group to group set and asset list.
    if _group then
      _groupset:AddGroup(_group)
      table.insert(_assets, _assetitem)
      
      -- Spawned into the world.
      _assetitem.spawned=true
      _assetitem.spawngroupname=_group:GetName()

      -- Call FSM function.
      self:__AssetSpawned(1,_group,_assetitem, Request)
    else
      self:E(self.wid.."ERROR: Cargo asset could not be spawned!")
    end

  end

  -- Delete spawned items from warehouse stock.
  for _,_asset in pairs(_assets) do
    local asset=_asset --#WAREHOUSE.Assetitem
    Request.assets[asset.uid]=asset
    self:_DeleteStockItem(asset)
  end

  -- Overwrite the assets with the actually spawned ones.
  Request.cargoassets=_assets

  return _groupset
end


--- Spawn a ground or naval asset in the corresponding spawn zone of the warehouse.
-- @param #WAREHOUSE self
-- @param #string alias Alias name of the asset group.
-- @param #WAREHOUSE.Assetitem asset Ground asset that will be spawned.
-- @param #WAREHOUSE.Queueitem request Request belonging to this asset. Needed for the name/alias.
-- @param Core.Zone#ZONE spawnzone Zone where the assets should be spawned.
-- @param #boolean aioff If true, AI of ground units are set to off.
-- @return Wrapper.Group#GROUP The spawned group or nil if the group could not be spawned.
function WAREHOUSE:_SpawnAssetGroundNaval(alias, asset, request, spawnzone, aioff)

  if asset and (asset.category==Group.Category.GROUND or asset.category==Group.Category.SHIP or asset.category==Group.Category.TRAIN) then

    -- Prepare spawn template.
    local template=self:_SpawnAssetPrepareTemplate(asset, alias)

    -- Initial spawn point.
    template.route.points[1]={}

    -- Get a random coordinate in the spawn zone.
    local coord=spawnzone:GetRandomCoordinate()

    -- For trains, we use the rail connection point.
    if asset.category==Group.Category.TRAIN then
      coord=self.rail
    end

    -- Translate the position of the units.
    for i=1,#template.units do

      -- Unit template.
      local unit = template.units[i]

      -- Translate position.
      local SX = unit.x or 0
      local SY = unit.y or 0
      local BX = asset.template.route.points[1].x
      local BY = asset.template.route.points[1].y
      local TX = coord.x + (SX-BX)
      local TY = coord.z + (SY-BY)

      template.units[i].x = TX
      template.units[i].y = TY

      if asset.livery then
        unit.livery_id = asset.livery
      end
      if asset.skill then
        unit.skill= asset.skill
      end

    end

    template.route.points[1].x = coord.x
    template.route.points[1].y = coord.z

    template.x   = coord.x
    template.y   = coord.z
    template.alt = coord.y

    -- Spawn group.
    local group=_DATABASE:Spawn(template) --Wrapper.Group#GROUP

    -- Activate group. Should only be necessary for late activated groups.
    --group:Activate()

    -- Switch AI off if desired. This works only for ground and naval groups.
    if aioff then
      group:SetAIOff()
    end

    return group
  end

  return nil
end

--- Spawn an aircraft asset (plane or helo) at the airbase associated with the warehouse.
-- @param #WAREHOUSE self
-- @param #string alias Alias name of the asset group.
-- @param #WAREHOUSE.Assetitem asset Ground asset that will be spawned.
-- @param #WAREHOUSE.Queueitem request Request belonging to this asset. Needed for the name/alias.
-- @param #table parking Parking data for this asset.
-- @param #boolean uncontrolled Spawn aircraft in uncontrolled state.
-- @param #boolean hotstart Spawn aircraft with engines already on. Default is a cold start with engines off.
-- @return Wrapper.Group#GROUP The spawned group or nil if the group could not be spawned.
function WAREHOUSE:_SpawnAssetAircraft(alias, asset, request, parking, uncontrolled, hotstart)

  if asset and asset.category==Group.Category.AIRPLANE or asset.category==Group.Category.HELICOPTER then

    -- Prepare the spawn template.
    local template=self:_SpawnAssetPrepareTemplate(asset, alias)

    -- Set route points.
    if request.transporttype==WAREHOUSE.TransportType.SELFPROPELLED then

      -- Get flight path if the group goes to another warehouse by itself.
      template.route.points=self:_GetFlightplan(asset, self.airbase, request.warehouse.airbase)

    else

      -- Cold start (default).
      local _type=COORDINATE.WaypointType.TakeOffParking
      local _action=COORDINATE.WaypointAction.FromParkingArea

      -- Hot start.
      if hotstart then
        _type=COORDINATE.WaypointType.TakeOffParkingHot
        _action=COORDINATE.WaypointAction.FromParkingAreaHot
      end

      -- First route point is the warehouse airbase.
      template.route.points[1]=self.airbase:GetCoordinate():WaypointAir("BARO",_type,_action, 0, true, self.airbase, nil, "Spawnpoint")

    end

    -- Get airbase ID and category.
    local AirbaseID = self.airbase:GetID()
    local AirbaseCategory = self:GetAirbaseCategory()

    -- Check enough parking spots.
    if AirbaseCategory==Airbase.Category.HELIPAD or AirbaseCategory==Airbase.Category.SHIP then

      --TODO Figure out what's necessary in this case.

    else

      if #parking<#template.units then
        local text=string.format("ERROR: Not enough parking! Free parking = %d < %d aircraft to be spawned.", #parking, #template.units)
        self:_DebugMessage(text)
        return nil
      end

    end

    -- Position the units.
    for i=1,#template.units do

      -- Unit template.
      local unit = template.units[i]

      if AirbaseCategory == Airbase.Category.HELIPAD or AirbaseCategory == Airbase.Category.SHIP then

        -- Helipads we take the position of the airbase location, since the exact location of the spawn point does not make sense.
        local coord=self.airbase:GetCoordinate()

        unit.x=coord.x
        unit.y=coord.z
        unit.alt=coord.y

        unit.parking_id = nil
        unit.parking    = nil

      else

        local coord=parking[i].Coordinate    --Core.Point#COORDINATE
        local terminal=parking[i].TerminalID --#number

        if self.Debug then
          coord:MarkToAll(string.format("Spawnplace unit %s terminal %d.", unit.name, terminal))
        end

        unit.x=coord.x
        unit.y=coord.z
        unit.alt=coord.y

        unit.parking_id = nil
        unit.parking    = terminal

      end

      if asset.livery then
        unit.livery_id = asset.livery
      end
      if asset.skill then
        unit.skill= asset.skill
      end

    end

    -- And template position.
    template.x = template.units[1].x
    template.y = template.units[1].y

    -- DCS bug workaround. Spawning helos in uncontrolled state on carriers causes a big spash!
    -- See https://forums.eagle.ru/showthread.php?t=219550
    -- Should be solved in latest OB update 2.5.3.21708
    --if AirbaseCategory == Airbase.Category.SHIP and asset.category==Group.Category.HELICOPTER then
    --  uncontrolled=false
    --end

    -- Uncontrolled spawning.
    template.uncontrolled=uncontrolled

    -- Debug info.
    self:T2({airtemplate=template})

    -- Spawn group.
    local group=_DATABASE:Spawn(template) --Wrapper.Group#GROUP

    -- Activate group - should only be necessary for late activated groups.
    --group:Activate()

    return group
  end

  return nil
end


--- Prepare a spawn template for the asset. Deep copy of asset template, adjusting template and unit names, nillifying group and unit ids.
-- @param #WAREHOUSE self
-- @param #WAREHOUSE.Assetitem asset Ground asset that will be spawned.
-- @param #string alias Alias name of the group.
-- @return #table Prepared new spawn template.
function WAREHOUSE:_SpawnAssetPrepareTemplate(asset, alias)

  -- Create an own copy of the template!
  local template=UTILS.DeepCopy(asset.template)

  -- Set unique name.
  template.name=alias

  -- Set current(!) coalition and country.
  template.CoalitionID=self:GetCoalition()
  template.CountryID=self:GetCountry()

  -- Nillify the group ID.
  template.groupId=nil

  -- For group units, visible needs to be false.
  if asset.category==Group.Category.GROUND then
    --template.visible=false
  end

  -- No late activation.
  template.lateActivation=false

  -- Set and empty route.
  template.route = {}
  template.route.routeRelativeTOT=true
  template.route.points = {}

  -- Handle units.
  for i=1,#template.units do

    -- Unit template.
    local unit = template.units[i]

    -- Nillify the unit ID.
    unit.unitId=nil

    -- Set unit name: <alias>-01, <alias>-02, ...
    unit.name=string.format("%s-%02d", template.name , i)

  end

  return template
end


-------------------------------------------------------------------------------------------------------------------------------------------------------------------------------------------------------
-- Routing functions
-------------------------------------------------------------------------------------------------------------------------------------------------------------------------------------------------------

--- Route ground units to destination. ROE is set to return fire and alarm state to green.
-- @param #WAREHOUSE self
-- @param Wrapper.Group#GROUP group The ground group to be routed
-- @param #WAREHOUSE.Queueitem request The request for this group.
function WAREHOUSE:_RouteGround(group, request)

  if group and group:IsAlive() then

    -- Set speed to 70% of max possible.
    local _speed=group:GetSpeedMax()*0.7

    -- Route waypoints.
    local Waypoints={}

    -- Check if an off road path has been defined.
    local hasoffroad=self:HasConnectionOffRoad(request.warehouse, self.Debug)

    -- Check if any off road paths have be defined. They have priority!
    if hasoffroad then

      -- Get off road path to remote warehouse. If more have been defined, pick one randomly.
      local remotename=request.warehouse.warehouse:GetName()
      local path=self.offroadpaths[remotename][math.random(#self.offroadpaths[remotename])]

      -- Loop over user defined shipping lanes.
      for i=1,#path do

        -- Shortcut and coordinate intellisense.
        local coord=path[i] --Core.Point#COORDINATE

        -- Get waypoint for coordinate.
        local Waypoint=coord:WaypointGround(_speed, "Off Road")

        -- Add waypoint to route.
        table.insert(Waypoints, Waypoint)
      end

    else

      -- Waypoints for road-to-road connection.
      Waypoints = group:TaskGroundOnRoad(request.warehouse.road, _speed, "Off Road", false, self.road)

      -- First waypoint = current position of the group.
      local FromWP=group:GetCoordinate():WaypointGround(_speed, "Off Road")
      table.insert(Waypoints, 1, FromWP)

      -- Final coordinate. Note, this can lead to errors if the final WP is too close the the point on the road. The vehicle will stop driving and not reach the final WP!
      --local ToCO=request.warehouse.spawnzone:GetRandomCoordinate()
      --local ToWP=ToCO:WaypointGround(_speed, "Off Road")
      --table.insert(Waypoints, #Waypoints+1, ToWP)

    end

    for n,wp in ipairs(Waypoints) do
      env.info(n)
      local tf=self:_SimpleTaskFunctionWP("warehouse:_PassingWaypoint",group, n, #Waypoints)
      group:SetTaskWaypoint(wp, tf)
    end

    -- Task function triggering the arrived event at the last waypoint.
    --local TaskFunction = self:_SimpleTaskFunction("warehouse:_Arrived", group)

    -- Put task function on last waypoint.
    --local Waypoint = Waypoints[#Waypoints]
    --group:SetTaskWaypoint(Waypoint, TaskFunction)

    -- Route group to destination.
    group:Route(Waypoints, 1)

    -- Set ROE and alaram state.
    group:OptionROEReturnFire()
    group:OptionAlarmStateGreen()
  end
end

--- Route naval units along user defined shipping lanes to destination warehouse. ROE is set to return fire.
-- @param #WAREHOUSE self
-- @param Wrapper.Group#GROUP group The naval group to be routed
-- @param #WAREHOUSE.Queueitem request The request for this group.
function WAREHOUSE:_RouteNaval(group, request)

  -- Check if we have a group and it is alive.
  if group and group:IsAlive() then

    -- Set speed to 80% of max possible.
    local _speed=group:GetSpeedMax()*0.8

    -- Get shipping lane to remote warehouse. If more have been defined, pick one randomly.
    local remotename=request.warehouse.warehouse:GetName()
    local lane=self.shippinglanes[remotename][math.random(#self.shippinglanes[remotename])]

    if lane then

      -- Route waypoints.
      local Waypoints={}

      -- Loop over user defined shipping lanes.
      for i=1,#lane do

        -- Shortcut and coordinate intellisense.
        local coord=lane[i] --Core.Point#COORDINATE

        -- Get waypoint for coordinate.
        local Waypoint=coord:WaypointGround(_speed)

        -- Add waypoint to route.
        table.insert(Waypoints, Waypoint)
      end

      -- Task function triggering the arrived event at the last waypoint.
      local TaskFunction = self:_SimpleTaskFunction("warehouse:_Arrived", group)

      -- Put task function on last waypoint.
      local Waypoint = Waypoints[#Waypoints]
      group:SetTaskWaypoint(Waypoint, TaskFunction)

      -- Route group to destination.
      group:Route(Waypoints, 1)

      -- Set ROE (Naval units dont have and alaram state.)
      group:OptionROEReturnFire()

    else
      -- This should not happen! Existance of shipping lane was checked before executing this request.
      self:E(self.wid..string.format("ERROR: No shipping lane defined for Naval asset!"))
    end

  end
end


--- Route the airplane from one airbase another. Activates uncontrolled aircraft and sets ROE/ROT for ferry flights.
-- ROE is set to return fire and ROT to passive defence.
-- @param #WAREHOUSE self
-- @param Wrapper.Group#GROUP aircraft Airplane group to be routed.
function WAREHOUSE:_RouteAir(aircraft)

  if aircraft and aircraft:IsAlive()~=nil then

    -- Debug info.
    self:T2(self.wid..string.format("RouteAir aircraft group %s alive=%s", aircraft:GetName(), tostring(aircraft:IsAlive())))

    -- Give start command to activate uncontrolled aircraft within the next 60 seconds.
    local starttime=math.random(60)
    aircraft:StartUncontrolled(starttime)

    -- Debug info.
    self:T2(self.wid..string.format("RouteAir aircraft group %s alive=%s (after start command)", aircraft:GetName(), tostring(aircraft:IsAlive())))

    -- Set ROE and alaram state.
    aircraft:OptionROEReturnFire()
    aircraft:OptionROTPassiveDefense()

  else
    self:E(string.format("ERROR: aircraft %s cannot be routed since it does not exist or is not alive %s!", tostring(aircraft:GetName()), tostring(aircraft:IsAlive())))
  end
end

--- Route trains to their destination - or at least to the closest point on rail of the desired final destination.
-- @param #WAREHOUSE self
-- @param Wrapper.Group#GROUP Group The train group.
-- @param Core.Point#COORDINATE Coordinate of the destination. Tail will be routed to the closest point
-- @param #number Speed Speed in km/h to drive to the destination coordinate. Default is 60% of max possible speed the unit can go.
function WAREHOUSE:_RouteTrain(Group, Coordinate, Speed)

  if Group and Group:IsAlive() then

    local _speed=Speed or Group:GetSpeedMax()*0.6

    -- Create a
    local Waypoints = Group:TaskGroundOnRailRoads(Coordinate, Speed)

    -- Task function triggering the arrived event at the last waypoint.
    local TaskFunction = self:_SimpleTaskFunction("warehouse:_Arrived", Group)

    -- Put task function on last waypoint.
    local Waypoint = Waypoints[#Waypoints]
    Group:SetTaskWaypoint( Waypoint, TaskFunction )

    -- Route group to destination.
    Group:Route(Waypoints, 1)
  end
end

--- Task function for last waypoint. Triggering the "Arrived" event.
-- @param #WAREHOUSE self
-- @param Wrapper.Group#GROUP group The group that arrived.
function WAREHOUSE:_Arrived(group)
  self:_DebugMessage(string.format("Group %s arrived!", tostring(group:GetName())))
  --self:E(string.format("Group %s arrived!", tostring(group:GetName())))

  if group then
    --Trigger "Arrived event.
    --group:SmokeBlue()
    self:__Arrived(1, group)
  end

end

--- Task function for when passing a waypoint.
-- @param #WAREHOUSE self
-- @param Wrapper.Group#GROUP group The group that arrived.
-- @param #number n Waypoint passed.
-- @param #number N Final waypoint.
function WAREHOUSE:_PassingWaypoint(group,n,N)
  self:T(string.format("Group %s passing waypoint %d of %d!", tostring(group:GetName()), n, N))

  if group then
    --group:SmokeGreen()
  end

  if n==N then
    --group:SmokeBlue()
    self:__Arrived(1, group)
  end

end

-------------------------------------------------------------------------------------------------------------------------------------------------------------------------------------------------------
-- Event handler functions
-------------------------------------------------------------------------------------------------------------------------------------------------------------------------------------------------------

--- Warehouse event function, handling the birth of a unit.
-- @param #WAREHOUSE self
-- @param Core.Event#EVENTDATA EventData Event data.
function WAREHOUSE:_OnEventBirth(EventData)
  self:T3(self.wid..string.format("Warehouse %s (id=%s) captured event birth!", self.alias, self.uid))

  if EventData and EventData.IniGroup then
    local group=EventData.IniGroup
    -- Note: Remember, group:IsAlive might(?) not return true here.
    local wid,aid,rid=self:_GetIDsFromGroup(group)
    if wid==self.uid then
      self:T(self.wid..string.format("Warehouse %s captured event birth of its asset unit %s.", self.alias, EventData.IniUnitName))
    else
      --self:T3({wid=wid, uid=self.uid, match=(wid==self.uid), tw=type(wid), tu=type(self.uid)})
    end
  end
end

-----------------------------------------------------------------------------------------------------------------------------------------------------------------------------------------------------------

--- Function handling the event when a (warehouse) unit starts its engines.
-- @param #WAREHOUSE self
-- @param Core.Event#EVENTDATA EventData Event data.
function WAREHOUSE:_OnEventEngineStartup(EventData)
  self:T3(self.wid..string.format("Warehouse %s captured event engine startup!",self.alias))

  if EventData and EventData.IniGroup then
    local group=EventData.IniGroup
    local wid,aid,rid=self:_GetIDsFromGroup(group)
    if wid==self.uid then
      self:T(self.wid..string.format("Warehouse %s captured event engine startup of its asset unit %s.", self.alias, EventData.IniUnitName))
    end
  end
end

-----------------------------------------------------------------------------------------------------------------------------------------------------------------------------------------------------------

--- Function handling the event when a (warehouse) unit takes off.
-- @param #WAREHOUSE self
-- @param Core.Event#EVENTDATA EventData Event data.
function WAREHOUSE:_OnEventTakeOff(EventData)
  self:T3(self.wid..string.format("Warehouse %s captured event takeoff!",self.alias))

  if EventData and EventData.IniGroup then
    local group=EventData.IniGroup
    local wid,aid,rid=self:_GetIDsFromGroup(group)
    if wid==self.uid then
      self:T(self.wid..string.format("Warehouse %s captured event takeoff of its asset unit %s.", self.alias, EventData.IniUnitName))
    end
  end
end

-----------------------------------------------------------------------------------------------------------------------------------------------------------------------------------------------------------

--- Function handling the event when a (warehouse) unit lands.
-- @param #WAREHOUSE self
-- @param Core.Event#EVENTDATA EventData Event data.
function WAREHOUSE:_OnEventLanding(EventData)
  self:T3(self.wid..string.format("Warehouse %s captured event landing!", self.alias))

  if EventData and EventData.IniGroup then
    local group=EventData.IniGroup

    -- Try to get UIDs from group name.
    local wid,aid,rid=self:_GetIDsFromGroup(group)

    -- Check that this group belongs to this warehouse.
    if wid~=nil and wid==self.uid then

      -- Debug info.
      self:T(self.wid..string.format("Warehouse %s captured event landing of its asset unit %s.", self.alias, EventData.IniUnitName))

    end
  end
end

-----------------------------------------------------------------------------------------------------------------------------------------------------------------------------------------------------------

--- Function handling the event when a (warehouse) unit shuts down its engines.
-- @param #WAREHOUSE self
-- @param Core.Event#EVENTDATA EventData Event data.
function WAREHOUSE:_OnEventEngineShutdown(EventData)
  self:T3(self.wid..string.format("Warehouse %s captured event engine shutdown!", self.alias))

  if EventData and EventData.IniGroup then
    local group=EventData.IniGroup
    local wid,aid,rid=self:_GetIDsFromGroup(group)
    if wid==self.uid then
      self:T(self.wid..string.format("Warehouse %s captured event engine shutdown of its asset unit %s.", self.alias, EventData.IniUnitName))
    end
  end
end

-----------------------------------------------------------------------------------------------------------------------------------------------------------------------------------------------------------

--- Arrived event if an air unit/group arrived at its destination. This can be an engine shutdown or a landing event.
-- @param #WAREHOUSE self
-- @param Core.Event#EVENTDATA EventData Event data table.
function WAREHOUSE:_OnEventArrived(EventData)

  if EventData and EventData.IniUnit then

    -- Unit that arrived.
    local unit=EventData.IniUnit

    -- Check if unit is alive and on the ground. Engine shutdown can also be triggered in other situations!
    if unit and unit:IsAlive()==true and unit:InAir()==false then

      -- Get group.
      local group=EventData.IniGroup

      -- Get unique IDs from group name.
      local wid,aid,rid=self:_GetIDsFromGroup(group)

      -- If all IDs are good we can assume it is a warehouse asset.
      if wid~=nil and aid~=nil and rid~=nil then

        -- Check that warehouse ID is right.
        if self.uid==wid then

          local request=self:_GetRequestOfGroup(group, self.pending)
          local istransport=self:_GroupIsTransport(group,request)

          -- Check if engine shutdown happend at right airbase because the event is also triggered in other situations.
          local rightairbase=group:GetCoordinate():GetClosestAirbase():GetName()==request.warehouse:GetAirbase():GetName()

          -- Check that group is cargo and not transport.
          if istransport==false and rightairbase then

            -- Debug info.
            local text=string.format("Air asset group %s from warehouse %s arrived at its destination.", group:GetName(), self.alias)
            self:_InfoMessage(text)

            -- Trigger arrived event for this group. Note that each unit of a group will trigger this event. So the onafterArrived function needs to take care of that.
            -- Actually, we only take the first unit of the group that arrives. If it does, we assume the whole group arrived, which might not be the case, since
            -- some units might still be taxiing or whatever. Therefore, we add 10 seconds for each additional unit of the group until the first arrived event is triggered.
            local nunits=#group:GetUnits()
            local dt=10*(nunits-1)+1  -- one unit = 1 sec, two units = 11 sec, three units = 21 sec before we call the group arrived.
            self:__Arrived(dt, group)

          end

        end

      else
        self:T3(string.format("Group that arrived did not belong to a warehouse. Warehouse ID=%s, Asset ID=%s, Request ID=%s.", tostring(wid), tostring(aid), tostring(rid)))
      end
    end
  end

end

-----------------------------------------------------------------------------------------------------------------------------------------------------------------------------------------------------------

--- Warehouse event handling function.
-- @param #WAREHOUSE self
-- @param Core.Event#EVENTDATA EventData Event data.
function WAREHOUSE:_OnEventCrashOrDead(EventData)
  self:T3(self.wid..string.format("Warehouse %s captured event dead or crash!", self.alias))

  if EventData then

    -- Check if warehouse was destroyed. We compare the name of the destroyed unit.
    if EventData.IniUnitName then
      local warehousename=self.warehouse:GetName()
      if EventData.IniUnitName==warehousename then
        self:_DebugMessage(string.format("Warehouse %s alias %s was destroyed!", warehousename, self.alias))

        -- Trigger Destroyed event.
        self:Destroyed()
      end
    end

    --self:I(self.wid..string.format("Warehouse %s captured event dead or crash or unit %s.", self.alias, tostring(EventData.IniUnitName)))

    -- Check if an asset unit was destroyed.
    if EventData.IniGroup then

      -- Group initiating the event.
      local group=EventData.IniGroup

      -- Get warehouse, asset and request IDs from the group name.
      local wid,aid,rid=self:_GetIDsFromGroup(group)

      -- Check that we have the right warehouse.
      if wid==self.uid then

        -- Debug message.
        self:T(self.wid..string.format("Warehouse %s captured event dead or crash of its asset unit %s.", self.alias, EventData.IniUnitName))

        -- Loop over all pending requests and get the one belonging to this unit.
        for _,request in pairs(self.pending) do
          local request=request --#WAREHOUSE.Pendingitem

          -- This is the right request.
          if request.uid==rid then

            -- Update cargo and transport group sets of this request. We need to know if this job is finished.
            self:_UnitDead(EventData.IniUnit, request)

          end
        end
      end
    end
  end
end

--- A unit of a group just died. Update group sets in request.
-- This is important in order to determine if a job is done and can be removed from the (pending) queue.
-- @param #WAREHOUSE self
-- @param Wrapper.Unit#UNIT deadunit Unit that died.
-- @param #WAREHOUSE.Pendingitem request Request that needs to be updated.
function WAREHOUSE:_UnitDead(deadunit, request)

  -- Flare unit.
  if self.Debug then
    deadunit:FlareRed()
  end

  -- Group the dead unit belongs to.
  local group=deadunit:GetGroup()

  -- Number of alive units in group.
  local nalive=group:CountAliveUnits()

  -- Whole group is dead?
  local groupdead=true
  if nalive>0 then
    groupdead=false
  end

  -- Here I need to get rid of the #CARGO at the end to obtain the original name again!
  local unitname=self:_GetNameWithOut(deadunit)
  local groupname=self:_GetNameWithOut(group)

  -- Group is dead!
  if groupdead then
    self:T(self.wid..string.format("Group %s (transport=%s) is dead!", groupname, tostring(self:_GroupIsTransport(group,request))))
    if self.Debug then
      group:SmokeWhite()
    end
    -- Trigger AssetDead event.
    local asset=self:FindAssetInDB(group)
    self:AssetDead(asset, request)
  end


  -- Not sure what this does actually and if it would be better to set it to true.
  local NoTriggerEvent=true

  if request.transporttype==WAREHOUSE.TransportType.SELFPROPELLED then

    ---
    -- Easy case: Group can simply be removed from the cargogroupset.
    ---

    -- Remove dead group from cargo group set.
    if groupdead==true then
      request.cargogroupset:Remove(groupname, NoTriggerEvent)
      self:T(self.wid..string.format("Removed selfpropelled cargo %s: ncargo=%d.", groupname, request.cargogroupset:Count()))
    end

  else

    ---
    -- Complicated case: Dead unit could be:
    -- 1.) A Cargo unit (e.g. waiting to be picked up).
    -- 2.) A Transport unit which itself holds cargo groups.
    ---

    -- Check if this a cargo or transport group.
    local istransport=self:_GroupIsTransport(group,request)

    if istransport==true then

      -- Get the carrier unit table holding the cargo groups inside this carrier.
      local cargogroupnames=request.carriercargo[unitname]

      if cargogroupnames then

        -- Loop over all groups inside the destroyed carrier ==> all dead.
        for _,cargoname in pairs(cargogroupnames) do
          request.cargogroupset:Remove(cargoname, NoTriggerEvent)
          self:T(self.wid..string.format("Removed transported cargo %s inside dead carrier %s: ncargo=%d", cargoname, unitname, request.cargogroupset:Count()))
        end

      end

      -- Whole carrier group is dead. Remove it from the carrier group set.
      if groupdead then
        request.transportgroupset:Remove(groupname, NoTriggerEvent)
        self:T(self.wid..string.format("Removed transport %s: ntransport=%d", groupname, request.transportgroupset:Count()))
      end

    elseif istransport==false then

      -- This must have been an alive cargo group that was killed outside the carrier, e.g. waiting to be transported or waiting to be put back.
      -- Remove dead group from cargo group set.
      if groupdead==true then
        request.cargogroupset:Remove(groupname, NoTriggerEvent)
        self:T(self.wid..string.format("Removed transported cargo %s outside carrier: ncargo=%d", groupname, request.cargogroupset:Count()))
        -- This as well?
        --request.transportcargoset:RemoveCargosByName(RemoveCargoNames)
      end

    else
      self:E(self.wid..string.format("ERROR: Group %s is neither cargo nor transport!", group:GetName()))
    end
  end

end

-----------------------------------------------------------------------------------------------------------------------------------------------------------------------------------------------------------

--- Warehouse event handling function.
-- Handles the case when the airbase associated with the warehous is captured.
-- @param #WAREHOUSE self
-- @param Core.Event#EVENTDATA EventData Event data.
function WAREHOUSE:_OnEventBaseCaptured(EventData)
  self:T3(self.wid..string.format("Warehouse %s captured event base captured!",self.alias))

  -- This warehouse does not have an airbase and never had one. So it could not have been captured.
  if self.airbasename==nil then
    return
  end

  if EventData and EventData.Place then

    -- Place is the airbase that was captured.
    local airbase=EventData.Place --Wrapper.Airbase#AIRBASE

    -- Check that this airbase belongs or did belong to this warehouse.
    if EventData.PlaceName==self.airbasename then

      -- New coalition of airbase after it was captured.
      local NewCoalitionAirbase=airbase:GetCoalition()

      -- Debug info
      self:T(self.wid..string.format("Airbase of warehouse %s (coalition ID=%d) was captured! New owner coalition ID=%d.",self.alias, self:GetCoalition(), NewCoalitionAirbase))

      -- So what can happen?
      -- Warehouse is blue, airbase is blue and belongs to warehouse and red captures it  ==> self.airbase=nil
      -- Warehouse is blue, airbase is blue self.airbase is nil and blue (re-)captures it ==> self.airbase=Event.Place
      if self.airbase==nil then
        -- New coalition is the same as of the warehouse ==> warehouse previously lost this airbase and now it was re-captured.
        if NewCoalitionAirbase == self:GetCoalition() then
          self:AirbaseRecaptured(NewCoalitionAirbase)
        end
      else
        -- Captured airbase belongs to this warehouse but was captured by other coaltion.
        if NewCoalitionAirbase ~= self:GetCoalition() then
          self:AirbaseCaptured(NewCoalitionAirbase)
        end
      end

    end
  end
end

--- Warehouse event handling function.
-- Handles the case when the mission is ended.
-- @param #WAREHOUSE self
-- @param Core.Event#EVENTDATA EventData Event data.
function WAREHOUSE:_OnEventMissionEnd(EventData)
  self:T3(self.wid..string.format("Warehouse %s captured event mission end!",self.alias))

  if self.autosave then
    self:Save(self.autosavepath, self.autosavefile)
  end
end

-------------------------------------------------------------------------------------------------------------------------------------------------------------------------------------------------------
-- Helper functions
-------------------------------------------------------------------------------------------------------------------------------------------------------------------------------------------------------

--- Checks if the warehouse zone was conquered by antoher coalition.
-- @param #WAREHOUSE self
function WAREHOUSE:_CheckConquered()

  -- Get coordinate and radius to check.
  local coord=self.zone:GetCoordinate()
  local radius=self.zone:GetRadius()

  -- Scan units in zone.
  local gotunits,_,_,units,_,_=coord:ScanObjects(radius, true, false, false)

  local Nblue=0
  local Nred=0
  local Nneutral=0

  local CountryBlue=nil
  local CountryRed=nil
  local CountryNeutral=nil

  if gotunits then
    -- Loop over all units.
    for _,_unit in pairs(units) do
      local unit=_unit --Wrapper.Unit#UNIT

      local distance=coord:Get2DDistance(unit:GetCoordinate())

      -- Filter only alive groud units. Also check distance again, because the scan routine might give some larger distances.
      if unit:IsGround() and unit:IsAlive() and distance <= radius then

        -- Get coalition and country.
        local _coalition=unit:GetCoalition()
        local _country=unit:GetCountry()

        -- Debug info.
        self:T2(self.wid..string.format("Unit %s in warehouse zone of radius=%d m. Coalition=%d, country=%d. Distance = %d m.",unit:GetName(), radius,_coalition,_country, distance))

        -- Add up units for each side.
        if _coalition==coalition.side.BLUE then
          Nblue=Nblue+1
          CountryBlue=_country
        elseif _coalition==coalition.side.RED then
          Nred=Nred+1
          CountryRed=_country
        else
          Nneutral=Nneutral+1
          CountryNeutral=_country
        end

      end
    end
  end

  -- Debug info.
  self:T(self.wid..string.format("Ground troops in warehouse zone: blue=%d, red=%d, neutral=%d", Nblue, Nred, Nneutral))


  -- Figure out the new coalition if any.
  -- Condition is that only units of one coalition are within the zone.
  local newcoalition=self:GetCoalition()
  local newcountry=self:GetCountry()
  if Nblue>0 and Nred==0 and Nneutral==0 then
    -- Only blue units in zone ==> Zone goes to blue.
    newcoalition=coalition.side.BLUE
    newcountry=CountryBlue
  elseif Nblue==0 and Nred>0 and Nneutral==0 then
    -- Only red units in zone ==> Zone goes to red.
    newcoalition=coalition.side.RED
    newcountry=CountryRed
  elseif Nblue==0 and Nred==0 and Nneutral>0 then
    -- Only neutral units in zone but neutrals do not attack or even capture!
    --newcoalition=coalition.side.NEUTRAL
    --newcountry=CountryNeutral
  end

  -- Coalition has changed ==> warehouse was captured! This should be before the attack check.
  if self:IsAttacked() and newcoalition ~= self:GetCoalition() then
    self:Captured(newcoalition, newcountry)
    return
  end

  -- Before a warehouse can be captured, it has to be attacked.
  -- That is, even if only enemy units are present it is not immediately captured in order to spawn all ground assets for defence.
  if self:GetCoalition()==coalition.side.BLUE then
    -- Blue warehouse is running and we have red units in the zone.
    if self:IsRunning() and Nred>0 then
      self:Attacked(coalition.side.RED, CountryRed)
    end
    -- Blue warehouse was under attack by blue but no more blue units in zone.
    if self:IsAttacked() and Nred==0 then
      self:Defeated()
    end
  elseif self:GetCoalition()==coalition.side.RED then
    -- Red Warehouse is running and we have blue units in the zone.
    if self:IsRunning() and Nblue>0 then
      self:Attacked(coalition.side.BLUE, CountryBlue)
    end
    -- Red warehouse was under attack by blue but no more blue units in zone.
    if self:IsAttacked() and Nblue==0 then
      self:Defeated()
    end
  elseif self:GetCoalition()==coalition.side.NEUTRAL then
    -- Neutrals dont attack!
    if self:IsRunning() and Nred>0 then
      self:Attacked(coalition.side.RED, CountryRed)
    elseif self:IsRunning() and Nblue>0 then
      self:Attacked(coalition.side.BLUE, CountryBlue)
    end
  end

end

--- Checks if the associated airbase still belongs to the warehouse.
-- @param #WAREHOUSE self
function WAREHOUSE:_CheckAirbaseOwner()
  -- The airbasename is set at start and not deleted if the airbase was captured.
  if self.airbasename then

    local airbase=AIRBASE:FindByName(self.airbasename)
    local airbasecurrentcoalition=airbase:GetCoalition()

    if self.airbase then

      -- Warehouse has lost its airbase.
      if self:GetCoalition()~=airbasecurrentcoalition then
        self.airbase=nil
      end

    else

      -- Warehouse has re-captured the airbase.
      if self:GetCoalition()==airbasecurrentcoalition then
        self.airbase=airbase
      end

    end

  end
end

--- Checks if the request can be fulfilled in general. If not, it is removed from the queue.
-- Check if departure and destination bases are of the right type.
-- @param #WAREHOUSE self
-- @param #table queue The queue which is holding the requests to check.
-- @return #boolean If true, request can be executed. If false, something is not right.
function WAREHOUSE:_CheckRequestConsistancy(queue)
  self:T3(self.wid..string.format("Number of queued requests = %d", #queue))

  -- Requests to delete.
  local invalid={}

  for _,_request in pairs(queue) do
    local request=_request --#WAREHOUSE.Queueitem

    -- Debug info.
    self:T2(self.wid..string.format("Checking request id=%d.", request.uid))

    -- Let's assume everything is fine.
    local valid=true

    -- Check if at least one asset was requested.
    if request.nasset==0 then
      self:E(self.wid..string.format("ERROR: INVALID request. Request for zero assets not possible. Can happen when, e.g. \"all\" ground assets are requests but none in stock."))
      valid=false
    end

    -- Request from enemy coalition?
    if self:GetCoalition()~=request.warehouse:GetCoalition() then
      self:E(self.wid..string.format("ERROR: INVALID request. Requesting warehouse is of wrong coaltion! Own coalition %s != %s of requesting warehouse.", self:GetCoalitionName(), request.warehouse:GetCoalitionName()))
      valid=false
    end

    -- Is receiving warehouse stopped?
    if request.warehouse:IsStopped() then
      self:E(self.wid..string.format("ERROR: INVALID request. Requesting warehouse is stopped!"))
      valid=false
    end

    -- Is receiving warehouse destroyed?
    if request.warehouse:IsDestroyed() and not self.respawnafterdestroyed then
      self:E(self.wid..string.format("ERROR: INVALID request. Requesting warehouse is destroyed!"))
      valid=false
    end

    -- Add request as unvalid and delete it later.
    if valid==false then
      self:E(self.wid..string.format("Got invalid request id=%d.", request.uid))
      table.insert(invalid, request)
    else
      self:T3(self.wid..string.format("Got valid request id=%d.", request.uid))
    end
  end

  -- Delete invalid requests.
  for _,_request in pairs(invalid) do
    self:E(self.wid..string.format("Deleting INVALID request id=%d.",_request.uid))
    self:_DeleteQueueItem(_request, self.queue)
  end

end

--- Check if a request is valid in general. If not, it will be removed from the queue.
-- This routine needs to have at least one asset in stock that matches the request descriptor in order to determine whether the request category of troops.
-- If no asset is in stock, the request will remain in the queue but cannot be executed.
-- @param #WAREHOUSE self
-- @param #WAREHOUSE.Queueitem request The request to be checked.
-- @return #boolean If true, request can be executed. If false, something is not right.
function WAREHOUSE:_CheckRequestValid(request)

  -- Check if number of requested assets is in stock.
  local _assets,_nassets,_enough=self:_FilterStock(self.stock, request.assetdesc, request.assetdescval, request.nasset)

  -- No assets in stock? Checks cannot be performed.
  if #_assets==0 then
    return true
  end

  -- Convert relative to absolute number if necessary.
  local nasset=request.nasset
  if type(request.nasset)=="string" then
    nasset=self:_QuantityRel2Abs(request.nasset,_nassets)
  end

  -- Debug check, request.nasset might be a string Quantity enumerator.
  local text=string.format("Request valid? Number of assets: requested=%s=%d, selected=%d, total=%d, enough=%s.", tostring(request.nasset), nasset,#_assets,_nassets, tostring(_enough))
  self:T(text)

  -- First asset. Is representative for all filtered items in stock.
  local asset=_assets[1] --#WAREHOUSE.Assetitem

  -- Asset is air, ground etc.
  local asset_plane  = asset.category==Group.Category.AIRPLANE
  local asset_helo   = asset.category==Group.Category.HELICOPTER
  local asset_ground = asset.category==Group.Category.GROUND
  local asset_train  = asset.category==Group.Category.TRAIN
  local asset_naval  = asset.category==Group.Category.SHIP

  -- General air request.
  local asset_air=asset_helo or asset_plane

  -- Assume everything is okay.
  local valid=true

  -- Category of the requesting warehouse airbase.
  local requestcategory=request.warehouse:GetAirbaseCategory()

  if request.transporttype==WAREHOUSE.TransportType.SELFPROPELLED then
    -------------------------------------------
    -- Case where the units go my themselves --
    -------------------------------------------

    if asset_air then

      if asset_plane then

        -- No airplane to or from FARPS.
        if requestcategory==Airbase.Category.HELIPAD or self:GetAirbaseCategory()==Airbase.Category.HELIPAD then
          self:E("ERROR: Incorrect request. Asset airplane requested but warehouse or requestor is HELIPAD/FARP!")
          valid=false
        end

        -- Category SHIP is not general enough! Fighters can go to carriers. Which fighters, is there an attibute?
        -- Also for carriers, attibute?

      elseif asset_helo then

        -- Helos need a FARP or AIRBASE or SHIP for spawning. Also at the the receiving warehouse. So even if they could go there they "cannot" be spawned again.
        -- Unless I allow spawning of helos in the the spawn zone. But one should place at least a FARP there.
        if self:GetAirbaseCategory()==-1 or requestcategory==-1 then
          self:E("ERROR: Incorrect request. Helos need a AIRBASE/HELIPAD/SHIP as home/destination base!")
          valid=false
        end

      end

      -- All aircraft need an airbase of any type at depature and destination.
      if self.airbase==nil or request.airbase==nil then

        self:E("ERROR: Incorrect request. Either warehouse or requesting warehouse does not have any kind of airbase!")
        valid=false

      else

        -- Check if enough parking spots are available. This checks the spots available in general, i.e. not the free spots.
        -- TODO: For FARPS/ships, is it possible to send more assets than parking spots? E.g. a FARPS has only four (or even one).
        -- TODO: maybe only check if spots > 0 for the necessary terminal type? At least for FARPS.

        -- Get necessary terminal type.
        local termtype_dep=self:_GetTerminal(asset.attribute, self:GetAirbaseCategory())
        local termtype_des=self:_GetTerminal(asset.attribute, request.warehouse:GetAirbaseCategory())

        -- Get number of parking spots.
        local np_departure=self.airbase:GetParkingSpotsNumber(termtype_dep)
        local np_destination=request.airbase:GetParkingSpotsNumber(termtype_des)

        -- Debug info.
        self:T(string.format("Asset attribute = %s, DEPARTURE: terminal type = %d, spots = %d, DESTINATION: terminal type = %d, spots = %d", asset.attribute, termtype_dep, np_departure, termtype_des, np_destination))

        -- Not enough parking at sending warehouse.
        --if (np_departure < request.nasset) and not (self.category==Airbase.Category.SHIP or self.category==Airbase.Category.HELIPAD) then
        if np_departure < nasset then
          self:E(string.format("ERROR: Incorrect request. Not enough parking spots of terminal type %d at warehouse. Available spots %d < %d necessary.", termtype_dep, np_departure, nasset))
          valid=false
        end

        -- No parking at requesting warehouse.
        if np_destination == 0 then
          self:E(string.format("ERROR: Incorrect request. No parking spots of terminal type %d at requesting warehouse. Available spots = %d!", termtype_des, np_destination))
          valid=false
        end

      end

    elseif asset_ground then

      -- Check that both spawn zones are not in water.
      local inwater=self.spawnzone:GetCoordinate():IsSurfaceTypeWater() or request.warehouse.spawnzone:GetCoordinate():IsSurfaceTypeWater()

      if inwater then
        self:E("ERROR: Incorrect request. Ground asset requested but at least one spawn zone is in water!")
        --valid=false
        valid=false
      end

      -- No ground assets directly to or from ships.
      -- TODO: May needs refinement if warehouse is on land and requestor is ship in harbour?!
      --if (requestcategory==Airbase.Category.SHIP or self:GetAirbaseCategory()==Airbase.Category.SHIP) then
      --  self:E("ERROR: Incorrect request. Ground asset requested but warehouse or requestor is SHIP!")
      --  valid=false
      --end

      if asset_train then

        -- Check if there is a valid path on rail.
        local hasrail=self:HasConnectionRail(request.warehouse)
        if not hasrail then
          self:E("ERROR: Incorrect request. No valid path on rail for train assets!")
          valid=false
        end

      else

        if self.warehouse:GetName()~=request.warehouse.warehouse:GetName() then

          -- Check if there is a valid path on road.
          local hasroad=self:HasConnectionRoad(request.warehouse)

          -- Check if there is a valid off road path.
          local hasoffroad=self:HasConnectionOffRoad(request.warehouse)

          if not (hasroad or hasoffroad) then
            self:E("ERROR: Incorrect request. No valid path on or off road for ground assets!")
            valid=false
          end

        end

      end

    elseif asset_naval then

        -- Check shipping lane.
        local shippinglane=self:HasConnectionNaval(request.warehouse)

        if not shippinglane then
          self:E("ERROR: Incorrect request. No shipping lane has been defined between warehouses!")
          valid=false
        end

    end

  else
    -------------------------------
    -- Assests need a transport ---
    -------------------------------

    if request.transporttype==WAREHOUSE.TransportType.AIRPLANE then

      -- Airplanes only to AND from airdromes.
      if self:GetAirbaseCategory()~=Airbase.Category.AIRDROME or requestcategory~=Airbase.Category.AIRDROME then
        self:E("ERROR: Incorrect request. Warehouse or requestor does not have an airdrome. No transport by plane possible!")
        valid=false
      end

      --TODO: Not sure if there are any transport planes that can land on a carrier?

    elseif request.transporttype==WAREHOUSE.TransportType.APC then

      -- Transport by ground units.

      -- No transport to or from ships
      if self:GetAirbaseCategory()==Airbase.Category.SHIP or requestcategory==Airbase.Category.SHIP then
        self:E("ERROR: Incorrect request. Warehouse or requestor is SHIP. No transport by APC possible!")
        valid=false
      end

      -- Check if there is a valid path on road.
      local hasroad=self:HasConnectionRoad(request.warehouse)
      if not hasroad then
        self:E("ERROR: Incorrect request. No valid path on road for ground transport assets!")
        valid=false
      end

    elseif request.transporttype==WAREHOUSE.TransportType.HELICOPTER then

      -- Transport by helicopters ==> need airbase for spawning but not for delivering to the spawn zone of the receiver.
      if self:GetAirbaseCategory()==-1 then
        self:E("ERROR: Incorrect request. Warehouse has no airbase. Transport by helicopter not possible!")
        valid=false
      end

    elseif request.transporttype==WAREHOUSE.TransportType.SHIP then

      -- Transport by ship.
      self:E("ERROR: Incorrect request. Transport by SHIP not implemented yet!")
      valid=false

    elseif request.transporttype==WAREHOUSE.TransportType.TRAIN then

      -- Transport by train.
      self:E("ERROR: Incorrect request. Transport by TRAIN not implemented yet!")
      valid=false

    else
      -- No match.
      self:E("ERROR: Incorrect request. Transport type unknown!")
      valid=false
    end

    -- Airborne assets: check parking situation.
    if request.transporttype==WAREHOUSE.TransportType.AIRPLANE or request.transporttype==WAREHOUSE.TransportType.HELICOPTER then

      -- Check if number of requested assets is in stock.
      local _assets,_nassets,_enough=self:_FilterStock(self.stock, WAREHOUSE.Descriptor.ATTRIBUTE, request.transporttype, request.ntransport)

      -- Convert relative to absolute number if necessary.
      local nasset=request.ntransport
      if type(request.ntransport)=="string" then
        nasset=self:_QuantityRel2Abs(request.ntransport,_nassets)
      end

      -- Debug check, request.nasset might be a string Quantity enumerator.
      local text=string.format("Request valid? Number of transports: requested=%s=%d, selected=%d, total=%d, enough=%s.", tostring(request.ntransport), nasset,#_assets,_nassets, tostring(_enough))
      self:T(text)

      -- Get necessary terminal type for helos or transport aircraft.
      local termtype=self:_GetTerminal(request.transporttype, self:GetAirbaseCategory())

      -- Get number of parking spots.
      local np_departure=self.airbase:GetParkingSpotsNumber(termtype)

      -- Debug info.
      self:T(self.wid..string.format("Transport attribute = %s, terminal type = %d, spots at departure = %d.", request.transporttype, termtype, np_departure))

      -- Not enough parking at sending warehouse.
      --if (np_departure < request.nasset) and not (self.category==Airbase.Category.SHIP or self.category==Airbase.Category.HELIPAD) then
      if np_departure < nasset then
        self:E(self.wid..string.format("ERROR: Incorrect request. Not enough parking spots of terminal type %d at warehouse. Available spots %d < %d necessary.", termtype, np_departure, nasset))
        valid=false
      end

      -- Planes also need parking at the receiving warehouse.
      if request.transporttype==WAREHOUSE.TransportType.AIRPLANE then

        -- Total number of parking spots for transport planes at destination.
        termtype=self:_GetTerminal(request.transporttype, request.warehouse:GetAirbaseCategory())
        local np_destination=request.airbase:GetParkingSpotsNumber(termtype)

        -- Debug info.
        self:T(self.wid..string.format("Transport attribute = %s: total # of spots (type=%d) at destination = %d.", asset.attribute, termtype, np_destination))

        -- No parking at requesting warehouse.
        if np_destination == 0 then
          self:E(string.format("ERROR: Incorrect request. No parking spots of terminal type %d at requesting warehouse for transports. Available spots = %d!", termtype, np_destination))
          valid=false
        end
      end

    end


  end

  -- Add request as unvalid and delete it later.
  if valid==false then
    self:E(self.wid..string.format("ERROR: Got invalid request id=%d.", request.uid))
  else
    self:T3(self.wid..string.format("Request id=%d valid :)", request.uid))
  end

  return valid
end


--- Checks if the request can be fulfilled right now.
-- Check for current parking situation, number of assets and transports currently in stock.
-- @param #WAREHOUSE self
-- @param #WAREHOUSE.Queueitem request The request to be checked.
-- @return #boolean If true, request can be executed. If false, something is not right.
function WAREHOUSE:_CheckRequestNow(request)

  -- Check if receiving warehouse is running. We do allow self requests if the warehouse is under attack though!
  if (request.warehouse:IsRunning()==false) and not (request.toself and self:IsAttacked()) then
    local text=string.format("Warehouse %s: Request denied! Receiving warehouse %s is not running. Current state %s.", self.alias, request.warehouse.alias, request.warehouse:GetState())
    self:_InfoMessage(text, 5)

    return false
  end

  -- If no transport is requested, assets need to be mobile unless it is a self request.
  local onlymobile=false
  if type(request.transport)=="number" and request.ntransport==0 and not request.toself then
    onlymobile=true
  end

  -- Check if number of requested assets is in stock.
  local _assets,_nassets,_enough=self:_FilterStock(self.stock, request.assetdesc, request.assetdescval, request.nasset, onlymobile)


  -- Check if enough assets are in stock.
  if not _enough then
    local text=string.format("Warehouse %s: Request ID=%d denied! Not enough (cargo) assets currently available.", self.alias, request.uid)
    self:_InfoMessage(text, 5)
    text=string.format("Enough=%s, #_assets=%d, _nassets=%d, request.nasset=%s", tostring(_enough), #_assets,_nassets, tostring(request.nasset))
    self:T(self.wid..text)
    return false
  end

  local _transports
  local _assetattribute
  local _assetcategory

  -- Check if at least one (cargo) asset is available.
  if _nassets>0 then

    -- Get the attibute of the requested asset.
    _assetattribute=_assets[1].attribute
    _assetcategory=_assets[1].category

    -- Check available parking for air asset units.
    if self.airbase and (_assetcategory==Group.Category.AIRPLANE or _assetcategory==Group.Category.HELICOPTER) then

      local Parking=self:_FindParkingForAssets(self.airbase,_assets)

      --if Parking==nil and not (self.category==Airbase.Category.HELIPAD) then
      if Parking==nil then
        local text=string.format("Warehouse %s: Request denied! Not enough free parking spots for all requested assets at the moment.", self.alias)
        self:_InfoMessage(text, 5)

        return false
      end

    end

    -- Add this here or gettransport fails
    request.cargoassets=_assets

  end

  -- Check that a transport units.
  if request.transporttype ~= WAREHOUSE.TransportType.SELFPROPELLED then

    -- Get best transports for this asset pack.
    _transports=self:_GetTransportsForAssets(request)

    -- Check if at least one transport asset is available.
    if #_transports>0 then

      -- Get the attibute of the transport units.
      local _transportattribute=_transports[1].attribute
      local _transportcategory=_transports[1].category

      -- Check available parking for transport units.
      if self.airbase and (_transportcategory==Group.Category.AIRPLANE or _transportcategory==Group.Category.HELICOPTER) then
        local Parking=self:_FindParkingForAssets(self.airbase,_transports)
        if Parking==nil then
          local text=string.format("Warehouse %s: Request denied! Not enough free parking spots for all transports at the moment.", self.alias)
          self:_InfoMessage(text, 5)

          return false
        end
      end

    else

      -- Not enough or the right transport carriers.
      local text=string.format("Warehouse %s: Request denied! Not enough transport carriers available at the moment.", self.alias)
      self:_InfoMessage(text, 5)

      return false
    end

  else

    -- Self propelled case. Nothing to do for now.

    -- Ground asset checks.
    if _assetcategory==Group.Category.GROUND then

      -- Distance between warehouse and spawn zone.
      local dist=self.warehouse:GetCoordinate():Get2DDistance(self.spawnzone:GetCoordinate())

      -- Check min dist to spawn zone.
      if dist>self.spawnzonemaxdist then
        -- Not close enough to spawn zone.
        local text=string.format("Warehouse %s: Request denied! Not close enough to spawn zone. Distance = %d m. We need to be at least within %d m range to spawn.", self.alias, dist, self.spawnzonemaxdist)
        self:_InfoMessage(text, 5)
        return false
      end

    end

  end


  -- Set chosen cargo assets.
  request.cargoassets=_assets
  request.cargoattribute=_assets[1].attribute
  request.cargocategory=_assets[1].category
  request.nasset=#_assets

  -- Debug info:
  local text=string.format("Selected cargo assets, attibute=%s, category=%d:\n", request.cargoattribute, request.cargocategory)
  for _i,_asset in pairs(_assets) do
    local asset=_asset --#WAREHOUSE.Assetitem
    text=text..string.format("%d) name=%s, type=%s, category=%d, #units=%d",_i, asset.templatename, asset.unittype, asset.category, asset.nunits)
  end
  self:T(self.wid..text)

  if request.transporttype ~= WAREHOUSE.TransportType.SELFPROPELLED then

    -- Set chosen transport assets.
    request.transportassets=_transports
    request.transportattribute=_transports[1].attribute
    request.transportcategory=_transports[1].category
    request.ntransport=#_transports

    -- Debug info:
    local text=string.format("Selected transport assets, attibute=%s, category=%d:\n", request.transportattribute, request.transportcategory)
    for _i,_asset in pairs(_transports) do
      local asset=_asset --#WAREHOUSE.Assetitem
      text=text..string.format("%d) name=%s, type=%s, category=%d, #units=%d\n",_i, asset.templatename, asset.unittype, asset.category, asset.nunits)
    end
    self:T(self.wid..text)

  end

  return true
end

---Get (optimized) transport carriers for the given assets to be transported.
-- @param #WAREHOUSE self
-- @param #WAREHOUSE.Pendingitem Chosen request.
function WAREHOUSE:_GetTransportsForAssets(request)

  -- Get all transports of the requested type in stock.
  local transports=self:_FilterStock(self.stock, WAREHOUSE.Descriptor.ATTRIBUTE, request.transporttype)

  -- Copy asset.
  local cargoassets=UTILS.DeepCopy(request.cargoassets)
  local cargoset=request.transportcargoset

  -- TODO: Get weight and cargo bay from CARGO_GROUP
  --local cargogroup=CARGO_GROUP:New(CargoGroup,Type,Name,LoadRadius,NearRadius)
  --cargogroup:GetWeight()

  -- Sort transport carriers w.r.t. cargo bay size.
  local function sort_transports(a,b)
    return a.cargobaymax>b.cargobaymax
  end

  -- Sort cargo assets w.r.t. weight in assending order.
  local function sort_cargoassets(a,b)
    return a.weight>b.weight
  end

  -- Sort tables.
  table.sort(transports, sort_transports)
  table.sort(cargoassets, sort_cargoassets)

  -- Total cargo bay size of all groups.
  self:T2(self.wid.."Transport capability:")
  local totalbay=0
  for i=1,#transports do
    local transport=transports[i] --#WAREHOUSE.Assetitem
    for j=1,transport.nunits do
      totalbay=totalbay+transport.cargobay[j]
      self:T2(self.wid..string.format("Cargo bay = %d  (unit=%d)", transport.cargobay[j], j))
    end
  end
  self:T2(self.wid..string.format("Total capacity = %d", totalbay))

  -- Total cargo weight of all assets to transports.
  self:T2(self.wid.."Cargo weight:")
  local totalcargoweight=0
  for i=1,#cargoassets do
    local asset=cargoassets[i] --#WAREHOUSE.Assetitem
    totalcargoweight=totalcargoweight+asset.weight
    self:T2(self.wid..string.format("weight = %d", asset.weight))
  end
  self:T2(self.wid..string.format("Total weight = %d", totalcargoweight))

  -- Transports used.
  local used_transports={}

  -- Loop over all transport groups, largest cargobaymax to smallest.
  for i=1,#transports do

    -- Shortcut for carrier and cargo bay
    local transport=transports[i]

    -- Cargo put into carrier.
    local putintocarrier={}

    -- Cargo assigned to this transport group?
    local used=false

    -- Loop over all units
    for k=1,transport.nunits do

      -- Get cargo bay of this carrier.
      local cargobay=transport.cargobay[k]

      -- Loop over cargo assets.
      for j,asset in pairs(cargoassets) do
        local asset=asset --#WAREHOUSE.Assetitem

        -- How many times does the cargo fit into the carrier?
        local delta=cargobay-asset.weight
        --env.info(string.format("k=%d, j=%d delta=%d  cargobay=%d  weight=%d", k, j, delta, cargobay, asset.weight))

        --self:E(self.wid..string.format("%s unit %d loads cargo uid=%d: bayempty=%02d, bayloaded = %02d - weight=%02d", transport.templatename, k, asset.uid, transport.cargobay[k], cargobay, asset.weight))

        -- Cargo fits into carrier
        if delta>=0 then
          -- Reduce remaining cargobay.
          cargobay=cargobay-asset.weight
          self:T3(self.wid..string.format("%s unit %d loads cargo uid=%d: bayempty=%02d, bayloaded = %02d - weight=%02d", transport.templatename, k, asset.uid, transport.cargobay[k], cargobay, asset.weight))

          -- Remember this cargo and remove it so it does not get loaded into other carriers.
          table.insert(putintocarrier, j)

          -- This transport group is used.
          used=true
        else
          self:T2(self.wid..string.format("Carrier unit %s too small for cargo asset %s ==> cannot be used! Cargo bay - asset weight = %d kg", transport.templatename, asset.templatename, delta))
        end

      end -- loop over assets
    end   -- loop over units

    -- Remove cargo assets from list. Needs to be done back-to-front in order not to confuse the loop.
    for j=#putintocarrier,1, -1 do

      local nput=putintocarrier[j]
      local cargo=cargoassets[nput]

      -- Need to check if multiple units in a group and the group has already been removed!
      -- TODO: This might need to be improved but is working okay so far.
      if cargo then
        -- Remove this group because it was used.
        self:T2(self.wid..string.format("Cargo id=%d assigned for carrier id=%d", cargo.uid, transport.uid))
        table.remove(cargoassets, nput)
      end
    end

    -- Cargo was assined for this carrier.
    if used then
      table.insert(used_transports, transport)
    end

    -- Convert relative quantity (all, half) to absolute number if necessary.
    local ntrans=self:_QuantityRel2Abs(request.ntransport, #transports)

    -- Max number of transport groups reached?
    if #used_transports >= ntrans then
      request.ntransport=#used_transports
      break
    end
  end

  -- Debug info.
  local text=string.format("Used Transports for request %d to warehouse %s:\n", request.uid, request.warehouse.alias)
  local totalcargobay=0
  for _i,_transport in pairs(used_transports) do
    local transport=_transport --#WAREHOUSE.Assetitem
    text=text..string.format("%d) %s: cargobay tot = %d kg, cargobay max = %d kg, nunits=%d\n", _i, transport.unittype, transport.cargobaytot, transport.cargobaymax, transport.nunits)
    totalcargobay=totalcargobay+transport.cargobaytot
    --for _,cargobay in pairs(transport.cargobay) do
    --  env.info(string.format("cargobay %d", cargobay))
    --end
  end
  text=text..string.format("Total cargo bay capacity = %.1f kg\n", totalcargobay)
  text=text..string.format("Total cargo weight       = %.1f kg\n", totalcargoweight)
  text=text..string.format("Minimum number of runs   = %.1f", totalcargoweight/totalcargobay)
  self:_DebugMessage(text)

  return used_transports
end

---Relative to absolute quantity.
-- @param #WAREHOUSE self
-- @param #string relative Relative number in terms of @{#WAREHOUSE.Quantity}.
-- @param #number ntot Total number.
-- @return #number Absolute number.
function WAREHOUSE:_QuantityRel2Abs(relative, ntot)

  local nabs=0

  -- Handle string input for nmax.
  if type(relative)=="string" then
    if relative==WAREHOUSE.Quantity.ALL then
      nabs=ntot
    elseif relative==WAREHOUSE.Quantity.THREEQUARTERS then
      nabs=UTILS.Round(ntot*3/4)
    elseif relative==WAREHOUSE.Quantity.HALF then
      nabs=UTILS.Round(ntot/2)
    elseif relative==WAREHOUSE.Quantity.THIRD then
      nabs=UTILS.Round(ntot/3)
    elseif relative==WAREHOUSE.Quantity.QUARTER then
      nabs=UTILS.Round(ntot/4)
    else
      nabs=math.min(1, ntot)
    end
  else
    nabs=relative
  end

  self:T2(self.wid..string.format("Relative %s: tot=%d, abs=%.2f", tostring(relative), ntot, nabs))

  return nabs
end

---Sorts the queue and checks if the request can be fulfilled.
-- @param #WAREHOUSE self
-- @return #WAREHOUSE.Queueitem Chosen request.
function WAREHOUSE:_CheckQueue()

  -- Sort queue wrt to first prio and then qid.
  self:_SortQueue()

  -- Search for a request we can execute.
  local request=nil --#WAREHOUSE.Queueitem

  local invalid={}
  local gotit=false
  for _,_qitem in ipairs(self.queue) do
    local qitem=_qitem --#WAREHOUSE.Queueitem

    -- Check if request is valid in general.
    local valid=self:_CheckRequestValid(qitem)

    -- Check if request is possible now.
    local okay=false
    if valid then
      okay=self:_CheckRequestNow(qitem)
    else
      -- Remember invalid request and delete later in order not to confuse the loop.
      table.insert(invalid, qitem)
    end

    -- Get the first valid request that can be executed now.
    if okay and valid and not gotit then
      request=qitem
      gotit=true
      break
    end
  end

  -- Delete invalid requests.
  for _,_request in pairs(invalid) do
    self:T(self.wid..string.format("Deleting invalid request id=%d.",_request.uid))
    self:_DeleteQueueItem(_request, self.queue)
  end

  -- Execute request.
  return request
end

--- Simple task function. Can be used to call a function which has the warehouse and the executing group as parameters.
-- @param #WAREHOUSE self
-- @param #string Function The name of the function to call passed as string.
-- @param Wrapper.Group#GROUP group The group which is meant.
function WAREHOUSE:_SimpleTaskFunction(Function, group)
  self:F2({Function})

  -- Name of the warehouse (static) object.
  local warehouse=self.warehouse:GetName()
  local groupname=group:GetName()

  -- Task script.
  local DCSScript = {}

  DCSScript[#DCSScript+1]   = string.format('local mygroup     = GROUP:FindByName(\"%s\") ', groupname)               -- The group that executes the task function. Very handy with the "...".
  if self.isunit then
    DCSScript[#DCSScript+1] = string.format("local mywarehouse = UNIT:FindByName(\"%s\") ", warehouse)                -- The unit that holds the warehouse self object.
  else
    DCSScript[#DCSScript+1] = string.format("local mywarehouse = STATIC:FindByName(\"%s\") ", warehouse)              -- The static that holds the warehouse self object.
  end
  DCSScript[#DCSScript+1]   = string.format('local warehouse   = mywarehouse:GetState(mywarehouse, \"WAREHOUSE\") ')  -- Get the warehouse self object from the static.
  DCSScript[#DCSScript+1]   = string.format('%s(mygroup)', Function)                                                  -- Call the function, e.g. myfunction.(warehouse,mygroup)

  -- Create task.
  local DCSTask = CONTROLLABLE.TaskWrappedAction(self, CONTROLLABLE.CommandDoScript(self, table.concat(DCSScript)))

  return DCSTask
end

--- Simple task function. Can be used to call a function which has the warehouse and the executing group as parameters.
-- @param #WAREHOUSE self
-- @param #string Function The name of the function to call passed as string.
-- @param Wrapper.Group#GROUP group The group which is meant.
-- @param #number n Waypoint passed.
-- @param #number N Final waypoint number.
function WAREHOUSE:_SimpleTaskFunctionWP(Function, group, n, N)
  self:F2({Function})

  -- Name of the warehouse (static) object.
  local warehouse=self.warehouse:GetName()
  local groupname=group:GetName()

  -- Task script.
  local DCSScript = {}

  DCSScript[#DCSScript+1]   = string.format('local mygroup     = GROUP:FindByName(\"%s\") ', groupname)               -- The group that executes the task function. Very handy with the "...".
  if self.isunit then
    DCSScript[#DCSScript+1] = string.format("local mywarehouse = UNIT:FindByName(\"%s\") ", warehouse)                -- The unit that holds the warehouse self object.
  else
    DCSScript[#DCSScript+1] = string.format("local mywarehouse = STATIC:FindByName(\"%s\") ", warehouse)              -- The static that holds the warehouse self object.
  end
  DCSScript[#DCSScript+1]   = string.format('local warehouse   = mywarehouse:GetState(mywarehouse, \"WAREHOUSE\") ')  -- Get the warehouse self object from the static.
  DCSScript[#DCSScript+1]   = string.format('%s(mygroup, %d, %d)', Function, n ,N)                                    -- Call the function, e.g. myfunction.(warehouse,mygroup)

  -- Create task.
  local DCSTask = CONTROLLABLE.TaskWrappedAction(self, CONTROLLABLE.CommandDoScript(self, table.concat(DCSScript)))

  return DCSTask
end

--- Get the proper terminal type based on generalized attribute of the group.
--@param #WAREHOUSE self
--@param #WAREHOUSE.Attribute _attribute Generlized attibute of unit.
--@param #number _category Airbase category.
--@return Wrapper.Airbase#AIRBASE.TerminalType Terminal type for this group.
function WAREHOUSE:_GetTerminal(_attribute, _category)

  -- Default terminal is "large".
  local _terminal=AIRBASE.TerminalType.OpenBig

  if _attribute==WAREHOUSE.Attribute.AIR_FIGHTER then
    -- Fighter ==> small.
    _terminal=AIRBASE.TerminalType.FighterAircraft
  elseif _attribute==WAREHOUSE.Attribute.AIR_BOMBER or _attribute==WAREHOUSE.Attribute.AIR_TRANSPORTPLANE or _attribute==WAREHOUSE.Attribute.AIR_TANKER or _attribute==WAREHOUSE.Attribute.AIR_AWACS then
    -- Bigger aircraft.
    _terminal=AIRBASE.TerminalType.OpenBig
  elseif _attribute==WAREHOUSE.Attribute.AIR_TRANSPORTHELO or _attribute==WAREHOUSE.Attribute.AIR_ATTACKHELO then
    -- Helicopter.
    _terminal=AIRBASE.TerminalType.HelicopterUsable
  else
    --_terminal=AIRBASE.TerminalType.OpenMedOrBig
  end

  -- For ships, we allow medium spots for all fixed wing aircraft. There are smaller tankers and AWACS aircraft that can use a carrier.
  if _category==Airbase.Category.SHIP then
    if not (_attribute==WAREHOUSE.Attribute.AIR_TRANSPORTHELO or _attribute==WAREHOUSE.Attribute.AIR_ATTACKHELO) then
      _terminal=AIRBASE.TerminalType.OpenMedOrBig
    end
  end

  return _terminal
end


--- Seach unoccupied parking spots at the airbase for a list of assets. For each asset group a list of parking spots is returned.
-- During the search also the not yet spawned asset aircraft are considered.
-- If not enough spots for all asset units could be found, the routine returns nil!
-- @param #WAREHOUSE self
-- @param Wrapper.Airbase#AIRBASE airbase The airbase where we search for parking spots.
-- @param #table assets A table of assets for which the parking spots are needed.
-- @return #table Table of coordinates and terminal IDs of free parking spots. Each table entry has the elements .Coordinate and .TerminalID.
function WAREHOUSE:_FindParkingForAssets(airbase, assets)

  -- Init default
  local scanradius=100
  local scanunits=true
  local scanstatics=true
  local scanscenery=false
  local verysafe=false

  -- Function calculating the overlap of two (square) objects.
  local function _overlap(l1,l2,dist)
    local safedist=(l1/2+l2/2)*1.05  -- 5% safety margine added to safe distance!
    local safe = (dist > safedist)
    self:T3(string.format("l1=%.1f l2=%.1f s=%.1f d=%.1f ==> safe=%s", l1,l2,safedist,dist,tostring(safe)))
    return safe
  end

  -- Get parking spot data table. This contains all free and "non-free" spots.
  local parkingdata=airbase:GetParkingSpotsTable()

  -- List of obstacles.
  local obstacles={}

  -- Loop over all parking spots and get the currently present obstacles.
  -- How long does this take on very large airbases, i.e. those with hundereds of parking spots? Seems to be okay!
  for _,parkingspot in pairs(parkingdata) do

    -- Coordinate of the parking spot.
    local _spot=parkingspot.Coordinate   -- Core.Point#COORDINATE
    local _termid=parkingspot.TerminalID

    -- Scan a radius of 100 meters around the spot.
    local _,_,_,_units,_statics,_sceneries=_spot:ScanObjects(scanradius, scanunits, scanstatics, scanscenery)

    -- Check all units.
    for _,_unit in pairs(_units) do
      local unit=_unit --Wrapper.Unit#UNIT
      local _coord=unit:GetCoordinate()
      local _size=self:_GetObjectSize(unit:GetDCSObject())
      local _name=unit:GetName()
      table.insert(obstacles, {coord=_coord, size=_size, name=_name, type="unit"})
    end

    -- Check all clients.
    --[[
    for _,_unit in pairs(_units) do
      local unit=_unit --Wrapper.Unit#UNIT
      local _coord=unit:GetCoordinate()
      local _size=self:_GetObjectSize(unit:GetDCSObject())
      local _name=unit:GetName()
      table.insert(obstacles, {coord=_coord, size=_size, name=_name, type="client"})
    end
    ]]

    -- Check all statics.
    for _,static in pairs(_statics) do
      local _vec3=static:getPoint()
      local _coord=COORDINATE:NewFromVec3(_vec3)
      local _name=static:getName()
      local _size=self:_GetObjectSize(static)
      table.insert(obstacles, {coord=_coord, size=_size, name=_name, type="static"})
    end

    -- Check all scenery.
    for _,scenery in pairs(_sceneries) do
      local _vec3=scenery:getPoint()
      local _coord=COORDINATE:NewFromVec3(_vec3)
      local _name=scenery:getTypeName()
      local _size=self:_GetObjectSize(scenery)
      table.insert(obstacles,{coord=_coord, size=_size, name=_name, type="scenery"})
    end

  end

  -- Parking data for all assets.
  local parking={}

  -- Loop over all assets that need a parking psot.
  for _,asset in pairs(assets) do
    local _asset=asset --#WAREHOUSE.Assetitem

    -- Get terminal type of this asset
    local terminaltype=self:_GetTerminal(asset.attribute, self:GetAirbaseCategory())

    -- Asset specific parking.
    parking[_asset.uid]={}

    -- Loop over all units - each one needs a spot.
    for i=1,_asset.nunits do

      -- Loop over all parking spots.
      local gotit=false
      for _,_parkingspot in pairs(parkingdata) do
        local parkingspot=_parkingspot --Wrapper.Airbase#AIRBASE.ParkingSpot

        -- Check correct terminal type for asset. We don't want helos in shelters etc.
        if AIRBASE._CheckTerminalType(parkingspot.TerminalType, terminaltype) then

          -- Coordinate of the parking spot.
          local _spot=parkingspot.Coordinate   -- Core.Point#COORDINATE
          local _termid=parkingspot.TerminalID
          local _toac=parkingspot.TOAC

          --env.info(string.format("FF asset=%s (id=%d): needs terminal type=%d, id=%d, #obstacles=%d", _asset.templatename, _asset.uid, terminaltype, _termid, #obstacles))

          local free=true
          local problem=nil

          -- Safe parking using TO_AC from DCS result.
          if self.safeparking and _toac then
            free=false
            self:T("Parking spot %d is occupied by other aircraft taking off or landing.", _termid)
          end

          -- Loop over all obstacles.
          for _,obstacle in pairs(obstacles) do

            -- Check if aircraft overlaps with any obstacle.
            local dist=_spot:Get2DDistance(obstacle.coord)
            local safe=_overlap(_asset.size, obstacle.size, dist)

            -- Spot is blocked.
            if not safe then
              --env.info(string.format("FF asset=%s (id=%d): spot id=%d dist=%.1fm is NOT SAFE", _asset.templatename, _asset.uid, _termid, dist))
              free=false
              problem=obstacle
              problem.dist=dist
              break
            else
              --env.info(string.format("FF asset=%s (id=%d): spot id=%d dist=%.1fm is SAFE", _asset.templatename, _asset.uid, _termid, dist))
            end

          end

          -- Check if spot is free
          if free then

            -- Add parkingspot for this asset unit.
            table.insert(parking[_asset.uid], parkingspot)

            self:T(self.wid..string.format("Parking spot #%d is free for asset id=%d!", _termid, _asset.uid))

            -- Add the unit as obstacle so that this spot will not be available for the next unit.
            table.insert(obstacles, {coord=_spot, size=_asset.size, name=_asset.templatename, type="asset"})

            gotit=true
            break

          else

            -- Debug output for occupied spots.
            self:T(self.wid..string.format("Parking spot #%d is occupied or not big enough!", _termid))
            if self.Debug then
              local coord=problem.coord --Core.Point#COORDINATE
              local text=string.format("Obstacle blocking spot #%d is %s type %s with size=%.1f m and distance=%.1f m.", _termid, problem.name, problem.type, problem.size, problem.dist)
              coord:MarkToAll(string.format(text))
            end

          end

        end -- check terminal type
      end -- loop over parking spots

      -- No parking spot for at least one asset :(
      if not gotit then
        self:T(self.wid..string.format("WARNING: No free parking spot for asset id=%d",_asset.uid))
        return nil
      end
    end -- loop over asset units
  end -- loop over asset groups

  return parking
end


--- Get the request belonging to a group.
-- @param #WAREHOUSE self
-- @param Wrapper.Group#GROUP group The group from which the info is gathered.
-- @param #table queue Queue holding all requests.
-- @return #WAREHOUSE.Pendingitem The request belonging to this group.
function WAREHOUSE:_GetRequestOfGroup(group, queue)

  -- Get warehouse, asset and request ID from group name.
  local wid,aid,rid=self:_GetIDsFromGroup(group)

  -- Find the request.
  for _,_request in pairs(queue) do
    local request=_request --#WAREHOUSE.Queueitem
    if request.uid==rid then
      return request
    end
  end

end

--- Is the group a used as transporter for a given request?
-- @param #WAREHOUSE self
-- @param Wrapper.Group#GROUP group The group from which the info is gathered.
-- @param #WAREHOUSE.Pendingitem request Request.
-- @return #boolean True if group is transport, false if group is cargo and nil otherwise.
function WAREHOUSE:_GroupIsTransport(group, request)

  -- Name of the group under question.
  local groupname=self:_GetNameWithOut(group)

  if request.transportgroupset then
    local transporters=request.transportgroupset:GetSetObjects()

    for _,transport in pairs(transporters) do
      if transport:GetName()==groupname then
        return true
      end
    end
  end

  if request.cargogroupset then
    local cargos=request.cargogroupset:GetSetObjects()

    for _,cargo in pairs(cargos) do
      if self:_GetNameWithOut(cargo)==groupname then
        return false
      end
    end
  end

  return nil
end


--- Creates a unique name for spawned assets. From the group name the original warehouse, global asset and the request can be derived.
-- @param #WAREHOUSE self
-- @param #WAREHOUSE.Assetitem _assetitem Asset for which the name is created.
-- @param #WAREHOUSE.Queueitem _queueitem (Optional) Request specific name.
-- @return #string Alias name "UnitType\_WID-%d\_AID-%d\_RID-%d"
function WAREHOUSE:_Alias(_assetitem,_queueitem)
  return self:_alias(_assetitem.unittype, self.uid, _assetitem.uid,_queueitem.uid)
end

--- Creates a unique name for spawned assets. From the group name the original warehouse, global asset and the request can be derived.
-- @param #WAREHOUSE self
-- @param #string unittype Type of unit.
-- @param #number wid Warehouse id.
-- @param #number aid Asset item id.
-- @param #number qid Queue/request item id.
-- @return #string Alias name "UnitType\_WID-%d\_AID-%d\_RID-%d"
function WAREHOUSE:_alias(unittype, wid, aid, qid)
  local _alias=string.format("%s_WID-%d_AID-%d", unittype, wid, aid)
  if qid then
    _alias=_alias..string.format("_RID-%d", qid)
  end
  return _alias
end

--- Get group name without any spawn or cargo suffix #CARGO etc.
-- @param #WAREHOUSE self
-- @param Wrapper.Group#GROUP group The group from which the info is gathered.
-- @return #string Name of the object without trailing #...
function WAREHOUSE:_GetNameWithOut(group)
  if group then
    local name
    if type(group)=="string" then
      name=group
    else
      name=group:GetName()
    end
    local namewithout=UTILS.Split(name, "#")[1]
    if namewithout then
      return namewithout
    else
      return name
    end
  end
  if type(group)=="string" then
    return group
  else
    return group:GetName()
  end
end


--- Get warehouse id, asset id and request id from group name (alias).
-- @param #WAREHOUSE self
-- @param Wrapper.Group#GROUP group The group from which the info is gathered.
-- @return #number Warehouse ID.
-- @return #number Asset ID.
-- @return #number Request ID.
function WAREHOUSE:_GetIDsFromGroup(group)

  ---@param #string text The text to analyse.
  local function analyse(text)

    -- Get rid of #0001 tail from spawn.
    local unspawned=UTILS.Split(text, "#")[1]

    -- Split keywords.
    local keywords=UTILS.Split(unspawned, "_")
    local _wid=nil  -- warehouse UID
    local _aid=nil  -- asset UID
    local _rid=nil  -- request UID

    -- Loop over keys.
    for _,keys in pairs(keywords) do
      local str=UTILS.Split(keys, "-")
      local key=str[1]
      local val=str[2]
      if key:find("WID") then
        _wid=tonumber(val)
      elseif key:find("AID") then
        _aid=tonumber(val)
      elseif key:find("RID") then
        _rid=tonumber(val)
      end
    end

    return _wid,_aid,_rid
  end

  if group then

    -- Group name
    local name=group:GetName()

    -- Get ids
    local wid,aid,rid=analyse(name)

    -- Debug info
    self:T3(self.wid..string.format("Group Name   = %s", tostring(name)))
    self:T3(self.wid..string.format("Warehouse ID = %s", tostring(wid)))
    self:T3(self.wid..string.format("Asset     ID = %s", tostring(aid)))
    self:T3(self.wid..string.format("Request   ID = %s", tostring(rid)))

    return wid,aid,rid
  else
    self:E("WARNING: Group not found in GetIDsFromGroup() function!")
  end

end

--- Filter stock assets by table entry.
-- @param #WAREHOUSE self
-- @param #table stock Table holding all assets in stock of the warehouse. Each entry is of type @{#WAREHOUSE.Assetitem}.
-- @param #string descriptor Descriptor describing the filtered assets.
-- @param attribute Value of the descriptor.
-- @param #number nmax (Optional) Maximum number of items that will be returned. Default nmax=nil is all matching items are returned.
-- @param #boolean mobile (Optional) If true, filter only mobile assets.
-- @return #table Filtered stock items table.
-- @return #number Total number of (requested) assets available.
-- @return #boolean If true, enough assets are available.
function WAREHOUSE:_FilterStock(stock, descriptor, attribute, nmax, mobile)

  -- Default all.
  nmax=nmax or WAREHOUSE.Quantity.ALL
  if mobile==nil then
    mobile=false
  end

  -- Filtered array.
  local filtered={}

  -- Count total number in stock.
  local ntot=0
  for _,_asset in ipairs(stock) do
    local asset=_asset --#WAREHOUSE.Assetitem
    local ismobile=asset.speedmax>0
    if asset[descriptor]==attribute then
      if (mobile==true and ismobile) or mobile==false then
        ntot=ntot+1
      end
    end
  end

  -- Treat case where ntot=0, i.e. no assets at all.
  if ntot==0 then
    return filtered, ntot, false
  end

  -- Convert relative to absolute number if necessary.
  nmax=self:_QuantityRel2Abs(nmax,ntot)

  -- Loop over stock items.
  for _i,_asset in ipairs(stock) do
    local asset=_asset --#WAREHOUSE.Assetitem

    -- Check if asset has the right attribute.
    if asset[descriptor]==attribute then

      -- Check if asset has to be mobile.
      if (mobile and asset.speedmax>0) or (not mobile) then

        -- Add asset to filtered table.
        table.insert(filtered, asset)

        -- Break loop if nmax was reached.
        if nmax~=nil and #filtered>=nmax then
          return filtered, ntot, true
        end

      end
    end
  end

  return filtered, ntot, ntot>=nmax
end

--- Check if a group has a generalized attribute.
-- @param #WAREHOUSE self
-- @param Wrapper.Group#GROUP group MOOSE group object.
-- @param #WAREHOUSE.Attribute attribute Attribute to check.
-- @return #boolean True if group has the specified attribute.
function WAREHOUSE:_HasAttribute(group, attribute)

  if group then
    local groupattribute=self:_GetAttribute(group)
    return groupattribute==attribute
  end

  return false
end

--- Get the generalized attribute of a group.
-- Note that for a heterogenious group, the attribute is determined from the attribute of the first unit!
-- @param #WAREHOUSE self
-- @param Wrapper.Group#GROUP group MOOSE group object.
-- @return #WAREHOUSE.Attribute Generalized attribute of the group.
function WAREHOUSE:_GetAttribute(group)

  -- Default
  local attribute=WAREHOUSE.Attribute.OTHER_UNKNOWN --#WAREHOUSE.Attribute

  if group then

    -----------
    --- Air ---
    -----------
    -- Planes
    local transportplane=group:HasAttribute("Transports") and group:HasAttribute("Planes")
    local awacs=group:HasAttribute("AWACS")
    local fighter=group:HasAttribute("Fighters") or group:HasAttribute("Interceptors") or group:HasAttribute("Multirole fighters") or (group:HasAttribute("Bombers") and not group:HasAttribute("Strategic bombers"))
    local bomber=group:HasAttribute("Strategic bombers")
    local tanker=group:HasAttribute("Tankers")
    local uav=group:HasAttribute("UAVs")
    -- Helicopters
    local transporthelo=group:HasAttribute("Transport helicopters")
    local attackhelicopter=group:HasAttribute("Attack helicopters")

    --------------
    --- Ground ---
    --------------
    -- Ground
    local apc=group:HasAttribute("Infantry carriers")
    local truck=group:HasAttribute("Trucks") and group:GetCategory()==Group.Category.GROUND
    local infantry=group:HasAttribute("Infantry")
    local artillery=group:HasAttribute("Artillery")
    local tank=group:HasAttribute("Old Tanks") or group:HasAttribute("Modern Tanks")
    local aaa=group:HasAttribute("AAA")
    local ewr=group:HasAttribute("EWR")
    local sam=group:HasAttribute("SAM elements") and (not group:HasAttribute("AAA"))
    -- Train
    local train=group:GetCategory()==Group.Category.TRAIN

    -------------
    --- Naval ---
    -------------
    -- Ships
    local aircraftcarrier=group:HasAttribute("Aircraft Carriers")
    local warship=group:HasAttribute("Heavy armed ships")
    local armedship=group:HasAttribute("Armed ships")
    local unarmedship=group:HasAttribute("Unarmed ships")


    -- Define attribute. Order is important.
    if transportplane then
      attribute=WAREHOUSE.Attribute.AIR_TRANSPORTPLANE
    elseif awacs then
      attribute=WAREHOUSE.Attribute.AIR_AWACS
    elseif fighter then
      attribute=WAREHOUSE.Attribute.AIR_FIGHTER
    elseif bomber then
      attribute=WAREHOUSE.Attribute.AIR_BOMBER
    elseif tanker then
      attribute=WAREHOUSE.Attribute.AIR_TANKER
    elseif transporthelo then
      attribute=WAREHOUSE.Attribute.AIR_TRANSPORTHELO
    elseif attackhelicopter then
      attribute=WAREHOUSE.Attribute.AIR_ATTACKHELO
    elseif uav then
      attribute=WAREHOUSE.Attribute.AIR_UAV
    elseif apc then
      attribute=WAREHOUSE.Attribute.GROUND_APC
    elseif infantry then
      attribute=WAREHOUSE.Attribute.GROUND_INFANTRY
    elseif artillery then
      attribute=WAREHOUSE.Attribute.GROUND_ARTILLERY
    elseif tank then
      attribute=WAREHOUSE.Attribute.GROUND_TANK
    elseif aaa then
      attribute=WAREHOUSE.Attribute.GROUND_AAA
    elseif ewr then
      attribute=WAREHOUSE.Attribute.GROUND_EWR
    elseif sam then
      attribute=WAREHOUSE.Attribute.GROUND_SAM
    elseif truck then
      attribute=WAREHOUSE.Attribute.GROUND_TRUCK
    elseif train then
      attribute=WAREHOUSE.Attribute.GROUND_TRAIN
    elseif aircraftcarrier then
      attribute=WAREHOUSE.Attribute.NAVAL_AIRCRAFTCARRIER
    elseif warship then
      attribute=WAREHOUSE.Attribute.NAVAL_WARSHIP
    elseif armedship then
      attribute=WAREHOUSE.Attribute.NAVAL_ARMEDSHIP
    elseif unarmedship then
      attribute=WAREHOUSE.Attribute.NAVAL_UNARMEDSHIP
    else
      if group:IsGround() then
        attribute=WAREHOUSE.Attribute.GROUND_OTHER
      elseif group:IsShip() then
        attribute=WAREHOUSE.Attribute.NAVAL_OTHER
      elseif group:IsAir() then
        attribute=WAREHOUSE.Attribute.AIR_OTHER
      else
        attribute=WAREHOUSE.Attribute.OTHER_UNKNOWN
      end
    end
  end

  return attribute
end

--- Size of the bounding box of a DCS object derived from the DCS descriptor table. If boundinb box is nil, a size of zero is returned.
-- @param #WAREHOUSE self
-- @param DCS#Object DCSobject The DCS object for which the size is needed.
-- @return #number Max size of object in meters (length (x) or width (z) components not including height (y)).
-- @return #number Length (x component) of size.
-- @return #number Height (y component) of size.
-- @return #number Width (z component) of size.
function WAREHOUSE:_GetObjectSize(DCSobject)
  local DCSdesc=DCSobject:getDesc()
  if DCSdesc.box then
    local x=DCSdesc.box.max.x+math.abs(DCSdesc.box.min.x)  --length
    local y=DCSdesc.box.max.y+math.abs(DCSdesc.box.min.y)  --height
    local z=DCSdesc.box.max.z+math.abs(DCSdesc.box.min.z)  --width
    return math.max(x,z), x , y, z
  end
  return 0,0,0,0
end

--- Returns the number of assets for each generalized attribute.
-- @param #WAREHOUSE self
-- @param #table stock The stock of the warehouse.
-- @return #table Data table holding the numbers, i.e. data[attibute]=n.
function WAREHOUSE:GetStockInfo(stock)

  local _data={}
  for _j,_attribute in pairs(WAREHOUSE.Attribute) do

    local n=0
    for _i,_item in pairs(stock) do
      local _ite=_item --#WAREHOUSE.Assetitem
      if _ite.attribute==_attribute then
        n=n+1
      end
    end

    _data[_attribute]=n
  end

  return _data
end

--- Delete an asset item from stock.
-- @param #WAREHOUSE self
-- @param #WAREHOUSE.Assetitem stockitem Asset item to delete from stock table.
function WAREHOUSE:_DeleteStockItem(stockitem)
  for i=1,#self.stock do
    local item=self.stock[i] --#WAREHOUSE.Assetitem
    if item.uid==stockitem.uid then
      table.remove(self.stock,i)
      break
    end
  end
end

--- Delete item from queue.
-- @param #WAREHOUSE self
-- @param #WAREHOUSE.Queueitem qitem Item of queue to be removed.
-- @param #table queue The queue from which the item should be deleted.
function WAREHOUSE:_DeleteQueueItem(qitem, queue)
  self:F({qitem=qitem, queue=queue})

  for i=1,#queue do
    local _item=queue[i] --#WAREHOUSE.Queueitem
    if _item.uid==qitem.uid then
      self:T(self.wid..string.format("Deleting queue item id=%d.", qitem.uid))
      table.remove(queue,i)
      break
    end
  end
end

--- Sort requests queue wrt prio and request uid.
-- @param #WAREHOUSE self
function WAREHOUSE:_SortQueue()
  self:F3()
  -- Sort.
  local function _sort(a, b)
    return (a.prio < b.prio) or (a.prio==b.prio and a.uid < b.uid)
  end
  table.sort(self.queue, _sort)
end

--- Checks fuel on all pening assets.
-- @param #WAREHOUSE self
function WAREHOUSE:_CheckFuel()

  for i,qitem in ipairs(self.pending) do
    local qitem=qitem --#WAREHOUSE.Pendingitem

    if qitem.transportgroupset then
      for _,_group in pairs(qitem.transportgroupset:GetSet()) do
        local group=_group --Wrapper.Group#GROUP

        if group and group:IsAlive() then
          
          -- Get min fuel of group.
          local fuel=group:GetFuelMin()

          -- Debug info.
          self:T2(self.wid..string.format("Transport group %s min fuel state = %.2f", group:GetName(), fuel))

          -- Check if fuel is below threshold for first time.
          if fuel<self.lowfuelthresh and not qitem.lowfuel then
          
            -- Set low fuel flag.
            self:I(self.wid..string.format("Transport group %s is low on fuel! Min fuel state = %.2f", group:GetName(), fuel))
            qitem.lowfuel=true
            
            -- Trigger low fuel event.
            local asset=self:FindAssetInDB(group)
            self:AssetLowFuel(asset, qitem)
            break
          end

        end
      end
    end

    if qitem.cargogroupset then
      for _,_group in pairs(qitem.cargogroupset:GetSet()) do
        local group=_group --Wrapper.Group#GROUP

        if group and group:IsAlive() then

          -- Get min fuel of group.
          local fuel=group:GetFuelMin()

          -- Debug output.
          self:T2(self.wid..string.format("Cargo group %s min fuel state = %.2f. Threshold = %.2f", group:GetName(), fuel, self.lowfuelthresh))

          -- Check if fuel is below threshold for first time.
          if fuel<self.lowfuelthresh and not qitem.lowfuel then
          
            -- Set low fuel flag.
            self:I(self.wid..string.format("Cargo group %s is low on fuel! Min fuel state = %.2f", group:GetName(), fuel))
            qitem.lowfuel=true
            
            -- Trigger low fuel event.
            local asset=self:FindAssetInDB(group)
            self:AssetLowFuel(asset, qitem)
            break
          end

        end
      end
    end

  end
end


--- Prints the queue to DCS.log file.
-- @param #WAREHOUSE self
-- @param #table queue Queue to print.
-- @param #string name Name of the queue for info reasons.
function WAREHOUSE:_PrintQueue(queue, name)

  local total="Empty"
  if #queue>0 then
    total=string.format("Total = %d", #queue)
  end

  -- Init string.
  local text=string.format("%s at %s: %s",name, self.alias, total)

  for i,qitem in ipairs(queue) do
    local qitem=qitem --#WAREHOUSE.Pendingitem

    local uid=qitem.uid
    local prio=qitem.prio
    local clock="N/A"
    if qitem.timestamp then
      clock=tostring(UTILS.SecondsToClock(qitem.timestamp))
    end
    local assignment=tostring(qitem.assignment)
    local requestor=qitem.warehouse.alias
    local airbasename=qitem.warehouse:GetAirbaseName()
    local requestorAirbaseCat=qitem.warehouse:GetAirbaseCategory()
    local assetdesc=qitem.assetdesc
    local assetdescval=qitem.assetdescval
    local nasset=tostring(qitem.nasset)
    local ndelivered=tostring(qitem.ndelivered)
    local ncargogroupset="N/A"
    if qitem.cargogroupset then
      ncargogroupset=tostring(qitem.cargogroupset:Count())
    end
    local transporttype="N/A"
    if qitem.transporttype then
      transporttype=qitem.transporttype
    end
    local ntransport="N/A"
    if qitem.ntransport then
      ntransport=tostring(qitem.ntransport)
    end
    local ntransportalive="N/A"
    if qitem.transportgroupset then
      ntransportalive=tostring(qitem.transportgroupset:Count())
    end
    local ntransporthome="N/A"
    if qitem.ntransporthome then
      ntransporthome=tostring(qitem.ntransporthome)
    end

    -- Output text:
    text=text..string.format(
    "\n%d) UID=%d, Prio=%d, Clock=%s, Assignment=%s | Requestor=%s [Airbase=%s, category=%d] | Assets(%s)=%s: #requested=%s / #alive=%s / #delivered=%s | Transport=%s: #requested=%s / #alive=%s / #home=%s",
    i, uid, prio, clock, assignment, requestor, airbasename, requestorAirbaseCat, assetdesc, assetdescval, nasset, ncargogroupset, ndelivered, transporttype, ntransport, ntransportalive, ntransporthome)

  end

  if #queue==0 then
    self:T(self.wid..text)
  else
    if total~="Empty" then
      self:I(self.wid..text)
    end
  end
end

--- Display status of warehouse.
-- @param #WAREHOUSE self
function WAREHOUSE:_DisplayStatus()
  local text=string.format("\n------------------------------------------------------\n")
  text=text..string.format("Warehouse %s status: %s\n", self.alias, self:GetState())
  text=text..string.format("------------------------------------------------------\n")
  text=text..string.format("Coalition name   = %s\n", self:GetCoalitionName())
  text=text..string.format("Country name     = %s\n", self:GetCountryName())
  text=text..string.format("Airbase name     = %s (category=%d)\n", self:GetAirbaseName(), self:GetAirbaseCategory())
  text=text..string.format("Queued requests  = %d\n", #self.queue)
  text=text..string.format("Pending requests = %d\n", #self.pending)
  text=text..string.format("------------------------------------------------------\n")
  text=text..self:_GetStockAssetsText()
  self:T(text)
end

--- Get text about warehouse stock.
-- @param #WAREHOUSE self
-- @param #boolean messagetoall If true, send message to all.
-- @return #string Text about warehouse stock
function WAREHOUSE:_GetStockAssetsText(messagetoall)

  -- Get assets in stock.
  local _data=self:GetStockInfo(self.stock)

  -- Text.
  local text="Stock:\n"
  local total=0
  for _attribute,_count in pairs(_data) do
    if _count>0 then
      local attribute=tostring(UTILS.Split(_attribute, "_")[2])
      text=text..string.format("%s = %d\n", attribute,_count)
      total=total+_count
    end
  end
  text=text..string.format("===================\n")
  text=text..string.format("Total = %d\n", total)
  text=text..string.format("------------------------------------------------------\n")

  -- Send message?
  MESSAGE:New(text, 10):ToAllIf(messagetoall)

  return text
end

--- Create or update mark text at warehouse, which is displayed in F10 map showing how many assets of each type are in stock.
-- Only the coaliton of the warehouse owner is able to see it.
-- @param #WAREHOUSE self
-- @return #string Text about warehouse stock
function WAREHOUSE:_UpdateWarehouseMarkText()

  -- Create a mark with the current assets in stock.
  if self.markerid~=nil then
    trigger.action.removeMark(self.markerid)
  end

  -- Get assets in stock.
  local _data=self:GetStockInfo(self.stock)

  -- Text.
  local text=string.format("Warehouse state: %s\nTotal assets in stock %d:\n", self:GetState(), #self.stock)

  for _attribute,_count in pairs(_data) do
    if _count>0 then
      local attribute=tostring(UTILS.Split(_attribute, "_")[2])
      text=text..string.format("%s=%d, ", attribute,_count)
    end
  end

  -- Create/update marker at warehouse in F10 map.
  self.markerid=self:GetCoordinate():MarkToCoalition(text, self:GetCoalition(), true)
end

--- Display stock items of warehouse.
-- @param #WAREHOUSE self
-- @param #table stock Table holding all assets in stock of the warehouse. Each entry is of type @{#WAREHOUSE.Assetitem}.
function WAREHOUSE:_DisplayStockItems(stock)

  local text=self.wid..string.format("Warehouse %s stock assets:", self.alias)
  for _i,_stock in pairs(stock) do
    local mystock=_stock --#WAREHOUSE.Assetitem
    local name=mystock.templatename
    local category=mystock.category
    local cargobaymax=mystock.cargobaymax
    local cargobaytot=mystock.cargobaytot
    local nunits=mystock.nunits
    local range=mystock.range
    local size=mystock.size
    local speed=mystock.speedmax
    local uid=mystock.uid
    local unittype=mystock.unittype
    local weight=mystock.weight
    local attribute=mystock.attribute
    text=text..string.format("\n%02d) uid=%d, name=%s, unittype=%s, category=%d, attribute=%s, nunits=%d, speed=%.1f km/h, range=%.1f km, size=%.1f m, weight=%.1f kg, cargobax max=%.1f kg tot=%.1f kg",
    _i, uid, name, unittype, category, attribute, nunits, speed, range/1000, size, weight, cargobaymax, cargobaytot)
  end

  self:T3(text)
end

--- Fireworks!
-- @param #WAREHOUSE self
-- @param Core.Point#COORDINATE coord
function WAREHOUSE:_Fireworks(coord)

  -- Place.
  coord=coord or self:GetCoordinate()

  -- Fireworks!
  for i=1,91 do
    local color=math.random(0,3)
    coord:Flare(color, i-1)
  end
end

--- Info Message. Message send to coalition if reports or debug mode activated (and duration > 0). Text self:I(text) added to DCS.log file.
-- @param #WAREHOUSE self
-- @param #string text The text of the error message.
-- @param #number duration Message display duration in seconds. Default 20 sec. If duration is zero, no message is displayed.
function WAREHOUSE:_InfoMessage(text, duration)
  duration=duration or 20
  if duration>0 then
    MESSAGE:New(text, duration):ToCoalitionIf(self:GetCoalition(), self.Debug or self.Report)
  end
  self:I(self.wid..text)
end


--- Debug message. Message send to all if debug mode is activated (and duration > 0). Text self:T(text) added to DCS.log file.
-- @param #WAREHOUSE self
-- @param #string text The text of the error message.
-- @param #number duration Message display duration in seconds. Default 20 sec. If duration is zero, no message is displayed.
function WAREHOUSE:_DebugMessage(text, duration)
  duration=duration or 20
  if duration>0 then
    MESSAGE:New(text, duration):ToAllIf(self.Debug)
  end
  self:T(self.wid..text)
end

--- Error message. Message send to all (if duration > 0). Text self:E(text) added to DCS.log file.
-- @param #WAREHOUSE self
-- @param #string text The text of the error message.
-- @param #number duration Message display duration in seconds. Default 20 sec. If duration is zero, no message is displayed.
function WAREHOUSE:_ErrorMessage(text, duration)
  duration=duration or 20
  if duration>0 then
    MESSAGE:New(text, duration):ToAll()
  end
  self:E(self.wid..text)
end


--- Calculate the maximum height an aircraft can reach for the given parameters.
-- @param #WAREHOUSE self
-- @param #number D Total distance in meters from Departure to holding point at destination.
-- @param #number alphaC Climb angle in rad.
-- @param #number alphaD Descent angle in rad.
-- @param #number Hdep AGL altitude of departure point.
-- @param #number Hdest AGL altitude of destination point.
-- @param #number Deltahhold Relative altitude of holding point above destination.
-- @return #number Maximum height the aircraft can reach.
function WAREHOUSE:_GetMaxHeight(D, alphaC, alphaD, Hdep, Hdest, Deltahhold)

  local Hhold=Hdest+Deltahhold
  local hdest=Hdest-Hdep
  local hhold=hdest+Deltahhold

  local Dp=math.sqrt(D^2 + hhold^2)

  local alphaS=math.atan(hdest/D) -- slope angle
  local alphaH=math.atan(hhold/D) -- angle to holding point (could be necative!)

  local alphaCp=alphaC-alphaH  -- climb angle with slope
  local alphaDp=alphaD+alphaH  -- descent angle with slope

  -- ASA triangle.
  local gammap=math.pi-alphaCp-alphaDp
  local sCp=Dp*math.sin(alphaDp)/math.sin(gammap)
  local sDp=Dp*math.sin(alphaCp)/math.sin(gammap)

  -- Max height from departure.
  local hmax=sCp*math.sin(alphaC)

  -- Debug info.
  if self.Debug then
    env.info(string.format("Hdep    = %.3f km", Hdep/1000))
    env.info(string.format("Hdest   = %.3f km", Hdest/1000))
    env.info(string.format("DetaHold= %.3f km", Deltahhold/1000))
    env.info()
    env.info(string.format("D       = %.3f km", D/1000))
    env.info(string.format("Dp      = %.3f km", Dp/1000))
    env.info()
    env.info(string.format("alphaC  = %.3f Deg", math.deg(alphaC)))
    env.info(string.format("alphaCp = %.3f Deg", math.deg(alphaCp)))
    env.info()
    env.info(string.format("alphaD  = %.3f Deg", math.deg(alphaD)))
    env.info(string.format("alphaDp = %.3f Deg", math.deg(alphaDp)))
    env.info()
    env.info(string.format("alphaS  = %.3f Deg", math.deg(alphaS)))
    env.info(string.format("alphaH  = %.3f Deg", math.deg(alphaH)))
    env.info()
    env.info(string.format("sCp      = %.3f km", sCp/1000))
    env.info(string.format("sDp      = %.3f km", sDp/1000))
    env.info()
    env.info(string.format("hmax     = %.3f km", hmax/1000))
    env.info()

    -- Descent height
    local hdescent=hmax-hhold

    local dClimb   = hmax/math.tan(alphaC)
    local dDescent = (hmax-hhold)/math.tan(alphaD)
    local dCruise  = D-dClimb-dDescent

    env.info(string.format("hmax     = %.3f km", hmax/1000))
    env.info(string.format("hdescent = %.3f km", hdescent/1000))
    env.info(string.format("Dclimb   = %.3f km", dClimb/1000))
    env.info(string.format("Dcruise  = %.3f km", dCruise/1000))
    env.info(string.format("Ddescent = %.3f km", dDescent/1000))
    env.info()
  end

  return hmax
end


--- Make a flight plan from a departure to a destination airport.
-- @param #WAREHOUSE self
-- @param #WAREHOUSE.Assetitem asset
-- @param Wrapper.Airbase#AIRBASE departure Departure airbase.
-- @param Wrapper.Airbase#AIRBASE destination Destination airbase.
-- @return #table Table of flightplan waypoints.
-- @return #table Table of flightplan coordinates.
function WAREHOUSE:_GetFlightplan(asset, departure, destination)

  -- Parameters in SI units (m/s, m).
  local Vmax=asset.speedmax/3.6
  local Range=asset.range
  local category=asset.category
  local ceiling=asset.DCSdesc.Hmax
  local Vymax=asset.DCSdesc.VyMax

  -- Max cruise speed 90% of max speed.
  local VxCruiseMax=0.90*Vmax

  -- Min cruise speed 70% of max cruise or 600 km/h whichever is lower.
  local VxCruiseMin = math.min(VxCruiseMax*0.70, 166)

  -- Cruise speed (randomized). Expectation value at midpoint between min and max.
  local VxCruise = UTILS.RandomGaussian((VxCruiseMax-VxCruiseMin)/2+VxCruiseMin, (VxCruiseMax-VxCruiseMax)/4, VxCruiseMin, VxCruiseMax)

  -- Climb speed 90% ov Vmax but max 720 km/h.
  local VxClimb = math.min(Vmax*0.90, 200)

  -- Descent speed 60% of Vmax but max 500 km/h.
  local VxDescent = math.min(Vmax*0.60, 140)

  -- Holding speed is 90% of descent speed.
  local VxHolding = VxDescent*0.9

  -- Final leg is 90% of holding speed.
  local VxFinal = VxHolding*0.9

  -- Reasonably civil climb speed Vy=1500 ft/min = 7.6 m/s but max aircraft specific climb rate.
  local VyClimb=math.min(7.6, Vymax)

  -- Climb angle in rad.
  --local AlphaClimb=math.asin(VyClimb/VxClimb)
  local AlphaClimb=math.rad(4)

  -- Descent angle in rad. Moderate 4 degrees.
  local AlphaDescent=math.rad(4)

  -- Expected cruise level (peak of Gaussian distribution)
  local FLcruise_expect=150*RAT.unit.FL2m
  if category==Group.Category.HELICOPTER then
    FLcruise_expect=1000 -- 1000 m ASL
  end

  -------------------------
  --- DEPARTURE AIRPORT ---
  -------------------------

  -- Coordinates of departure point.
  local Pdeparture=departure:GetCoordinate()

  -- Height ASL of departure point.
  local H_departure=Pdeparture.y

  ---------------------------
  --- DESTINATION AIRPORT ---
  ---------------------------

  -- Position of destination airport.
  local Pdestination=destination:GetCoordinate()

  -- Height ASL of destination airport/zone.
  local H_destination=Pdestination.y

  -----------------------------
  --- DESCENT/HOLDING POINT ---
  -----------------------------

  -- Get a random point between 5 and 10 km away from the destination.
  local Rhmin=5000
  local Rhmax=10000

  -- For helos we set a distance between 500 to 1000 m.
  if category==Group.Category.HELICOPTER then
    Rhmin=500
    Rhmax=1000
  end

  -- Coordinates of the holding point. y is the land height at that point.
  local Pholding=Pdestination:GetRandomCoordinateInRadius(Rhmax, Rhmin)

  -- Distance from holding point to final destination (not used).
  local d_holding=Pholding:Get2DDistance(Pdestination)

  -- AGL height of holding point.
  local H_holding=Pholding.y

  ---------------
  --- GENERAL ---
  ---------------

  -- We go directly to the holding point not the destination airport. From there, planes are guided by DCS to final approach.
  local heading=Pdeparture:HeadingTo(Pholding)
  local d_total=Pdeparture:Get2DDistance(Pholding)

  ------------------------------
  --- Holding Point Altitude ---
  ------------------------------

  -- Holding point altitude. For planes between 1600 and 2400 m AGL. For helos 160 to 240 m AGL.
  local h_holding=1200
  if category==Group.Category.HELICOPTER then
    h_holding=150
  end
  h_holding=UTILS.Randomize(h_holding, 0.2)

  -- Max holding altitude.
  local DeltaholdingMax=self:_GetMaxHeight(d_total, AlphaClimb, AlphaDescent, H_departure, H_holding, 0)

  if h_holding>DeltaholdingMax then
    h_holding=math.abs(DeltaholdingMax)
  end

  -- This is the height ASL of the holding point we want to fly to.
  local Hh_holding=H_holding+h_holding

  ---------------------------
  --- Max Flight Altitude ---
  ---------------------------

  -- Get max flight altitude relative to H_departure.
  local h_max=self:_GetMaxHeight(d_total, AlphaClimb, AlphaDescent, H_departure, H_holding, h_holding)

  -- Max flight level ASL aircraft can reach for given angles and distance.
  local FLmax = h_max+H_departure

  --CRUISE
  -- Min cruise alt is just above holding point at destination or departure height, whatever is larger.
  local FLmin=math.max(H_departure, Hh_holding)

  -- Ensure that FLmax not above its service ceiling.
  FLmax=math.min(FLmax, ceiling)

  -- If the route is very short we set FLmin a bit lower than FLmax.
  if FLmin>FLmax then
    FLmin=FLmax
  end

  -- Expected cruise altitude - peak of gaussian distribution.
  if FLcruise_expect<FLmin then
    FLcruise_expect=FLmin
  end
  if FLcruise_expect>FLmax then
    FLcruise_expect=FLmax
  end

  -- Set cruise altitude. Selected from Gaussian distribution but limited to FLmin and FLmax.
  local FLcruise=UTILS.RandomGaussian(FLcruise_expect, math.abs(FLmax-FLmin)/4, FLmin, FLmax)

  -- Climb and descent heights.
  local h_climb   = FLcruise - H_departure
  local h_descent = FLcruise - Hh_holding

  -- Get distances.
  local d_climb   = h_climb/math.tan(AlphaClimb)
  local d_descent = h_descent/math.tan(AlphaDescent)
  local d_cruise  = d_total-d_climb-d_descent

  -- Debug.
  local text=string.format("Flight plan:\n")
  text=text..string.format("Vx max        = %.2f km/h\n", Vmax*3.6)
  text=text..string.format("Vx climb      = %.2f km/h\n", VxClimb*3.6)
  text=text..string.format("Vx cruise     = %.2f km/h\n", VxCruise*3.6)
  text=text..string.format("Vx descent    = %.2f km/h\n", VxDescent*3.6)
  text=text..string.format("Vx holding    = %.2f km/h\n", VxHolding*3.6)
  text=text..string.format("Vx final      = %.2f km/h\n", VxFinal*3.6)
  text=text..string.format("Vy max        = %.2f m/s\n",  Vymax)
  text=text..string.format("Vy climb      = %.2f m/s\n",  VyClimb)
  text=text..string.format("Alpha Climb   = %.2f Deg\n",  math.deg(AlphaClimb))
  text=text..string.format("Alpha Descent = %.2f Deg\n",  math.deg(AlphaDescent))
  text=text..string.format("Dist climb    = %.3f km\n",   d_climb/1000)
  text=text..string.format("Dist cruise   = %.3f km\n",   d_cruise/1000)
  text=text..string.format("Dist descent  = %.3f km\n",   d_descent/1000)
  text=text..string.format("Dist total    = %.3f km\n",   d_total/1000)
  text=text..string.format("h_climb       = %.3f km\n",   h_climb/1000)
  text=text..string.format("h_desc        = %.3f km\n",   h_descent/1000)
  text=text..string.format("h_holding     = %.3f km\n",   h_holding/1000)
  text=text..string.format("h_max         = %.3f km\n",   h_max/1000)
  text=text..string.format("FL min        = %.3f km\n",   FLmin/1000)
  text=text..string.format("FL expect     = %.3f km\n",   FLcruise_expect/1000)
  text=text..string.format("FL cruise *   = %.3f km\n",   FLcruise/1000)
  text=text..string.format("FL max        = %.3f km\n",   FLmax/1000)
  text=text..string.format("Ceiling       = %.3f km\n",   ceiling/1000)
  text=text..string.format("Max range     = %.3f km\n",   Range/1000)
  self:T(self.wid..text)

  -- Ensure that cruise distance is positve. Can be slightly negative in special cases. And we don't want to turn back.
  if d_cruise<0 then
    d_cruise=100
  end

  ------------------------
  --- Create Waypoints ---
  ------------------------

  -- Waypoints and coordinates
  local wp={}
  local c={}

  --- Departure/Take-off
  c[#c+1]=Pdeparture
  wp[#wp+1]=Pdeparture:WaypointAir("RADIO", COORDINATE.WaypointType.TakeOffParking, COORDINATE.WaypointAction.FromParkingArea, VxClimb*3.6, true, departure, nil, "Departure")

  --- Begin of Cruise
  local Pcruise=Pdeparture:Translate(d_climb, heading)
  Pcruise.y=FLcruise
  c[#c+1]=Pcruise
  wp[#wp+1]=Pcruise:WaypointAir("BARO", COORDINATE.WaypointType.TurningPoint, COORDINATE.WaypointAction.TurningPoint, VxCruise*3.6, true, nil, nil, "Cruise")

  --- Descent
  local Pdescent=Pcruise:Translate(d_cruise, heading)
  Pdescent.y=FLcruise
  c[#c+1]=Pdescent
  wp[#wp+1]=Pdescent:WaypointAir("BARO", COORDINATE.WaypointType.TurningPoint, COORDINATE.WaypointAction.TurningPoint, VxDescent*3.6, true, nil, nil, "Descent")

  --- Holding point
  Pholding.y=H_holding+h_holding
  c[#c+1]=Pholding
  wp[#wp+1]=Pholding:WaypointAir("BARO", COORDINATE.WaypointType.TurningPoint, COORDINATE.WaypointAction.TurningPoint, VxHolding*3.6, true, nil, nil, "Holding")

  --- Final destination.
  c[#c+1]=Pdestination
  wp[#wp+1]=Pdestination:WaypointAir("RADIO", COORDINATE.WaypointType.Land, COORDINATE.WaypointAction.Landing, VxFinal*3.6, true,  destination, nil, "Final Destination")


  -- Mark points at waypoints for debugging.
  if self.Debug then
    for i,coord in pairs(c) do
      local coord=coord --Core.Point#COORDINATE
      local dist=0
      if i>1 then
        dist=coord:Get2DDistance(c[i-1])
      end
      coord:MarkToAll(string.format("Waypoint %i, distance = %.2f km",i, dist/1000))
    end
  end

  return wp,c
end


-------------------------------------------------------------------------------------------------------------------------------------------------------------------------------------------------------
-------------------------------------------------------------------------------------------------------------------------------------------------------------------------------------------------------
-------------------------------------------------------------------------------------------------------------------------------------------------------------------------------------------------------<|MERGE_RESOLUTION|>--- conflicted
+++ resolved
@@ -1751,11 +1751,7 @@
 
 --- Warehouse class version.
 -- @field #string version
-<<<<<<< HEAD
-WAREHOUSE.version="0.9.4"
-=======
 WAREHOUSE.version="0.9.5"
->>>>>>> 4554ac1f
 
 -------------------------------------------------------------------------------------------------------------------------------------------------------------------------------------------------------
 -- TODO: Warehouse todo list.
@@ -4382,9 +4378,9 @@
       table.insert(_transportassets,_assetitem)
 
       -- Spawned into the world.
-      _assetitem.spawned=true      
+      _assetitem.spawned=true
       _assetitem.spawngroupname=spawngroup:GetName()
-  
+
       -- Asset spawned FSM function.
       self:__AssetSpawned(1, spawngroup, _assetitem, Request)
     end
@@ -4882,7 +4878,7 @@
 
   -- Respawn warehouse.
   self.warehouse:ReSpawn()
-  
+
 end
 
 --- On after "ChangeCountry" event. Warehouse is respawned with the specified country. All queued requests are deleted and the owned airbase is reset if the coalition is changed by changing the
@@ -5024,16 +5020,16 @@
   self:_InfoMessage(text)
 
   if self.respawnafterdestroyed then
-  
+
     if self.respawndelay then
       self:Pause()
       self:__Respawn(self.respawndelay)
     else
       self:Respawn()
     end
-  
+
   else
-  
+
     -- Remove all table entries from waiting queue and stock.
     for k,_ in pairs(self.queue) do
       self.queue[k]=nil
@@ -5041,10 +5037,10 @@
     for k,_ in pairs(self.stock) do
       self.stock[k]=nil
     end
-  
+
     --self.queue=nil
     --self.queue={}
-  
+
     --self.stock=nil
     --self.stock={}
   end
@@ -5350,7 +5346,7 @@
     if _group then
       _groupset:AddGroup(_group)
       table.insert(_assets, _assetitem)
-      
+
       -- Spawned into the world.
       _assetitem.spawned=true
       _assetitem.spawngroupname=_group:GetName()
@@ -7840,7 +7836,7 @@
         local group=_group --Wrapper.Group#GROUP
 
         if group and group:IsAlive() then
-          
+
           -- Get min fuel of group.
           local fuel=group:GetFuelMin()
 
@@ -7849,11 +7845,11 @@
 
           -- Check if fuel is below threshold for first time.
           if fuel<self.lowfuelthresh and not qitem.lowfuel then
-          
+
             -- Set low fuel flag.
             self:I(self.wid..string.format("Transport group %s is low on fuel! Min fuel state = %.2f", group:GetName(), fuel))
             qitem.lowfuel=true
-            
+
             -- Trigger low fuel event.
             local asset=self:FindAssetInDB(group)
             self:AssetLowFuel(asset, qitem)
@@ -7878,11 +7874,11 @@
 
           -- Check if fuel is below threshold for first time.
           if fuel<self.lowfuelthresh and not qitem.lowfuel then
-          
+
             -- Set low fuel flag.
             self:I(self.wid..string.format("Cargo group %s is low on fuel! Min fuel state = %.2f", group:GetName(), fuel))
             qitem.lowfuel=true
-            
+
             -- Trigger low fuel event.
             local asset=self:FindAssetInDB(group)
             self:AssetLowFuel(asset, qitem)
