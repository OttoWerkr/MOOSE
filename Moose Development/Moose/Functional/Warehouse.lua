--- conflicted
+++ resolved
@@ -3694,11 +3694,11 @@
 
       -- Get the original warehouse this group belonged to.
       local warehouse=self:FindWarehouseInDB(wid)
-      
+
       if warehouse then
-      
+
         local request=warehouse:_GetRequestOfGroup(group, warehouse.pending)
-        
+
         if request then
 
           -- Increase number of cargo delivered and transports home.
@@ -3729,14 +3729,14 @@
       -- Note the group is only added once, i.e. the ngroups parameter is ignored here.
       -- This is because usually these request comes from an asset that has been transfered from another warehouse and hence should only be added once.
       if asset~=nil then
-        self:_DebugMessage(string.format("Warehouse %s: Adding KNOWN asset uid=%d with attribute=%s to stock.", self.alias, asset.uid, asset.attribute), 5)        
-        
+        self:_DebugMessage(string.format("Warehouse %s: Adding KNOWN asset uid=%d with attribute=%s to stock.", self.alias, asset.uid, asset.attribute), 5)
+
         -- Asset now belongs to this warehouse. Set warehouse ID.
         asset.wid=self.uid
-        
+
         -- No request associated with this asset.
         asset.rid=nil
-        
+
         -- Set livery.
         if liveries then
           if type(liveries)=="table" then
@@ -3745,17 +3745,17 @@
             asset.livery=liveries
           end
         end
-  
+
         -- Set skill.
-        asset.skill=skill        
-        
+        asset.skill=skill
+
         -- Asset is not spawned.
         asset.spawned=false
         asset.iscargo=nil
-        
+
         -- Add asset to stock.
         table.insert(self.stock, asset)
-        
+
         -- Trigger New asset event.
         self:__NewAsset(0.1, asset, assignment or "")
       else
@@ -3775,16 +3775,16 @@
 
       -- Add created assets to stock of this warehouse.
       for _,asset in pairs(assets) do
-        
+
         -- Asset belongs to this warehouse. Set warehouse ID.
         asset.wid=self.uid
-        
+
         -- No request associated with this asset.
         asset.rid=nil
-        
+
         -- Add asset to stock.
         table.insert(self.stock, asset)
-        
+
         -- Trigger NewAsset event. Delay a bit for OnAfterNewAsset functions to work properly.
         self:__NewAsset(0.1, asset, assignment or "")
       end
@@ -4230,9 +4230,9 @@
 
        -- Create an alias name with the UIDs for the sending warehouse, asset and request.
     --local _alias=self:_alias(_assetitem.unittype, self.uid, _assetitem.uid, Request.uid)
-    
+
     local _alias=_assetitem.spawngroupname
-    
+
     _assetitem.rid=Request.uid
 
     -- Asset is transport.
@@ -4284,9 +4284,9 @@
     Request.assets[_assetitem.uid]=_assetitem
 
   end
-  
+
   -- Init problem table.
-  Request.assetproblem={}  
+  Request.assetproblem={}
 
   -- Add request to pending queue.
   table.insert(self.pending, Request)
@@ -5350,7 +5350,7 @@
 
     -- Alias of the group.
     --local _alias=self:_Alias(asset, Request)
-    
+
     local _alias=asset.spawngroupname
 
     -- Spawn an asset group.
@@ -5577,11 +5577,11 @@
       if asset.livery then
         unit.livery_id = asset.livery
       end
-      
+
       if asset.skill then
         unit.skill= asset.skill
       end
-      
+
       if asset.payload then
         unit.payload=asset.payload
       end
@@ -5604,7 +5604,7 @@
 
     -- Debug info.
     self:T2({airtemplate=template})
-    
+
     -- Create a flight group.
     --FLIGHTGROUP:New(template.name)
 
@@ -5820,7 +5820,7 @@
 
     -- Give start command to activate uncontrolled aircraft within the next 60 seconds.
     local starttime=math.random(60)
-    
+
     local fc=_DATABASE:GetFlightControl(self.airbasename)
     if fc then
       -- Nothing to do. FC will start the aircraft once it gets taxi clearance.
@@ -6093,47 +6093,34 @@
         if self.uid==wid then
 
           local request=self:_GetRequestOfGroup(group, self.pending)
-          
-<<<<<<< HEAD
-          -- Better check that the request still exists, because for a group with more units, the 
+
+          -- Better check that the request still exists, because for a group with more units, the
           if request then
-          
+
             local istransport=self:_GroupIsTransport(group, request)
-            
+
             -- Get closest airbase.
             -- Note, this crashed at somepoint when the Tarawa was in the mission. Don't know why. Deleting the Tarawa and adding it again solved the problem.
             local closest=group:GetCoordinate():GetClosestAirbase()
-  
+
             -- Check if engine shutdown happend at right airbase because the event is also triggered in other situations.
             local rightairbase=closest:GetName()==request.warehouse:GetAirbase():GetName()
-=======
-          if request then
-            local istransport=self:_GroupIsTransport(group,request)
-  
-            -- Check if engine shutdown happend at right airbase because the event is also triggered in other situations.
-            local rightairbase=group:GetCoordinate():GetClosestAirbase():GetName()==request.warehouse:GetAirbase():GetName()
->>>>>>> 1e1154d1
-  
+
             -- Check that group is cargo and not transport.
             if istransport==false and rightairbase then
-  
+
               -- Debug info.
               local text=string.format("Air asset group %s from warehouse %s arrived at its destination.", group:GetName(), self.alias)
               self:_InfoMessage(text)
-  
+
               -- Trigger arrived event for this group. Note that each unit of a group will trigger this event. So the onafterArrived function needs to take care of that.
               -- Actually, we only take the first unit of the group that arrives. If it does, we assume the whole group arrived, which might not be the case, since
               -- some units might still be taxiing or whatever. Therefore, we add 10 seconds for each additional unit of the group until the first arrived event is triggered.
               local nunits=#group:GetUnits()
               local dt=10*(nunits-1)+1  -- one unit = 1 sec, two units = 11 sec, three units = 21 sec before we call the group arrived.
               self:__Arrived(dt, group)
-<<<<<<< HEAD
             end
-            
-=======
-  
-            end
->>>>>>> 1e1154d1
+
           end
         end
 
@@ -7363,7 +7350,7 @@
     self:T3(string.format("l1=%.1f l2=%.1f s=%.1f d=%.1f ==> safe=%s", l1,l2,safedist,dist,tostring(safe)))
     return safe
   end
-  
+
   -- Get client coordinates.
   local function _clients()
     local clients=_DATABASE.CLIENTS
@@ -7381,7 +7368,7 @@
           env.info(string.format("Found client %s on parking spot %d at airbase %s", unit.name, TermID, airbase:GetName()))
         end
         ]]
-      end     
+      end
     end
     return coords
   end
@@ -7478,7 +7465,7 @@
             free=false
             self:I(self.wid..string.format("Parking spot %d is occupied by other aircraft taking off (TOAC).", _termid))
           end
-          
+
           -- Check if spot is reserved.
           local fc=_DATABASE:GetFlightControl(self.airbasename)
           if fc then
@@ -7488,7 +7475,7 @@
               self:I(self.wid..string.format("Parking spot %d is reserved for flight element %s", _termid, tostring(reserved)))
             end
           end
-          
+
 
           -- Loop over all obstacles.
           for _,obstacle in pairs(obstacles) do
@@ -7700,10 +7687,10 @@
 
     -- Get asset id from group name.
     local wid,aid,rid=analyse(name)
-    
+
     -- Get Asset.
     local asset=self:GetAssetByID(aid)
-    
+
     -- Get warehouse and request id from asset table.
     if asset then
       wid=asset.wid
@@ -8649,7 +8636,7 @@
     c[#c+1]=Pholding
     wp[#wp+1]=Pholding:WaypointAir("BARO", COORDINATE.WaypointType.TurningPoint, COORDINATE.WaypointAction.TurningPoint, VxHolding*3.6, true, nil, nil, "Holding")
   end
-  
+
   --- Final destination.
   c[#c+1]=Pdestination
   wp[#wp+1]=Pdestination:WaypointAir("RADIO", COORDINATE.WaypointType.Land, COORDINATE.WaypointAction.Landing, VxFinal*3.6, true,  destination, nil, "Final Destination")
